import {
  Conversation,
  Mode,
  Role,
  SessionConfig,
  Status,
} from "@elevenlabs/client";
import { PACKAGE_VERSION } from "../version";
import { computed, signal, useSignalEffect } from "@preact/signals";
import { ComponentChildren } from "preact";
import { createContext, useMemo } from "preact/compat";
import { useEffect, useRef } from "react";
import { useSessionConfig } from "./session-config";

import { useContextSafely } from "../utils/useContextSafely";
import { useTerms } from "./terms";
import { useFirstMessage, useWidgetConfig } from "./widget-config";
<<<<<<< HEAD
import { ConversationMode } from "./conversation-mode";
=======
import { useShadowHost } from "./shadow-host";
>>>>>>> 5ffebec4

type ConversationSetup = ReturnType<typeof useConversationSetup>;

export const ConversationContext = createContext<ConversationSetup | null>(
  null
);

interface ConversationProviderProps {
  children: ComponentChildren;
}

export type TranscriptEntry =
  | {
      type: "message";
      role: Role;
      message: string;
      isText: boolean;
      conversationIndex: number;
    }
  | {
      type: "disconnection";
      role: Role;
      message?: undefined;
      conversationIndex: number;
    }
  | {
      type: "error";
      message: string;
      conversationIndex: number;
    }
  | {
      type: "mode_toggle";
      mode: ConversationMode;
      conversationIndex: number;
    };

export function ConversationProvider({ children }: ConversationProviderProps) {
  const value = useConversationSetup();

  // Automatically disconnect the conversation after 10 minutes of no messages
  useSignalEffect(() => {
    if (value.conversationTextOnly.value === true) {
      value.transcript.value;
      const id = setTimeout(
        () => {
          value.endSession();
        },
        10 * 60 * 1000 // 10 minutes
      );
      return () => {
        clearTimeout(id);
      };
    }
  });

  return (
    <ConversationContext.Provider value={value}>
      {children}
    </ConversationContext.Provider>
  );
}

export function useConversation() {
  return useContextSafely(ConversationContext);
}

function useConversationSetup() {
  const conversationRef = useRef<Conversation | null>(null);
  const lockRef = useRef<Promise<Conversation> | null>(null);
  const receivedFirstMessageRef = useRef(false);
  const streamingMessageIndexRef = useRef<number | null>(null);
  const isReceivingStreamRef = useRef(false);
  const shadowHost = useShadowHost();

  const widgetConfig = useWidgetConfig();
  const firstMessage = useFirstMessage();
  const terms = useTerms();
  const config = useSessionConfig();

  // Stop the conversation when the component unmounts.
  // This can happen when the widget is used inside another framework.
  useEffect(() => {
    return () => {
      conversationRef.current?.endSession();
    };
  }, []);

  return useMemo(() => {
    const status = signal<Status>("disconnected");
    const isDisconnected = computed(() => status.value === "disconnected");

    const mode = signal<Mode>("listening");
    const isSpeaking = computed(() => mode.value === "speaking");

    const error = signal<string | null>(null);
    const lastId = signal<string | null>(null);
    const canSendFeedback = signal(false);
    const transcript = signal<TranscriptEntry[]>([]);
    const conversationIndex = signal(0);
    const conversationTextOnly = signal<boolean | null>(null);

    return {
      status,
      isSpeaking,
      mode,
      isDisconnected,
      lastId,
      error,
      canSendFeedback,
      conversationIndex,
      conversationTextOnly,
      transcript,
      startSession: async (element: HTMLElement, initialMessage?: string) => {
        await terms.requestTerms();

        if (conversationRef.current?.isOpen()) {
          return conversationRef.current.getId();
        }

        if (lockRef.current) {
          const conversation = await lockRef.current;
          return conversation.getId();
        }

        let processedConfig = structuredClone(config.peek());
        // If the user started the conversation with a text message, and the
        // agent supports it, switch to text-only mode.
        if (initialMessage && widgetConfig.value.supports_text_only) {
          processedConfig.textOnly = true;
          if (!widgetConfig.value.text_only) {
            processedConfig.overrides ??= {};
            processedConfig.overrides.conversation ??= {};
            processedConfig.overrides.conversation.textOnly = true;
          }
        }

        try {
          processedConfig = triggerCallEvent(
            shadowHost.value ?? element,
            processedConfig
          );
        } catch (error) {
          console.error(
            "[ConversationalAI] Error triggering call event:",
            error
          );
        }

        conversationTextOnly.value = processedConfig.textOnly ?? false;
        transcript.value = initialMessage
          ? [
              {
                type: "message",
                role: "user",
                message: initialMessage,
                isText: true,
                conversationIndex: conversationIndex.peek(),
              },
            ]
          : [];

        try {
          lockRef.current = Conversation.startSession({
            ...processedConfig,
            overrides: {
              ...processedConfig.overrides,
              client: {
                ...processedConfig.overrides?.client,
                source: processedConfig.overrides?.client?.source || "widget",
                version:
                  processedConfig.overrides?.client?.version || PACKAGE_VERSION,
              },
            },
            onModeChange: props => {
              mode.value = props.mode;
            },
            onStatusChange: props => {
              status.value = props.status;
            },
            onCanSendFeedbackChange: props => {
              canSendFeedback.value = props.canSendFeedback;
            },
            onMessage: ({ role, message }) => {
              if (
                firstMessage.peek() &&
                conversationTextOnly.peek() === true &&
                role === "agent" &&
                !receivedFirstMessageRef.current
              ) {
                receivedFirstMessageRef.current = true;
                // Text mode is always started by the user sending a text message.
                // We need to ignore the first agent message as it is immediately
                // interrupted by the user input.
                return;
              } else if (role === "agent") {
                receivedFirstMessageRef.current = true;
              }

              if (role === "agent" && isReceivingStreamRef.current) {
                const streamingIndex = streamingMessageIndexRef.current;
                if (streamingIndex !== null) {
                  const currentTranscript = transcript.peek();
                  const updatedTranscript = [...currentTranscript];
                  updatedTranscript[streamingIndex] = {
                    type: "message",
                    role: "agent",
                    message,
                    isText: true,
                    conversationIndex: conversationIndex.peek(),
                  };
                  transcript.value = updatedTranscript;
                }
                isReceivingStreamRef.current = false;
                return;
              }

              transcript.value = [
                ...transcript.peek(),
                {
                  type: "message",
                  role,
                  message,
                  isText: false,
                  conversationIndex: conversationIndex.peek(),
                },
              ];
            },
            onAgentChatResponsePart: ({ text, type }) => {
              if (
                firstMessage.peek() &&
                conversationTextOnly.peek() === true &&
                !receivedFirstMessageRef.current
              ) {
                // Text mode is always started by the user sending a text message.
                // We need to ignore the first agent message as it is immediately
                // interrupted by the user input.
                return;
              }

              const currentTranscript = transcript.peek();
              if (type === "start") {
                isReceivingStreamRef.current = true;
                streamingMessageIndexRef.current = currentTranscript.length;
              } else if (type === "delta") {
                const streamingIndex = streamingMessageIndexRef.current;
                if (streamingIndex !== null && text) {
                  const updatedTranscript = [...currentTranscript];
                  const streamingMessage = (updatedTranscript[
                    streamingIndex
                  ] ??= {
                    type: "message",
                    role: "agent",
                    message: "",
                    isText: true,
                    conversationIndex: conversationIndex.peek(),
                  });

                  if (streamingMessage.type === "message") {
                    updatedTranscript[streamingIndex] = {
                      ...streamingMessage,
                      message: streamingMessage.message + text,
                    };
                    transcript.value = updatedTranscript;
                  }
                }
              } else if (type === "stop") {
                streamingMessageIndexRef.current = null;
              }
            },
            onDisconnect: details => {
              receivedFirstMessageRef.current = false;
              conversationTextOnly.value = null;
              streamingMessageIndexRef.current = null;
              isReceivingStreamRef.current = false;
              transcript.value = [
                ...transcript.peek(),
                details.reason === "error"
                  ? {
                      type: "error",
                      message: details.message,
                      conversationIndex: conversationIndex.peek(),
                    }
                  : {
                      type: "disconnection",
                      role: details.reason === "user" ? "user" : "agent",
                      conversationIndex: conversationIndex.peek(),
                    },
              ];
              conversationIndex.value++;
              if (details.reason === "error") {
                error.value = details.message;
                console.error(
                  "[ConversationalAI] Disconnected due to an error:",
                  details.message
                );
              }
            },
          });

          conversationRef.current = await lockRef.current;
          if (initialMessage) {
            const instance = conversationRef.current;
            // TODO: Remove the delay once BE can handle it
            setTimeout(() => instance.sendUserMessage(initialMessage), 100);
          }

          const id = conversationRef.current.getId();
          lastId.value = id;
          error.value = null;
          return id;
        } catch (e) {
          let message = "Could not start a conversation.";
          if (e instanceof CloseEvent) {
            message = e.reason || message;
          } else if (e instanceof Error) {
            message = e.message || message;
          }
          error.value = message;
          transcript.value = [
            ...transcript.value,
            {
              type: "error",
              message,
              conversationIndex: conversationIndex.peek(),
            },
          ];
        } finally {
          lockRef.current = null;
        }
      },
      endSession: async () => {
        const conversation = conversationRef.current;
        conversationRef.current = null;
        await conversation?.endSession();
      },
      getInputVolume: () => {
        return conversationRef.current?.getInputVolume() ?? 0;
      },
      getOutputVolume: () => {
        return conversationRef.current?.getOutputVolume() ?? 0;
      },
      setVolume: (volume: number) => {
        conversationRef.current?.setVolume({ volume });
      },
      setMicMuted: (muted: boolean) => {
        conversationRef.current?.setMicMuted(muted);
      },
      sendFeedback: (like: boolean) => {
        conversationRef.current?.sendFeedback(like);
      },
      sendUserMessage: (text: string) => {
        conversationRef.current?.sendUserMessage(text);
        transcript.value = [
          ...transcript.value,
          {
            type: "message",
            role: "user",
            message: text,
            isText: true,
            conversationIndex: conversationIndex.peek(),
          },
        ];
      },
      sendUserActivity: () => {
        conversationRef.current?.sendUserActivity();
      },
      addModeToggleEntry: (mode: ConversationMode) => {
        // Only add entry if conversation is active
        if (!conversationRef.current?.isOpen()) return;
        transcript.value = [
          ...transcript.value,
          {
            type: "mode_toggle",
            mode,
            conversationIndex: conversationIndex.peek(),
          },
        ];
      },
    };
  }, [config]);
}

function triggerCallEvent(
  element: HTMLElement,
  config: SessionConfig
): SessionConfig {
  try {
    const event = new CustomEvent("elevenlabs-convai:call", {
      bubbles: true,
      composed: true,
      detail: { config },
    });
    element.dispatchEvent(event);
    return event.detail.config;
  } catch (e) {
    console.error("[ConversationalAI] Could not trigger call event:", e);
    return config;
  }
}<|MERGE_RESOLUTION|>--- conflicted
+++ resolved
@@ -15,11 +15,8 @@
 import { useContextSafely } from "../utils/useContextSafely";
 import { useTerms } from "./terms";
 import { useFirstMessage, useWidgetConfig } from "./widget-config";
-<<<<<<< HEAD
 import { ConversationMode } from "./conversation-mode";
-=======
 import { useShadowHost } from "./shadow-host";
->>>>>>> 5ffebec4
 
 type ConversationSetup = ReturnType<typeof useConversationSetup>;
 
