--- conflicted
+++ resolved
@@ -69,11 +69,8 @@
       overrides: overrides.value,
       connectionDelay: { default: 300 },
       textOnly: textOnly.value,
-<<<<<<< HEAD
       connectionType: "websocket" as const,
-=======
       userId: userId.value || undefined,
->>>>>>> 5babdbd0
     };
 
     if (agentId.value) {
