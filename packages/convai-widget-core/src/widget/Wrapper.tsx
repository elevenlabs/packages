--- conflicted
+++ resolved
@@ -12,12 +12,9 @@
 import { TermsModal } from "./TermsModal";
 import { ErrorModal } from "./ErrorModal";
 import { PoweredBy } from "./PoweredBy";
-<<<<<<< HEAD
 import { useWidgetSize } from "../contexts/widget-size";
 import { cn } from "../utils/cn";
-=======
 import { useShadowHost } from "../contexts/shadow-host";
->>>>>>> 5ffebec4
 
 const HORIZONTAL = {
   left: "items-start",
@@ -80,14 +77,6 @@
 
   // Listen for custom expansion events
   useSignalEffect(() => {
-<<<<<<< HEAD
-    const handleExpandEvent = (event: CustomEvent) => {
-      if (event.detail?.action === "expand") {
-        expanded.value = true;
-      } else if (event.detail?.action === "collapse") {
-        expanded.value = false;
-      } else if (event.detail?.action === "toggle") {
-=======
     const handleExpandEvent = ((event: CustomEvent) => {
       if (!event.detail || event.detail._convaiEventHandled) {
         return;
@@ -99,34 +88,18 @@
       } else if (event.detail.action === "collapse") {
         expanded.value = false;
       } else if (event.detail.action === "toggle") {
->>>>>>> 5ffebec4
         expanded.value = !expanded.value;
       }
     }) as EventListener;
 
     const host = shadowHost.value;
     // Listen for custom events on the document
-<<<<<<< HEAD
-    document.addEventListener(
-      "elevenlabs-agent:expand",
-      handleExpandEvent as EventListener
-    );
-=======
     document.addEventListener("elevenlabs-agent:expand", handleExpandEvent);
     host?.addEventListener("elevenlabs-agent:expand", handleExpandEvent);
->>>>>>> 5ffebec4
 
     return () => {
-      document.removeEventListener(
-        "elevenlabs-agent:expand",
-<<<<<<< HEAD
-        handleExpandEvent as EventListener
-      );
-=======
-        handleExpandEvent
-      );
+      document.removeEventListener("elevenlabs-agent:expand", handleExpandEvent);
       host?.removeEventListener("elevenlabs-agent:expand", handleExpandEvent);
->>>>>>> 5ffebec4
     };
   });
 
