--- conflicted
+++ resolved
@@ -112,15 +112,10 @@
           )}
         >
           <Avatar size="lg" />
-<<<<<<< HEAD
           <InOutTransition
             active={!showTranscript && isDisconnected.value && !textOnly.value}
           >
-            <div className="absolute bottom-0 p-1 rounded-full bg-base left-1/2 -translate-x-1/2 translate-y-1/2 transition-[opacity,transform] data-hidden:opacity-0 data-hidden:scale-100 scale-150">
-=======
-          <InOutTransition active={!showTranscript && isDisconnected.value}>
             <div className="absolute bottom-0 p-1 rounded-[calc(var(--button-radius)+4px)] bg-base left-1/2 -translate-x-1/2 translate-y-1/2 transition-[opacity,transform] data-hidden:opacity-0 data-hidden:scale-100 scale-150">
->>>>>>> 2b9a9139
               <Button
                 aria-label={text.start_call}
                 variant="primary"
