--- conflicted
+++ resolved
@@ -13,43 +13,8 @@
 import { Wrapper } from "./Wrapper";
 import { SheetContentProvider } from "../contexts/sheet-content";
 import { FeedbackProvider } from "../contexts/feedback";
-<<<<<<< HEAD
 import { WidgetSizeProvider } from "../contexts/widget-size";
 import { ConversationModeProvider } from "../contexts/conversation-mode";
-
-export function ConvAIWidget(attributes: CustomAttributes) {
-  return (
-    <AttributesProvider value={attributes}>
-      <ServerLocationProvider>
-        <WidgetConfigProvider>
-          <WidgetSizeProvider>
-            <TermsProvider>
-              <LanguageConfigProvider>
-                <SessionConfigProvider>
-                  <ConversationProvider>
-                    <ConversationModeProvider>
-                      <AudioConfigProvider>
-                        <TextContentsProvider>
-                          <AvatarConfigProvider>
-                            <SheetContentProvider>
-                              <FeedbackProvider>
-                                <Style />
-                                <Wrapper />
-                              </FeedbackProvider>
-                            </SheetContentProvider>
-                          </AvatarConfigProvider>
-                        </TextContentsProvider>
-                      </AudioConfigProvider>
-                    </ConversationModeProvider>
-                  </ConversationProvider>
-                </SessionConfigProvider>
-              </LanguageConfigProvider>
-            </TermsProvider>
-          </WidgetSizeProvider>
-        </WidgetConfigProvider>
-      </ServerLocationProvider>
-    </AttributesProvider>
-=======
 import { ShadowHostProvider } from "../contexts/shadow-host";
 
 export function ConvAIWidget(attributes: CustomAttributes) {
@@ -58,30 +23,33 @@
       <AttributesProvider value={attributes}>
         <ServerLocationProvider>
           <WidgetConfigProvider>
-            <LanguageConfigProvider>
+            <WidgetSizeProvider>
               <TermsProvider>
-                <MicConfigProvider>
+                <LanguageConfigProvider>
                   <SessionConfigProvider>
                     <ConversationProvider>
-                      <TextContentsProvider>
-                        <AvatarConfigProvider>
-                          <SheetContentProvider>
-                            <FeedbackProvider>
-                              <Style />
-                              <Wrapper />
-                            </FeedbackProvider>
-                          </SheetContentProvider>
-                        </AvatarConfigProvider>
-                      </TextContentsProvider>
+                      <ConversationModeProvider>
+                        <AudioConfigProvider>
+                          <TextContentsProvider>
+                            <AvatarConfigProvider>
+                              <SheetContentProvider>
+                                <FeedbackProvider>
+                                  <Style />
+                                  <Wrapper />
+                                </FeedbackProvider>
+                              </SheetContentProvider>
+                            </AvatarConfigProvider>
+                          </TextContentsProvider>
+                        </AudioConfigProvider>
+                      </ConversationModeProvider>
                     </ConversationProvider>
                   </SessionConfigProvider>
-                </MicConfigProvider>
+                </LanguageConfigProvider>
               </TermsProvider>
-            </LanguageConfigProvider>
+            </WidgetSizeProvider>
           </WidgetConfigProvider>
         </ServerLocationProvider>
       </AttributesProvider>
     </ShadowHostProvider>
->>>>>>> 5ffebec4
   );
 }