--- conflicted
+++ resolved
@@ -86,11 +86,7 @@
   useWakeLock?: boolean;
   connectionDelay?: DelayConfig;
   textOnly?: boolean;
-<<<<<<< HEAD
-=======
-  connectionType?: ConnectionType;
   userId?: string;
->>>>>>> 5babdbd0
 };
 
 export type ConnectionType = "websocket" | "webrtc";
