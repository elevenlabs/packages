--- conflicted
+++ resolved
@@ -162,14 +162,10 @@
   };
 
   private addAudioBase64Chunk = (chunk: string) => {
-<<<<<<< HEAD
     this.output.gain.gain.value = this.isMuted ? 0 : this.volume;
-=======
     this.output.gain.gain.cancelScheduledValues(
       this.output.context.currentTime
     );
-    this.output.gain.gain.value = this.volume;
->>>>>>> 7ead6c16
     this.output.worklet.port.postMessage({ type: "clearInterrupted" });
     this.output.worklet.port.postMessage({
       type: "buffer",
