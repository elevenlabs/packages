--- conflicted
+++ resolved
@@ -227,7 +227,6 @@
     return this.calculateVolume(this.getOutputByteFrequencyData());
   }
 
-<<<<<<< HEAD
   public async changeInputDevice({
     sampleRate,
     format,
@@ -275,7 +274,7 @@
       throw error;
     }
   }
-=======
+
   public setVolume = ({ volume }: { volume: number }) => {
     // clamp & coerce
     const clampedVolume = Number.isFinite(volume)
@@ -291,5 +290,4 @@
       this.output.gain.gain.value = clampedVolume;
     }
   };
->>>>>>> 41c36581
 }