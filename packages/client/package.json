--- conflicted
+++ resolved
@@ -1,11 +1,6 @@
 {
-<<<<<<< HEAD
-  "name": "@11labs/client",
-  "version": "0.1.5",
-=======
   "name": "@elevenlabs/client",
   "version": "0.1.4",
->>>>>>> 2506d3d2
   "description": "ElevenLabs JavaScript Client Library",
   "main": "./dist/lib.umd.js",
   "module": "./dist/lib.module.js",
