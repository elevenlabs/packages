--- conflicted
+++ resolved
@@ -1,10 +1,6 @@
 {
   "name": "@elevenlabs/convai-widget-embed",
-<<<<<<< HEAD
   "version": "0.6.0-beta.7",
-=======
-  "version": "0.5.5",
->>>>>>> 5ffebec4
   "description": "The Conversational AI Widget bundled with all dependencies for easy embedding.",
   "main": "./dist/index.js",
   "unpkg": "./dist/index.js",
