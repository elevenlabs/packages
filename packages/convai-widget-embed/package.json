--- conflicted
+++ resolved
@@ -1,11 +1,6 @@
 {
-<<<<<<< HEAD
-  "name": "@11labs/convai-widget-embed",
-  "version": "0.0.6",
-=======
   "name": "@elevenlabs/convai-widget-embed",
   "version": "0.0.5",
->>>>>>> 2506d3d2
   "description": "The Conversational AI Widget bundled with all dependencies for easy embedding.",
   "main": "./dist/index.js",
   "unpkg": "./dist/index.js",
