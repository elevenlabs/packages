<<<<<<< HEAD
# ElevenLabs Agents CLI - Agents as Code
=======
![hero](../../assets/hero.png)

# ElevenLabs Agents CLI

Build multimodal agents with the [ElevenLabs Agents platform](https://elevenlabs.io/docs/agents-platform/overview).
>>>>>>> 0be9d671

Manage ElevenLabs Agents with local configuration files. This tool is an experimental exploration of treating agents as code, with features like templates, multi-environment support, and automatic syncing.

## Features

- **Agent Configuration**: Full ElevenLabs agent schema support
- **Templates**: Pre-built templates for common use cases
- **Multi-environment**: Deploy across dev, staging, production
- **Smart Updates**: Hash-based change detection
- **Watch Mode**: Automatic sync on file changes
- **Import/Export**: Fetch existing agents from workspace
- **Widget Generation**: HTML widget snippets
- **Secure Storage**: OS keychain integration with secure file fallback

## Installation

```bash
# Global installation
pnpm install -g @elevenlabs/agents-cli
# OR
npm install -g @elevenlabs/agents-cli

# One-time usage
<<<<<<< HEAD
pnpm dlx @elevenlabs/agents-cli init
# OR  
npx @elevenlabs/agents-cli init
=======
pnpm dlx @elevenlabs/convai-cli init
# OR
npx @elevenlabs/convai-cli init
>>>>>>> 0be9d671
```

## Setup

### Authentication

Login with your ElevenLabs API key (stored securely across all platforms):

```bash
agents login
```

Or set environment variable:

```bash
export ELEVENLABS_API_KEY="your_api_key_here"
```

<<<<<<< HEAD
> **Note**: For now, your API key must be unrestricted to work with the CLI, as ElevenLabs Agents-restricted keys are not available yet. 
=======
> **Note**: For now, your API key must be unrestricted to work with the CLI, as Conversational AI-restricted keys are not available yet.
>>>>>>> 0be9d671

### Check Status

```bash
agents whoami
```

### Set Residency Location

Configure the API residency for isolated regions:

```bash
# Set to EU residency (uses api.eu.elevenlabs.io)
agents residency eu-residency

# Set to India residency (uses api.in.elevenlabs.io)
agents residency in-residency

# Set to US/Global (uses api.elevenlabs.io or api.us.elevenlabs.io)
agents residency global  # or 'us'
```

### Logout

```bash
agents logout
```

## Quick Start

```bash
# 1. Initialize project
agents init

# 2. Login with API key
agents login

# 3. Create agent with template
agents add "Support Bot" --template customer-service

# 4. Edit configuration (agent_configs/prod/support_bot.json)

# 5. Sync to ElevenLabs
agents sync

# 6. Watch for changes (optional)
agents watch
```

## Directory Structure

```
your_project/
├── agents.json              # Central configuration
├── agent_configs/           # Agent configs by environment
│   ├── prod/
│   ├── dev/
│   └── staging/
└── agents.lock              # Agent IDs and hashes
```

## Commands

### Core Commands

```bash
# Initialize project
agents init

# Authentication
agents login
agents logout
agents whoami

# Create agent
agents add "Agent Name" [--template customer-service] [--env dev]

# Sync changes
agents sync [--agent "Agent Name"] [--env production] [--dry-run]

# Check status
agents status [--agent "Agent Name"] [--env production]

# Watch for changes
agents watch [--agent "Agent Name"] [--env dev] [--interval 5]

# Import from ElevenLabs
agents fetch [--search "term"] [--env staging] [--dry-run]

# Generate widget HTML (includes server-location for isolated regions)
agents widget "Agent Name" [--env production]

# List agents
agents list-agents
```

### Templates

```bash
# List available templates
agents templates list

# Show template details
agents templates show customer-service
```

## Available Templates

### `default`

Complete configuration with all available fields and sensible defaults. Includes full voice and text support, widget customization, evaluation criteria, and platform settings. Best for production deployments requiring comprehensive configuration.

### `minimal`

Minimal configuration with only essential fields. Contains basic agent prompt, language settings, TTS configuration, and conversation settings. Perfect for quick prototyping and simple use cases.

### `voice-only`

Optimized for voice-only conversations. Disables text input and focuses on voice interaction features. Includes advanced voice settings, turn management, and audio processing optimizations.

### `text-only`

Optimized for text-only conversations. Disables voice features and focuses on text-based interactions.

### `customer-service`

Pre-configured for customer service scenarios. Features professional, empathetic prompts with consistent responses (low temperature). Includes extended conversation duration (30 minutes), evaluation criteria for service quality, and customer-service tags.

### `assistant`

General purpose AI assistant configuration. Balanced creativity settings with helpful, knowledgeable prompts. Supports both voice and text interactions for versatile use cases like Q&A, explanations, and analysis tasks.

## Configuration Example

```json
{
  "name": "Support Bot",
  "conversation_config": {
    "agent": {
      "prompt": {
        "prompt": "You are a helpful customer service representative.",
        "llm": "gemini-2.0-flash",
        "temperature": 0.1
      },
      "language": "en"
    },
    "tts": {
      "model_id": "eleven_turbo_v2",
      "voice_id": "cjVigY5qzO86Huf0OWal"
    }
  },
  "tags": ["customer-service"]
}
```

## Common Workflows

**New Project:**

```bash
agents init
agents login
agents add "My Agent" --template assistant
agents sync
```

**Multi-Environment:**

```bash
agents add "Bot" --env dev --template customer-service
agents add "Bot" --env prod --template customer-service
agents sync --env dev
agents sync --env prod
```

**Import Existing:**

```bash
agents init
agents login
agents fetch --env prod
agents sync
```

**Development:**

```bash
agents watch --env dev --interval 5
# Edit configs in another terminal - auto-syncs!
```

## Troubleshooting

**Authentication Issues:**

```bash
# Check login status
agents whoami

# Login again
agents login

# Or use environment variable
export ELEVENLABS_API_KEY="your_api_key_here"
```

**Agent Not Found:**
<<<<<<< HEAD
- Check: `agents list-agents`
- Verify: `agents status --env <environment>`

**Sync Issues:**
- Preview: `agents sync --dry-run`
- Check: `cat agents.lock`
=======

- Check: `convai list-agents`
- Verify: `convai status --env <environment>`

**Sync Issues:**

- Preview: `convai sync --dry-run`
- Check: `cat convai.lock`
>>>>>>> 0be9d671

**Reset Project:**

```bash
rm agents.lock
agents init
agents login
agents sync
```

## Development

```bash
# Install dependencies
pnpm install

# Build
pnpm run build

# Test
pnpm test

# Lint
pnpm run lint
```

## Security

The CLI stores your API key securely with multiple fallback options:

- **Environment Variable**: `ELEVENLABS_API_KEY` takes highest priority for CI/CD
- **OS Keychain**: Uses native credential store (keytar) when available
- **Secure File**: Falls back to `~/.agents/api_key` with restricted permissions (600)

Configuration files are stored in `~/.agents/` with secure directory permissions (700 on Unix-like systems).

## Support

- Use `agents --help` or `agents <command> --help`
- Check GitHub issues
- Create new issue with problem details<|MERGE_RESOLUTION|>--- conflicted
+++ resolved
@@ -1,12 +1,9 @@
-<<<<<<< HEAD
 # ElevenLabs Agents CLI - Agents as Code
-=======
 ![hero](../../assets/hero.png)
 
 # ElevenLabs Agents CLI
 
 Build multimodal agents with the [ElevenLabs Agents platform](https://elevenlabs.io/docs/agents-platform/overview).
->>>>>>> 0be9d671
 
 Manage ElevenLabs Agents with local configuration files. This tool is an experimental exploration of treating agents as code, with features like templates, multi-environment support, and automatic syncing.
 
@@ -30,15 +27,9 @@
 npm install -g @elevenlabs/agents-cli
 
 # One-time usage
-<<<<<<< HEAD
 pnpm dlx @elevenlabs/agents-cli init
 # OR  
 npx @elevenlabs/agents-cli init
-=======
-pnpm dlx @elevenlabs/convai-cli init
-# OR
-npx @elevenlabs/convai-cli init
->>>>>>> 0be9d671
 ```
 
 ## Setup
@@ -57,11 +48,7 @@
 export ELEVENLABS_API_KEY="your_api_key_here"
 ```
 
-<<<<<<< HEAD
 > **Note**: For now, your API key must be unrestricted to work with the CLI, as ElevenLabs Agents-restricted keys are not available yet. 
-=======
-> **Note**: For now, your API key must be unrestricted to work with the CLI, as Conversational AI-restricted keys are not available yet.
->>>>>>> 0be9d671
 
 ### Check Status
 
@@ -269,23 +256,12 @@
 ```
 
 **Agent Not Found:**
-<<<<<<< HEAD
 - Check: `agents list-agents`
 - Verify: `agents status --env <environment>`
 
 **Sync Issues:**
 - Preview: `agents sync --dry-run`
 - Check: `cat agents.lock`
-=======
-
-- Check: `convai list-agents`
-- Verify: `convai status --env <environment>`
-
-**Sync Issues:**
-
-- Preview: `convai sync --dry-run`
-- Check: `cat convai.lock`
->>>>>>> 0be9d671
 
 **Reset Project:**
 
