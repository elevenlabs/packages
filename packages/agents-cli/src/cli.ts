--- conflicted
+++ resolved
@@ -12,14 +12,9 @@
   saveLockFile,
   getAgentFromLock,
   updateAgentInLock,
-<<<<<<< HEAD
-=======
-  updateToolInLock,
-  getToolFromLock,
   updateTestInLock,
   getTestFromLock,
   toCamelCaseKeys,
->>>>>>> 0335a5e3
   toSnakeCaseKeys
 } from './utils.js';
 import { 
@@ -34,15 +29,12 @@
   listAgentsApi,
   getAgentApi,
   createToolApi,
-<<<<<<< HEAD
   listToolsApi,
-  getToolApi
-=======
+  getToolApi,
   createTestApi,
   getTestApi,
   listTestsApi,
   updateTestApi
->>>>>>> 0335a5e3
 } from './elevenlabs-api.js';
 import { ElevenLabs } from '@elevenlabs/elevenlabs-js';
 import { 
@@ -86,12 +78,9 @@
 import LogoutView from './ui/views/LogoutView.js';
 import ResidencyView from './ui/views/ResidencyView.js';
 import HelpView from './ui/views/HelpView.js';
-<<<<<<< HEAD
 import FetchToolsView from './ui/views/FetchToolsView.js';
-=======
 import TestView from './ui/views/TestView.js';
 import AddTestView from './ui/views/AddTestView.js';
->>>>>>> 0335a5e3
 
 // Load environment variables
 dotenv.config();
