import { useEffect, useRef, useState } from "react";
import {
  Conversation,
  Mode,
  SessionConfig,
  Callbacks,
  Options,
  Status,
  ClientToolsConfig,
  InputConfig,
} from "@11labs/client";

export type {
  Role,
  Mode,
  Status,
  SessionConfig,
  DisconnectionDetails,
  Language,
} from "@11labs/client";
export { postOverallFeedback } from "@11labs/client";

export type HookOptions = Partial<
  SessionConfig & HookCallbacks & ClientToolsConfig & InputConfig
>;
export type ControlledState = {
  micMuted?: boolean;
  volume?: number;
}
export type HookCallbacks = Pick<
  Callbacks,
  | "onConnect"
  | "onDisconnect"
  | "onError"
  | "onMessage"
  | "onDebug"
  | "onUnhandledClientToolCall"
>;

export function useConversation<T extends HookOptions & ControlledState>(props: T = {} as T) {
  const {micMuted, volume, ...defaultOptions} = props;
  const conversationRef = useRef<Conversation | null>(null);
  const lockRef = useRef<Promise<Conversation> | null>(null);
  const [status, setStatus] = useState<Status>("disconnected");
  const [canSendFeedback, setCanSendFeedback] = useState(false);
  const [mode, setMode] = useState<Mode>("listening");

  useEffect(() => {
    if (micMuted !== undefined) {
      conversationRef?.current?.setMicMuted(micMuted);
    }
  }, [micMuted]);

  useEffect(() => {
    if (volume !== undefined) {
      conversationRef?.current?.setVolume({ volume });
    }
  }, [volume]);

  useEffect(() => {
    return () => {
      conversationRef.current?.endSession();
    };
  }, []);

  return {
    startSession: (async (options?: HookOptions) => {
      if (conversationRef.current?.isOpen()) {
        return conversationRef.current.getId();
      }

      if (lockRef.current) {
        const conversation = await lockRef.current;
        return conversation.getId();
      }

      try {
        lockRef.current = Conversation.startSession({
          ...(defaultOptions ?? {}),
          ...(options ?? {}),
          onModeChange: ({ mode }) => {
            setMode(mode);
          },
          onStatusChange: ({ status }) => {
            setStatus(status);
          },
          onCanSendFeedbackChange: ({ canSendFeedback }) => {
            setCanSendFeedback(canSendFeedback);
          },
        } as Options);

        conversationRef.current = await lockRef.current;
        // Persist controlled state between sessions
        if (micMuted !== undefined) {
          conversationRef.current.setMicMuted(micMuted);
        }
        if (volume !== undefined) {
          conversationRef.current.setVolume({ volume });
        }

        return conversationRef.current.getId();
      } finally {
        lockRef.current = null;
      }
    }) as T extends SessionConfig
      ? (options?: HookOptions) => Promise<string>
      : (options: SessionConfig & HookOptions) => Promise<string>,
    endSession: async () => {
      const conversation = conversationRef.current;
      conversationRef.current = null;
      await conversation?.endSession();
    },
    setVolume: ({ volume }: { volume: number }) => {
      conversationRef.current?.setVolume({ volume });
    },
    getInputByteFrequencyData: () => {
      return conversationRef.current?.getInputByteFrequencyData();
    },
    getOutputByteFrequencyData: () => {
      return conversationRef.current?.getOutputByteFrequencyData();
    },
    getInputVolume: () => {
      return conversationRef.current?.getInputVolume() ?? 0;
    },
    getOutputVolume: () => {
      return conversationRef.current?.getOutputVolume() ?? 0;
    },
    sendFeedback: (like: boolean) => {
      conversationRef.current?.sendFeedback(like);
    },
<<<<<<< HEAD
    interrupt: () => {
      conversationRef.current?.interrupt();
=======
    getId: () => {
      return conversationRef.current?.getId();
>>>>>>> 8ac01b24
    },
    status,
    canSendFeedback,
    micMuted,
    isSpeaking: mode === "speaking",
  };
}<|MERGE_RESOLUTION|>--- conflicted
+++ resolved
@@ -128,13 +128,11 @@
     sendFeedback: (like: boolean) => {
       conversationRef.current?.sendFeedback(like);
     },
-<<<<<<< HEAD
     interrupt: () => {
       conversationRef.current?.interrupt();
-=======
+    },
     getId: () => {
       return conversationRef.current?.getId();
->>>>>>> 8ac01b24
     },
     status,
     canSendFeedback,
