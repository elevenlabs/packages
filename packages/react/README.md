![hero](../../assets/hero.png)

# ElevenLabs Agents React SDK

Build multimodal agents with the [ElevenLabs Agents platform](https://elevenlabs.io/docs/agents-platform/overview).

An SDK library for using ElevenLabs Agents. If you're looking for a Node.js library for other audio APIs, please refer to the [ElevenLabs Node.js Library](https://www.npmjs.com/package/@elevenlabs/elevenlabs-js).

![LOGO](https://github.com/elevenlabs/elevenlabs-python/assets/12028621/21267d89-5e82-4e7e-9c81-caf30b237683)
[![Discord](https://badgen.net/badge/black/ElevenLabs/icon?icon=discord&label)](https://discord.gg/elevenlabs)
[![Twitter](https://badgen.net/badge/black/elevenlabsio/icon?icon=twitter&label)](https://twitter.com/elevenlabsio)

## Installation

Install the package in your project through package manager.

```shell
npm install @elevenlabs/react
# or
yarn add @elevenlabs/react
# or
pnpm install @elevenlabs/react
```

## Usage

### useConversation

React hook for managing WebSocket and WebRTC connections and audio usage for ElevenLabs Conversational AI.

#### Initialize conversation

First, initialize the Conversation instance.

```tsx
const conversation = useConversation();
```

Note that Conversational AI requires microphone access.
Consider explaining and allowing microphone access in your apps UI before the Conversation kicks off. The microphone may also be blocked for the current page by default, resulting in the allow prompt not showing up at all. You should handle such use case in your application and display appropriate message to the user:

```js
// call after explaning to the user why the microphone access is needed
// handle errors and show appropriate message to the user
try {
  await navigator.mediaDevices.getUserMedia();
} catch {
  // handle error
}
```

#### Options

The Conversation can be initialized with certain options. Those are all optional.

```tsx
const conversation = useConversation({
  /* options object */
});
```

<<<<<<< HEAD
- **clientTools** - object definition for client tools that can be invoked by agent. [See below](#client-tools) for details.
- **overrides** - object definition conversations settings overrides. [See below](#conversation-overrides) for details.
- **textOnly** - whether the conversation should run in text-only mode. [See below](#text-only) for details.
- **onConnect** - handler called when the conversation connection is established.
- **onDisconnect** - handler called when the conversation connection has ended.
- **onMessage** - handler called when a new message is received. These can be tentative or final transcriptions of user voice, replies produced by LLM, or debug message when a debug option is enabled.
- **onError** - handler called when a error is encountered.
- **onStatusChange** - handler called whenever connection status changes. Can be `connected`, `connecting` and `disconnected` (initial).
- **onModeChange** - handler called when a status changes, eg. agent switches from `speaking` to `listening`, or the other way around.
- **onCanSendFeedbackChange** - handler called when sending feedback becomes available or unavailable.
- **onUnhandledClientToolCall** - handler called when a client tool is invoked but no corresponding client tool was defined.
- **onDebug** - handler called for debugging events, including tentative agent responses and internal events. Useful for development and troubleshooting.
- **onAudio** - handler called when audio data is received from the agent. Provides access to raw audio events for custom processing.
- **onInterruption** - handler called when the conversation is interrupted, typically when the user starts speaking while the agent is talking.
- **onVadScore** - handler called with voice activity detection scores, indicating the likelihood of speech in the audio input.
- **onMCPToolCall** - handler called when an MCP (Model Context Protocol) tool is invoked by the agent.
- **onMCPConnectionStatus** - handler called when the MCP connection status changes, useful for monitoring MCP server connectivity.
- **onAgentToolRequest** - handler called when the agent begins tool execution.
- **onAgentToolResponse** - handler called when the agent receives a response from a tool execution.
- **onConversationMetadata** - handler called with conversation initiation metadata, providing information about the conversation setup.
- **onAsrInitiationMetadata** - handler called with ASR (Automatic Speech Recognition) initiation metadata, containing configuration details for speech recognition.
- **onAgentChatResponsePart** - handler called with streaming text chunks during text-only conversations. Provides start, delta, and stop events for real-time text streaming.
- **onAudioAlignment** - handler called with character-level timing data for synthesized audio. Provides arrays of characters, start times, and durations for text-to-speech synchronization.
=======
| Property | Description |
|----------|-------------|
| **clientTools** | Object definition for client tools that can be invoked by the agent. [See below](#client-tools) for details. |
| **overrides** | Object definition for conversation settings overrides. [See below](#conversation-overrides) for details. |
| **textOnly** | Whether the conversation should run in text-only mode. [See below](#text-only) for details. |
| **onConnect** | Handler called when the conversation connection is established. |
| **onDisconnect** | Handler called when the conversation connection has ended. |
| **onMessage** | Handler called when a new message is received. These can be tentative or final transcriptions of user voice, replies produced by LLM, or debug messages when a debug option is enabled. |
| **onError** | Handler called when an error is encountered. |
| **onStatusChange** | Handler called whenever connection status changes. Can be `connected`, `connecting`, or `disconnected` (initial). |
| **onModeChange** | Handler called when a status changes, e.g., agent switches from `speaking` to `listening`, or vice versa. |
| **onCanSendFeedbackChange** | Handler called when sending feedback becomes available or unavailable. |
| **onUnhandledClientToolCall** | Handler called when a client tool is invoked but no corresponding client tool was defined. |
| **onDebug** | Handler called for debugging events, including tentative agent responses and internal events. Useful for development and troubleshooting. |
| **onAudio** | Handler called when audio data is received from the agent. Provides access to raw audio events for custom processing. |
| **onInterruption** | Handler called when the conversation is interrupted, typically when the user starts speaking while the agent is talking. |
| **onVadScore** | Handler called with voice activity detection scores, indicating the likelihood of speech in the audio input. |
| **onMCPToolCall** | Handler called when an MCP (Model Context Protocol) tool is invoked by the agent. |
| **onMCPConnectionStatus** | Handler called when the MCP connection status changes, useful for monitoring MCP server connectivity. |
| **onAgentToolRequest** | Handler called when the agent begins tool execution. |
| **onAgentToolResponse** | Handler called when the agent receives a response from a tool execution. |
| **onConversationMetadata** | Handler called with conversation initiation metadata, providing information about the conversation setup. |
| **onAsrInitiationMetadata** | Handler called with ASR (Automatic Speech Recognition) initiation metadata, containing configuration details for speech recognition. |
>>>>>>> fb618af1

##### Client Tools

Client tools are a way to enabled agent to invoke client-side functionality. This can be used to trigger actions in the client, such as opening a modal or doing an API call on behalf of the user.

Client tools definition is an object of functions, and needs to be identical with your configuration within the [ElevenLabs UI](https://elevenlabs.io/app/conversational-ai), where you can name and describe different tools, as well as set up the parameters passed by the agent.

```ts
const conversation = useConversation({
  clientTools: {
    displayMessage: (parameters: { text: string }) => {
      alert(text);

      return "Message displayed";
    },
  },
});
```

In case function returns a value, it will be passed back to the agent as a response.
Note that the tool needs to be explicitly set to be blocking conversation in ElevenLabs UI for the agent to await and react to the response, otherwise agent assumes success and continues the conversation.

#### Conversation overrides

You may choose to override various settings of the conversation and set them dynamically based other user interactions.
We support overriding various settings.
These settings are optional and can be used to customize the conversation experience.
The following settings are available:

```ts
const conversation = useConversation({
  overrides: {
    agent: {
      prompt: {
        prompt: "My custom prompt",
        llm: "gemini-2.5-flash",
      },
      firstMessage: "My custom first message",
      language: "en",
    },
    tts: {
      voiceId: "custom voice id",
      speed: 1.0,
      stability: 0.5,
      similarityBoost: 0.8,
    },
    conversation: {
      textOnly: true,
    },
  },
});
```

#### User identification

You can optionally pass a user ID to identify the user in the conversation. This can be your own customer identifier. This will be included in the conversation initiation data sent to the server:

Tracking this ID can be helpful for filtering conversations, tracking analytics on a user level, etc.

```ts
// Or pass it when starting the session
const conversationId = await conversation.startSession({
  agentId: "<your-agent-id>",
  userId: "user-123",
  connectionType: "webrtc",
});
```

#### Text only

If your agent is configured to run in text-only mode, i.e. it does not send or receive audio messages,
you can use this flag to use a lighter version of the conversation. In that case, the
user will not be asked for microphone permissions and no audio context will be created.

```ts
const conversation = useConversation({
  textOnly: true,
});
```

#### Prefer Headphones for iOS Devices

While this SDK leaves the choice of audio input/output device to the browser/system, iOS Safari seem to prefer the built-in speaker over headphones even when bluetooth device is in use. If you want to "force" the use of headphones on iOS devices when available, you can use the following option. Please, keep in mind that this is not guaranteed, since this functionality is not provided by the browser. System audio should be the default choice.

```ts
const conversation = useConversation({
  preferHeadphonesForIosDevices: true,
});
```

#### Connection delay

You can configure additional delay between when the microphone is activated and when the connection is established.
On Android, the delay is set to 3 seconds by default to make sure the device has time to switch to the correct audio mode.
Without it, you may experience issues with the beginning of the first message being cut off.

```ts
const conversation = useConversation({
  connectionDelay: {
    android: 3_000,
    ios: 0,
    default: 0,
  },
});
```

#### Acquiring a Wake Lock

By default, the conversation will attempt to acquire a [wake lock](https://developer.mozilla.org/en-US/docs/Web/API/Screen_Wake_Lock_API) to prevent the device from going to sleep during the conversation.
This can be disabled by setting the `useWakeLock` option to `false`:

```ts
const conversation = useConversation({
  useWakeLock: false,
});
```

#### Data Residency

The React SDK supports data residency for compliance with regional regulations. You can specify the server location when initializing the conversation:

```ts
const conversation = useConversation({
  serverLocation: "eu-residency", // "us", "global", "eu-residency", or "in-residency"
});
```

Available locations:

- `"us"` (default) - United States servers
- `"global"` - Global servers (same as US)
- `"eu-residency"` - European Union residency servers
- `"in-residency"` - India residency servers

The SDK automatically routes both WebSocket and WebRTC connections to the appropriate regional servers based on your selection. This ensures that all conversation data, including audio streams, remain within the specified geographic region.

#### Methods

##### startConversation

`startConversation` method kicks off the WebSocket or WebRTC connection and starts using the microphone to communicate with the ElevenLabs Conversational AI agent. The method accepts an options object, with the `signedUrl`, `conversationToken` or `agentId` option being required.

Agent ID can be acquired through [ElevenLabs UI](https://elevenlabs.io/app/conversational-ai) and is always necessary.

```js
const conversation = useConversation();

// For public agents, pass in the agent ID and the connection type
const conversationId = await conversation.startSession({
  agentId: "<your-agent-id>",
  connectionType: "webrtc", // either 'webrtc' or 'websocket'
});
```

For public agents (i.e. agents that don't have authentication enabled), define `agentId` - no signed link generation necessary.

In case the conversation requires authorization, use the REST API to generate signed links for a WebSocket connection or a conversation token for a WebRTC connection.

`startSession` returns promise resolving to `conversationId`. The value is a globally unique conversation ID you can use to identify separate conversations.

For WebSocket connections:

```js
// Node.js server

app.get("/signed-url", yourAuthMiddleware, async (req, res) => {
  const response = await fetch(
    `https://api.elevenlabs.io/v1/convai/conversation/get-signed-url?agent_id=${process.env.AGENT_ID}`,
    {
      headers: {
        // Requesting a signed url requires your ElevenLabs API key
        // Do NOT expose your API key to the client!
        "xi-api-key": process.env.ELEVENLABS_API_KEY,
      },
    }
  );

  if (!response.ok) {
    return res.status(500).send("Failed to get signed URL");
  }

  const body = await response.json();
  res.send(body.signed_url);
});
```

```js
// Client

const response = await fetch("/signed-url", yourAuthHeaders);
const signedUrl = await response.text();

const { conversation } = useConversation();

const conversationId = await conversation.startSession({
  signedUrl,
  connectionType: "websocket",
});
```

For WebRTC connections:

```js
// Node.js server

app.get("/conversation-token", yourAuthMiddleware, async (req, res) => {
  const response = await fetch(
    `https://api.elevenlabs.io/v1/convai/conversation/token?agent_id=${process.env.AGENT_ID}`,
    {
      headers: {
        // Requesting a conversation token requires your ElevenLabs API key
        // Do NOT expose your API key to the client!
        'xi-api-key': process.env.ELEVENLABS_API_KEY,
      }
    }
  );

  if (!response.ok) {
    return res.status(500).send("Failed to get conversation token");
  }

  const body = await response.json();
  res.send(body.token);
);
```

```js
// Client

const response = await fetch("/conversation-token", yourAuthHeaders);
const conversationToken = await response.text();

const { conversation } = useConversation();

const conversationId = await conversation.startSession({
  conversationToken,
  connectionType: "webrtc",
});
```

You can provide a device ID to start the conversation using the input/output device of your choice. If the device ID is invalid, the default input and output devices will be used.

```js
const { conversation } = useConversation();

const conversationId = await conversation.startSession({
  conversationToken,
  connectionType: "webrtc",
  inputDeviceId: "<new-input-device-id>",
  outputDeviceId: "<new-input-device-id>",
});
```

**Note:** Device switching only works for voice conversations. You can enumerate available devices using the [MediaDevices.enumerateDevices()](https://developer.mozilla.org/en-US/docs/Web/API/MediaDevices/enumerateDevices) API.

##### endSession

A method to manually end the conversation. The method will end the conversation and disconnect from websocket.

```js
await conversation.endSession();
```

##### sendFeedback

A method for sending binary feedback to the agent.
The method accepts a boolean value, where `true` represents positive feedback and `false` negative feedback.
Feedback is always correlated to the most recent agent response and can be sent only once per response.
Check `canSendFeedback` state to see if feedback can be sent in the given moment.

```js
const { sendFeedback } = useConversation();

sendFeedback(true); // positive feedback
sendFeedback(false); // negative feedback
```

##### sendContextualUpdate

A method to send contextual updates to the agent.
This can be used to inform the agent about user actions that are not directly related to the conversation, but may influence the agent's responses.

```js
const { sendContextualUpdate } = useConversation();

sendContextualUpdate(
  "User navigated to another page. Consider it for next response, but don't react to this contextual update."
);
```

##### sendUserMessage

Sends a text messages to the agent.

Can be used to let the user type in the message instead of using the microphone.
Unlike `sendContextualUpdate`, this will be treated as a user message and will prompt the agent to take its turn in the conversation.

```js
const { sendUserMessage, sendUserActivity } = useConversation();
const [value, setValue] = useState("");

return (
  <>
    <input
      value={value}
      onChange={e => {
        setValue(e.target.value);
        sendUserActivity();
      }}
    />
    <button
      onClick={() => {
        sendUserMessage(value);
        setValue(value);
      }}
    >
      SEND
    </button>
  </>
);
```

##### sendUserActivity

Notifies the agent about user activity.

The agent will not attempt to speak for at least 2 seconds after the user activity is detected.
This can be used to prevent the agent from interrupting the user when they are typing.

```js
const { sendUserMessage, sendUserActivity } = useConversation();
const [value, setValue] = useState("");

return (
  <>
    <input
      value={value}
      onChange={e => {
        setValue(e.target.value);
        sendUserActivity();
      }}
    />
    <button
      onClick={() => {
        sendUserMessage(value);
        setValue(value);
      }}
    >
      SEND
    </button>
  </>
);
```

##### setVolume

A method to set the output volume of the conversation. Accepts object with volume field between 0 and 1.

```js
const [volume, setVolume] = useState(0.5);
const conversation = useConversation({ volume });

// Set the volume
setVolume(0.5);
```

##### muteMic

A method to mute/unmute the microphone.

```js
const [micMuted, setMicMuted] = useState(false);
const conversation = useConversation({ micMuted });

// Mute the microphone
setMicMuted(true);

// Unmute the microphone
setMicMuted(false);
```

##### changeInputDevice

Switch the audio input device during an active voice conversation. This method is only available for voice conversations.

**Note:** In WebRTC mode the input format and sample rate are hardcoded to `pcm` and `48000` respectively. Changing those values when changing the input device is a no-op.

```js
// Change to a specific input device
await conversation.changeInputDevice({
  sampleRate: 16000,
  format: "pcm",
  preferHeadphonesForIosDevices: true,
  inputDeviceId: "your-device-id", // Optional: specific device ID
});
```

##### changeOutputDevice

Switch the audio output device during an active voice conversation. This method is only available for voice conversations.

**Note:** In WebRTC mode the output format and sample rate are hardcoded to `pcm` and `48000` respectively. Changing those values when changing the output device is a no-op.

```js
// Change to a specific output device
await conversation.changeOutputDevice({
  sampleRate: 16000,
  format: "pcm",
  outputDeviceId: "your-device-id", // Optional: specific device ID
});
```

**Note:** Device switching only works for voice conversations. If no specific `deviceId` is provided, the browser will use its default device selection. You can enumerate available devices using the [MediaDevices.enumerateDevices()](https://developer.mozilla.org/en-US/docs/Web/API/MediaDevices/enumerateDevices) API.

##### getInputByteFrequencyData / getOutputByteFrequencyData

Methods that return `Uint8Array`s containing the current input/output frequency data. See [AnalyserNode.getByteFrequencyData](https://developer.mozilla.org/en-US/docs/Web/API/AnalyserNode/getByteFrequencyData) for more information.

**Note:** These methods are only available for voice conversations. In WebRTC mode the audio is hardcoded to use `pcm_48000`, meaning any visualization using the returned data might show different patterns to WebSocket connections.

##### status

A React state containing the current status of the conversation.

```js
const { status } = useConversation();
console.log(status); // "connected" or "disconnected"
```

##### isSpeaking

A React state containing the information of whether the agent is currently speaking.
This is helpful for indicating the mode in your UI.

```js
const { isSpeaking } = useConversation();
console.log(isSpeaking); // boolean
```

##### canSendFeedback

A React state representing whether the user can send feedback to the agent.
When false, calls to `sendFeedback` will be ignored.
This is helpful to conditionally show the feedback button in your UI.

```js
const { canSendFeedback } = useConversation();
console.log(canSendFeedback); // boolean
```

### useScribe

React hook for managing real-time speech-to-text transcription with ElevenLabs Scribe Realtime v2.

#### Quick Start

```tsx
import { useEffect } from "react";
import { useScribe } from "@elevenlabs/react";

function MyComponent() {
  const scribe = useScribe({
    modelId: "scribe_v2_realtime",
    onPartialTranscript: (data) => {
      console.log("Partial:", data.text);
    },
    onCommittedTranscript: (data) => {
      console.log("Committed:", data.text);
    },
  });

  // Start recording
  const handleStart = async () => {
    try {
      const token = await fetchTokenFromServer();
      await scribe.connect({
        token,
        microphone: {
          echoCancellation: true,
          noiseSuppression: true,
        },
      });
    } catch (err) {
      console.error("Failed to start recording:", err);
    }
  };

  // Stop recording
  const handleDisconnect = () => {
    scribe.disconnect();
  };

  // Disconnect on unmount
  useEffect(() => {
    return () => {
      if (scribe.isConnected) {
        scribe.disconnect();
      }
    };
  }, [scribe]);

  return (
    <div>
      <button onClick={handleStart} disabled={scribe.isConnected}>
        Start Recording
      </button>
      <button onClick={handleDisconnect} disabled={!scribe.isConnected}>
        Stop
      </button>

      {scribe.partialTranscript && <p>Live: {scribe.partialTranscript}</p>}

      <div>
        {scribe.committedTranscripts.map((t) => (
          <p key={t.id}>{t.text}</p>
        ))}
      </div>
    </div>
  );
}
```

#### Getting a Token

Scribe requires a single-use token for authentication. Create an API endpoint on your server:

```js
// Node.js server
app.get("/scribe-token", yourAuthMiddleware, async (req, res) => {
  const response = await fetch(
    "https://api.elevenlabs.io/v1/single-use-token/realtime_scribe",
    {
      method: "POST",
      headers: {
        "xi-api-key": process.env.ELEVENLABS_API_KEY,
      },
    }
  );

  const data = await response.json();
  res.json({ token: data.token });
});
```

**Warning:** Your ElevenLabs API key is sensitive, do not leak it to the client. Always generate the token on the server.

```tsx
// Client
const fetchToken = async () => {
  const response = await fetch("/scribe-token");
  const { token } = await response.json();
  return token;
};
```

#### Hook Options

Configure the hook with default options and callbacks:

```tsx
const scribe = useScribe({
  // Connection options (can be overridden in connect())
  token: "optional-default-token",
  modelId: "scribe_v2_realtime",
  baseUri: "wss://api.elevenlabs.io",

  // VAD options
  commitStrategy: CommitStrategy.AUTOMATIC,
  vadSilenceThresholdSecs: 0.5,
  vadThreshold: 0.5,
  minSpeechDurationMs: 100,
  minSilenceDurationMs: 500,
  languageCode: "en",

  // Microphone options (for automatic mode)
  microphone: {
    deviceId: "optional-device-id",
    echoCancellation: true,
    noiseSuppression: true,
    autoGainControl: true,
  },

  // Manual audio options (for file transcription)
  audioFormat: AudioFormat.PCM_16000,
  sampleRate: 16000,

  // Auto-connect on mount
  autoConnect: false,

  // Event callbacks
  onSessionStarted: () => console.log("Session started"),
  onPartialTranscript: (data) => console.log("Partial:", data.text),
  onCommittedTranscript: (data) => console.log("Committed:", data.text),
  onCommittedTranscriptWithTimestamps: (data) => console.log("With timestamps:", data),
  onError: (error) => console.error("Error:", error),
  onAuthError: (data) => console.error("Auth error:", data.error),
  onQuotaExceededError: (data) => console.error("Quota exceeded:", data.error),
  onConnect: () => console.log("Connected"),
  onDisconnect: () => console.log("Disconnected"),
});
```

#### Microphone Mode

Stream audio directly from the user's microphone:

```tsx
function MicrophoneTranscription() {
  const scribe = useScribe({
    modelId: "scribe_v2_realtime",
  });

  const startRecording = async () => {
    const token = await fetchToken();
    await scribe.connect({
      token,
      microphone: {
        echoCancellation: true,
        noiseSuppression: true,
        autoGainControl: true,
      },
    });
  };

  return (
    <div>
      <button onClick={startRecording} disabled={scribe.isConnected}>
        {scribe.status === "connecting" ? "Connecting..." : "Start"}
      </button>
      <button onClick={scribe.disconnect} disabled={!scribe.isConnected}>
        Stop
      </button>

      {scribe.partialTranscript && (
        <div>
          <strong>Speaking:</strong> {scribe.partialTranscript}
        </div>
      )}

      {scribe.committedTranscripts.map((transcript) => (
        <div key={transcript.id}>{transcript.text}</div>
      ))}
    </div>
  );
}
```

#### Manual Audio Mode (File Transcription)

Transcribe pre-recorded audio files:

```tsx
import { useScribe, AudioFormat } from "@elevenlabs/react";

function FileTranscription() {
  const [file, setFile] = useState<File | null>(null);
  const scribe = useScribe({
    modelId: "scribe_v2_realtime",
    audioFormat: AudioFormat.PCM_16000,
    sampleRate: 16000,
  });

  const transcribeFile = async () => {
    if (!file) return;

    const token = await fetchToken();
    await scribe.connect({ token });

    // Decode audio file
    const arrayBuffer = await file.arrayBuffer();
    const audioContext = new AudioContext({ sampleRate: 16000 });
    const audioBuffer = await audioContext.decodeAudioData(arrayBuffer);

    // Convert to PCM16
    const channelData = audioBuffer.getChannelData(0);
    const pcmData = new Int16Array(channelData.length);

    for (let i = 0; i < channelData.length; i++) {
      const sample = Math.max(-1, Math.min(1, channelData[i]));
      pcmData[i] = sample < 0 ? sample * 32768 : sample * 32767;
    }

    // Send in chunks
    const chunkSize = 4096;
    for (let offset = 0; offset < pcmData.length; offset += chunkSize) {
      const chunk = pcmData.slice(offset, offset + chunkSize);
      const bytes = new Uint8Array(chunk.buffer);
      const base64 = btoa(String.fromCharCode(...bytes));

      scribe.sendAudio(base64);
      await new Promise((resolve) => setTimeout(resolve, 50));
    }

    // Commit transcription
    scribe.commit();
  };

  return (
    <div>
      <input
        type="file"
        accept="audio/*"
        onChange={(e) => setFile(e.target.files?.[0] || null)}
      />
      <button onClick={transcribeFile} disabled={!file || scribe.isConnected}>
        Transcribe
      </button>

      {scribe.committedTranscripts.map((transcript) => (
        <div key={transcript.id}>{transcript.text}</div>
      ))}
    </div>
  );
}
```

#### Hook Return Values

##### State

- **status** - Current connection status: `"disconnected"`, `"connecting"`, `"connected"`, `"transcribing"`, or `"error"`
- **isConnected** - Boolean indicating if connected
- **isTranscribing** - Boolean indicating if actively transcribing
- **partialTranscript** - Current partial (interim) transcript
- **committedTranscripts** - Array of completed transcript segments
- **error** - Current error message, or null

```tsx
const scribe = useScribe(/* options */);

console.log(scribe.status); // "connected"
console.log(scribe.isConnected); // true
console.log(scribe.partialTranscript); // "hello world"
console.log(scribe.committedTranscripts); // [{ id: "...", text: "...", words: ..., isFinal: true }]
console.log(scribe.error); // null or error string
```

##### Methods

###### connect(options?)

Connect to Scribe. Options provided here override hook defaults:

```tsx
await scribe.connect({
  token: "your-token", // Required
  microphone: { /* ... */ }, // For microphone mode
  // OR
  audioFormat: AudioFormat.PCM_16000, // For manual mode
  sampleRate: 16000,
});
```

###### disconnect()

Disconnect and clean up resources:

```tsx
scribe.disconnect();
```

###### sendAudio(audioBase64, options?)

Send audio data (manual mode only):

```tsx
scribe.sendAudio(base64AudioChunk, {
  commit: false, // Optional: commit immediately
  sampleRate: 16000, // Optional: override sample rate
  previousText: "Previous transcription text", // Optional: include text from a previous transcription or base64 encoded audio data. Will be used to provide context to the model. Can only be sent in the first audio chunk.
});
```

**Warning:** The `previousText` field can only be sent in the first audio chunk of a session. If sent in any other chunk an error will be returned.

###### commit()

Manually commit the current transcription:

```tsx
scribe.commit();
```

###### clearTranscripts()

Clear all transcripts from state:

```tsx
scribe.clearTranscripts();
```

###### getConnection()

Get the underlying connection instance:

```tsx
const connection = scribe.getConnection();
// Returns RealtimeConnection | null
```

#### Transcript Segment Type

Each committed transcript segment has the following structure:

```typescript
interface TranscriptSegment {
  id: string; // Unique identifier
  text: string; // Transcript text
  timestamp: number; // Unix timestamp
  isFinal: boolean; // Always true for committed transcripts
}
```

#### Event Callbacks

All event callbacks are optional and can be provided as hook options:

```tsx
const scribe = useScribe({
  onSessionStarted: () => {
    console.log("Session started");
  },
  onPartialTranscript: (data: { text: string }) => {
    console.log("Partial:", data.text);
  },
  onCommittedTranscript: (data: { text: string }) => {
    console.log("Committed:", data.text);
  },
  onCommittedTranscriptWithTimestamps: (data: {
    text: string;
    words?: { start: number; end: number }[];
  }) => {
    console.log("Text:", data.text);
    console.log("Word timestamps:", data.words);
  },
  // Generic error handler for all errors
  onError: (error: Error | Event) => {
    console.error("Scribe error:", error);
  },
  // Specific errors can also be tracked
  onAuthError: (data: { error: string }) => {
    console.error("Auth error:", data.error);
  },
  onConnect: () => {
    console.log("WebSocket opened");
  },
  onDisconnect: () => {
    console.log("WebSocket closed");
  },
});
```

#### Commit Strategies

Control when transcriptions are committed:

```tsx
import { CommitStrategy } from "@elevenlabs/react";

// Manual (default) - you control when to commit
const scribe = useScribe({
  commitStrategy: CommitStrategy.MANUAL,
});

// Later...
scribe.commit(); // Commit transcription

// Voice Activity Detection - model detects silences and automatically commits
const scribe = useScribe({
  commitStrategy: CommitStrategy.VAD,
});
```

#### Complete Example

```tsx
import { useScribe, AudioFormat, CommitStrategy } from "@elevenlabs/react";
import { useState } from "react";

function ScribeDemo() {
  const [mode, setMode] = useState<"microphone" | "file">("microphone");

  const scribe = useScribe({
    modelId: "scribe_v2_realtime",
    commitStrategy: CommitStrategy.AUTOMATIC,
    onSessionStarted: () => console.log("Started"),
    onCommittedTranscript: (data) => console.log("Committed:", data.text),
    onError: (error) => console.error("Error:", error),
  });

  const startMicrophone = async () => {
    const token = await fetchToken();
    await scribe.connect({
      token,
      microphone: {
        echoCancellation: true,
        noiseSuppression: true,
      },
    });
  };

  return (
    <div>
      <h1>Scribe Demo</h1>

      {/* Status */}
      <div>
        Status: {scribe.status}
        {scribe.error && <span>Error: {scribe.error}</span>}
      </div>

      {/* Controls */}
      <div>
        {!scribe.isConnected ? (
          <button onClick={startMicrophone}>Start Recording</button>
        ) : (
          <button onClick={scribe.disconnect}>Stop</button>
        )}
        <button onClick={scribe.clearTranscripts}>Clear</button>
      </div>

      {/* Live Transcript */}
      {scribe.partialTranscript && (
        <div>
          <strong>Live:</strong> {scribe.partialTranscript}
        </div>
      )}

      {/* Committed Transcripts */}
      <div>
        <h2>Transcripts ({scribe.committedTranscripts.length})</h2>
        {scribe.committedTranscripts.map((t) => (
          <div key={t.id}>
            <span>{new Date(t.timestamp).toLocaleTimeString()}</span>
            <p>{t.text}</p>
          </div>
        ))}
      </div>
    </div>
  );
}
```

#### TypeScript Support

Full TypeScript types are included:

```typescript
import {
  useScribe,
  AudioFormat,
  CommitStrategy,
  RealtimeEvents,
  type UseScribeReturn,
  type ScribeHookOptions,
  type ScribeStatus,
  type TranscriptSegment,
  type RealtimeConnection,
} from "@elevenlabs/react";

const scribe: UseScribeReturn = useScribe({
  modelId: "scribe_v2_realtime",
  microphone: {
    echoCancellation: true,
  },
});
```

## CSP compliance

If your application has a tight Content Security Policy and does not allow data: or blob: in the `script-src` (w3.org/TR/CSP2#source-list-guid-matching), you self-host the needed files in the public folder.

Whitelisting these values is not recommended w3.org/TR/CSP2#source-list-guid-matching.

Add the worklet files to your public folder eg `public/elevenlabs`.

```
@elevenlabs/client/scripts/
```

Then call start with

```ts
      await conversation.startSession({
...
        workletPaths: {
          'rawAudioProcessor': '/elevenlabs/rawAudioProcessor.worklet.js',
          'audioConcatProcessor':
            '/elevenlabs/audioConcatProcessor.worklet.js',
        },
      });
```

It is recommended to update the scripts with a build script like

```js
import { viteStaticCopy } from 'vite-plugin-static-copy'
import { createRequire } from 'node:module';
import path from 'path';

const require = createRequire(import.meta.url);

export default {
  plugins: [
    viteStaticCopy({
      targets: [
        {
          src: require.resolve('@elevenlabs/client')/dist/worklets/audioConcatProcessor.js',
          dest: 'dist',
        },
        {
          src: require.resolve('@elevenlabs/client')/dist/worklets/rawAudioProcessor.js',
          dest: 'dist',
        },
      ],
    }),
  ],
}
```

## Development

Please, refer to the README.md file in the root of this repository.

## Contributing

Please, create an issue first to discuss the proposed changes. Any contributions are welcome!

Remember, if merged, your code will be used as part of a MIT licensed project. By submitting a Pull Request, you are giving your consent for your code to be integrated into this library.<|MERGE_RESOLUTION|>--- conflicted
+++ resolved
@@ -59,31 +59,6 @@
 });
 ```
 
-<<<<<<< HEAD
-- **clientTools** - object definition for client tools that can be invoked by agent. [See below](#client-tools) for details.
-- **overrides** - object definition conversations settings overrides. [See below](#conversation-overrides) for details.
-- **textOnly** - whether the conversation should run in text-only mode. [See below](#text-only) for details.
-- **onConnect** - handler called when the conversation connection is established.
-- **onDisconnect** - handler called when the conversation connection has ended.
-- **onMessage** - handler called when a new message is received. These can be tentative or final transcriptions of user voice, replies produced by LLM, or debug message when a debug option is enabled.
-- **onError** - handler called when a error is encountered.
-- **onStatusChange** - handler called whenever connection status changes. Can be `connected`, `connecting` and `disconnected` (initial).
-- **onModeChange** - handler called when a status changes, eg. agent switches from `speaking` to `listening`, or the other way around.
-- **onCanSendFeedbackChange** - handler called when sending feedback becomes available or unavailable.
-- **onUnhandledClientToolCall** - handler called when a client tool is invoked but no corresponding client tool was defined.
-- **onDebug** - handler called for debugging events, including tentative agent responses and internal events. Useful for development and troubleshooting.
-- **onAudio** - handler called when audio data is received from the agent. Provides access to raw audio events for custom processing.
-- **onInterruption** - handler called when the conversation is interrupted, typically when the user starts speaking while the agent is talking.
-- **onVadScore** - handler called with voice activity detection scores, indicating the likelihood of speech in the audio input.
-- **onMCPToolCall** - handler called when an MCP (Model Context Protocol) tool is invoked by the agent.
-- **onMCPConnectionStatus** - handler called when the MCP connection status changes, useful for monitoring MCP server connectivity.
-- **onAgentToolRequest** - handler called when the agent begins tool execution.
-- **onAgentToolResponse** - handler called when the agent receives a response from a tool execution.
-- **onConversationMetadata** - handler called with conversation initiation metadata, providing information about the conversation setup.
-- **onAsrInitiationMetadata** - handler called with ASR (Automatic Speech Recognition) initiation metadata, containing configuration details for speech recognition.
-- **onAgentChatResponsePart** - handler called with streaming text chunks during text-only conversations. Provides start, delta, and stop events for real-time text streaming.
-- **onAudioAlignment** - handler called with character-level timing data for synthesized audio. Provides arrays of characters, start times, and durations for text-to-speech synchronization.
-=======
 | Property | Description |
 |----------|-------------|
 | **clientTools** | Object definition for client tools that can be invoked by the agent. [See below](#client-tools) for details. |
@@ -107,7 +82,8 @@
 | **onAgentToolResponse** | Handler called when the agent receives a response from a tool execution. |
 | **onConversationMetadata** | Handler called with conversation initiation metadata, providing information about the conversation setup. |
 | **onAsrInitiationMetadata** | Handler called with ASR (Automatic Speech Recognition) initiation metadata, containing configuration details for speech recognition. |
->>>>>>> fb618af1
+| **onAudioAlignment** | Handler called with character-level timing data for synthesized audio. Provides arrays of characters, start times, and durations for text-to-speech synchronization. |
+
 
 ##### Client Tools
 
