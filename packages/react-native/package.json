{
  "name": "@elevenlabs/react-native",
<<<<<<< HEAD
  "version": "0.4.0",
=======
  "version": "0.3.3",
>>>>>>> 1c94240e
  "description": "ElevenLabs React Native SDK for Conversational AI",
  "main": "./dist/lib.js",
  "module": "./dist/lib.module.js",
  "source": "src/index.ts",
  "unpkg": "./dist/lib.umd.js",
  "types": "./dist/index.d.ts",
  "exports": {
    ".": {
      "types": "./dist/index.d.ts",
      "import": "./dist/lib.modern.js",
      "require": "./dist/lib.js"
    }
  },
  "scripts": {
    "generate-version": "printf \"// This file is auto-generated during build\\nexport const PACKAGE_VERSION = \\\"%s\\\";\\n\" \"$npm_package_version\" > src/version.ts",
    "prebuild": "pnpm run generate-version",
    "build": "BROWSERSLIST_ENV=modern microbundle --jsx React.createElement --jsxFragment React.Fragment --jsxImportSource react src/index.ts",
    "clean": "rm -rf ./dist",
    "dev": "pnpm run clean && pnpm run generate-version && BROWSERSLIST_ENV=modern microbundle --jsx React.createElement --jsxFragment React.Fragment --jsxImportSource react src/index.ts -w --no-compress",
    "lint": "pnpm run check-types && pnpm run lint:es && pnpm run lint:prettier",
    "check-types": "tsc --noEmit --skipLibCheck",
    "lint:es": "pnpm exec eslint .",
    "lint:prettier": "prettier 'src/**/*.ts' --check",
    "prepublishOnly": "pnpm run build",
    "test": "jest"
  },
  "keywords": [
    "elevenlabs",
    "react-native",
    "conversational-ai",
    "webrtc",
    "voice",
    "ai"
  ],
  "author": "ElevenLabs",
  "license": "MIT",
  "peerDependencies": {
    "@livekit/react-native": "^2.9.2",
    "@livekit/react-native-webrtc": "^125.0.0",
    "livekit-client": "^2.11.0",
    "react": ">=17.0.0",
    "react-native": ">=0.70.0"
  },
  "dependencies": {
    "@elevenlabs/types": "workspace:*"
  },
  "devDependencies": {
    "@testing-library/jest-native": "^5.4.3",
    "@testing-library/react-native": "^13.2.0",
    "@types/jest": "^29.5.12",
    "@types/react": "^19.0.0",
    "@types/react-native": "^0.73.0",
    "eslint": "^9.8.0",
    "jest": "^29.7.0",
    "microbundle": "^0.15.1",
    "react-test-renderer": "19.0.0",
    "ts-jest": "^29.2.5",
    "typescript": "^5.5.4"
  },
  "repository": {
    "type": "git",
    "url": "git+https://github.com/elevenlabs/packages.git",
    "directory": "packages/react-native"
  },
  "publishConfig": {
    "access": "public"
  }
}<|MERGE_RESOLUTION|>--- conflicted
+++ resolved
@@ -1,10 +1,6 @@
 {
   "name": "@elevenlabs/react-native",
-<<<<<<< HEAD
   "version": "0.4.0",
-=======
-  "version": "0.3.3",
->>>>>>> 1c94240e
   "description": "ElevenLabs React Native SDK for Conversational AI",
   "main": "./dist/lib.js",
   "module": "./dist/lib.module.js",
