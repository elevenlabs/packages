lockfileVersion: '9.0'

settings:
  autoInstallPeers: true
  excludeLinksFromLockfile: false

importers:

  .:
    devDependencies:
      args:
        specifier: ^5.0.3
        version: 5.0.3
      fs-extra:
        specifier: ^11.2.0
        version: 11.2.0
      husky:
        specifier: ^9.1.3
        version: 9.1.3
      prettier:
        specifier: ^3.3.3
        version: 3.3.3

  packages/client:
    dependencies:
      livekit-client:
        specifier: ^2.11.4
        version: 2.13.5(@types/dom-mediacapture-record@1.0.22)
    devDependencies:
      '@types/node-wav':
        specifier: ^0.0.3
        version: 0.0.3
      '@vitest/browser':
        specifier: ^3.0.5
        version: 3.0.5(@types/node@22.5.0)(playwright@1.46.1)(typescript@5.5.4)(vite@5.4.2(@types/node@22.5.0)(terser@5.31.3))(vitest@3.0.5)
      eslint:
        specifier: ^9.8.0
        version: 9.8.0
      microbundle:
        specifier: ^0.15.1
        version: 0.15.1(@types/babel__core@7.20.5)
      mock-socket:
        specifier: ^9.3.1
        version: 9.3.1
      node-wav:
        specifier: ^0.0.2
        version: 0.0.2
      playwright:
        specifier: ^1.46.1
        version: 1.46.1
      typescript:
        specifier: ^5.5.4
        version: 5.5.4
      vitest:
        specifier: ^3.0.5
        version: 3.0.5(@types/node@22.5.0)(@vitest/browser@3.0.5)(jiti@1.21.7)(msw@2.7.5(@types/node@22.5.0)(typescript@5.5.4))(terser@5.31.3)(yaml@2.7.1)

  packages/convai-cli:
    dependencies:
      '@elevenlabs/elevenlabs-js':
        specifier: 2.2.0
        version: 2.2.0
      '@jest/globals':
        specifier: ^30.0.4
        version: 30.0.4
      commander:
        specifier: ^11.1.0
        version: 11.1.0
      dotenv:
        specifier: ^16.3.1
        version: 16.6.1
      fs-extra:
        specifier: ^11.1.1
        version: 11.2.0
      keytar:
        specifier: ^7.9.0
        version: 7.9.0
<<<<<<< HEAD
      read:
        specifier: ^4.1.0
        version: 4.1.0
=======
>>>>>>> f061ac92
    devDependencies:
      '@types/fs-extra':
        specifier: ^11.0.2
        version: 11.0.4
      '@types/jest':
        specifier: ^29.5.5
        version: 29.5.12
      '@types/keytar':
        specifier: ^4.4.2
        version: 4.4.2
      '@types/node':
        specifier: ^20.8.0
        version: 20.14.12
<<<<<<< HEAD
      '@types/read':
        specifier: ^0.0.32
        version: 0.0.32
=======
>>>>>>> f061ac92
      '@typescript-eslint/eslint-plugin':
        specifier: ^7.0.0
        version: 7.18.0(@typescript-eslint/parser@7.18.0(eslint@9.8.0)(typescript@5.5.4))(eslint@9.8.0)(typescript@5.5.4)
      '@typescript-eslint/parser':
        specifier: ^7.0.0
        version: 7.18.0(eslint@9.8.0)(typescript@5.5.4)
      eslint:
        specifier: ^9.0.0
        version: 9.8.0
      jest:
        specifier: ^29.7.0
        version: 29.7.0(@types/node@20.14.12)(babel-plugin-macros@3.1.0)
      prettier:
        specifier: ^3.0.3
        version: 3.3.3
      ts-jest:
        specifier: ^29.4.0
<<<<<<< HEAD
        version: 29.4.0(@babel/core@7.28.0)(@jest/transform@30.0.4)(@jest/types@30.0.1)(babel-jest@29.7.0(@babel/core@7.28.0))(jest-util@30.0.2)(jest@29.7.0(@types/node@20.14.12)(babel-plugin-macros@3.1.0))(typescript@5.5.4)
=======
        version: 29.4.0(@babel/core@7.24.9)(@jest/transform@30.0.4)(@jest/types@30.0.1)(babel-jest@29.7.0(@babel/core@7.24.9))(jest-util@30.0.2)(jest@29.7.0(@types/node@20.14.12)(babel-plugin-macros@3.1.0))(typescript@5.5.4)
>>>>>>> f061ac92
      tsx:
        specifier: ^3.14.0
        version: 3.14.0
      typescript:
        specifier: ^5.2.2
        version: 5.5.4

  packages/convai-widget-core:
    dependencies:
      '@elevenlabs/client':
        specifier: workspace:*
        version: link:../client
      '@preact/signals':
        specifier: ^2.0.4
        version: 2.0.4(preact@10.26.5)
      clsx:
        specifier: ^2.1.1
        version: 2.1.1
      preact:
        specifier: ^10.26.5
        version: 10.26.5
      preact-custom-element:
        specifier: ^4.3.0
        version: 4.3.0(preact@10.26.5)
    devDependencies:
      '@preact/preset-vite':
        specifier: ^2.10.1
        version: 2.10.1(@babel/core@7.28.0)(preact@10.26.5)(vite@6.3.2(@types/node@22.5.0)(jiti@1.21.7)(terser@5.31.3)(yaml@2.7.1))
      '@radix-ui/react-select':
        specifier: ^2.2.2
        version: 2.2.2(@types/react@18.3.3)(react-dom@19.1.0(react@18.3.1))(react@18.3.1)
      '@radix-ui/react-slot':
        specifier: ^1.2.0
        version: 1.2.0(@types/react@18.3.3)(react@18.3.1)
      '@types/preact-custom-element':
        specifier: ^4.0.4
        version: 4.0.4
      '@vitest/browser':
        specifier: ^3.1.2
        version: 3.1.2(msw@2.7.5(@types/node@22.5.0)(typescript@5.5.4))(playwright@1.46.1)(vite@6.3.2(@types/node@22.5.0)(jiti@1.21.7)(terser@5.31.3)(yaml@2.7.1))(vitest@3.1.2)
      eslint:
        specifier: ^9.8.0
        version: 9.8.0
      msw:
        specifier: ^2.7.5
        version: 2.7.5(@types/node@22.5.0)(typescript@5.5.4)
      playwright:
        specifier: ^1.46.1
        version: 1.46.1
      tailwindcss:
        specifier: ^3.4.17
        version: 3.4.17
      typescript:
        specifier: ^5.5.4
        version: 5.5.4
      vite:
        specifier: ^6.3.2
        version: 6.3.2(@types/node@22.5.0)(jiti@1.21.7)(terser@5.31.3)(yaml@2.7.1)
      vitest:
        specifier: ^3.1.2
        version: 3.1.2(@types/node@22.5.0)(@vitest/browser@3.1.2)(jiti@1.21.7)(msw@2.7.5(@types/node@22.5.0)(typescript@5.5.4))(terser@5.31.3)(yaml@2.7.1)

  packages/convai-widget-embed:
    devDependencies:
      '@elevenlabs/convai-widget-core':
        specifier: workspace:*
        version: link:../convai-widget-core
      eslint:
        specifier: ^9.8.0
        version: 9.8.0
      microbundle:
        specifier: ^0.15.1
        version: 0.15.1(@types/babel__core@7.20.5)
      typescript:
        specifier: ^5.5.4
        version: 5.5.4
      vite:
        specifier: ^6.3.2
        version: 6.3.2(@types/node@22.5.0)(jiti@1.21.7)(terser@5.31.3)(yaml@2.7.1)

  packages/react:
    dependencies:
      '@elevenlabs/client':
        specifier: workspace:*
        version: link:../client
      react:
        specifier: '>=16.8.0'
        version: 18.3.1
    devDependencies:
      '@types/jest':
        specifier: ^29.5.12
        version: 29.5.12
      '@types/react':
        specifier: ^18.3.3
        version: 18.3.3
      eslint:
        specifier: ^9.8.0
        version: 9.8.0
      jest:
        specifier: ^29.7.0
        version: 29.7.0(@types/node@20.14.12)(babel-plugin-macros@3.1.0)
      microbundle:
        specifier: ^0.15.1
        version: 0.15.1(@types/babel__core@7.20.5)
      typescript:
        specifier: ^5.5.4
        version: 5.5.4

packages:

  '@alloc/quick-lru@5.2.0':
    resolution: {integrity: sha512-UrcABB+4bUrFABwbluTIBErXwvbsU/V7TZWfmbgJfbkwiBuziS9gxdODUyuiecfdGQ85jglMW6juS3+z5TsKLw==}
    engines: {node: '>=10'}

  '@ampproject/remapping@2.3.0':
    resolution: {integrity: sha512-30iZtAPgz+LTIYoeivqYo853f02jBYSd5uGnGpkFV0M3xOt9aN73erkgYAmZU43x4VfqcnLxW9Kpg3R5LC4YYw==}
    engines: {node: '>=6.0.0'}

  '@babel/code-frame@7.24.7':
    resolution: {integrity: sha512-BcYH1CVJBO9tvyIZ2jVeXgSIMvGZ2FDRvDdOIVQyuklNKSsx+eppDEBq/g47Ayw+RqNFE+URvOShmf+f/qwAlA==}
    engines: {node: '>=6.9.0'}

  '@babel/code-frame@7.27.1':
    resolution: {integrity: sha512-cjQ7ZlQ0Mv3b47hABuTevyTuYN4i+loJKGeV9flcCgIK37cCXRh+L1bd3iBHlynerhQ7BhCkn2BPbQUL+rGqFg==}
    engines: {node: '>=6.9.0'}

  '@babel/compat-data@7.25.0':
    resolution: {integrity: sha512-P4fwKI2mjEb3ZU5cnMJzvRsRKGBUcs8jvxIoRmr6ufAY9Xk2Bz7JubRTTivkw55c7WQJfTECeqYVa+HZ0FzREg==}
    engines: {node: '>=6.9.0'}

  '@babel/compat-data@7.28.0':
    resolution: {integrity: sha512-60X7qkglvrap8mn1lh2ebxXdZYtUcpd7gsmy9kLaBJ4i/WdY8PqTSdxyA8qraikqKQK5C1KRBKXqznrVapyNaw==}
    engines: {node: '>=6.9.0'}

  '@babel/core@7.24.9':
    resolution: {integrity: sha512-5e3FI4Q3M3Pbr21+5xJwCv6ZT6KmGkI0vw3Tozy5ODAQFTIWe37iT8Cr7Ice2Ntb+M3iSKCEWMB1MBgKrW3whg==}
    engines: {node: '>=6.9.0'}

  '@babel/core@7.28.0':
    resolution: {integrity: sha512-UlLAnTPrFdNGoFtbSXwcGFQBtQZJCNjaN6hQNP3UPvuNXT1i82N26KL3dZeIpNalWywr9IuQuncaAfUaS1g6sQ==}
    engines: {node: '>=6.9.0'}

  '@babel/generator@7.25.0':
    resolution: {integrity: sha512-3LEEcj3PVW8pW2R1SR1M89g/qrYk/m/mB/tLqn7dn4sbBUQyTqnlod+II2U4dqiGtUmkcnAmkMDralTFZttRiw==}
    engines: {node: '>=6.9.0'}

  '@babel/generator@7.28.0':
    resolution: {integrity: sha512-lJjzvrbEeWrhB4P3QBsH7tey117PjLZnDbLiQEKjQ/fNJTjuq4HSqgFA+UNSwZT8D7dxxbnuSBMsa1lrWzKlQg==}
    engines: {node: '>=6.9.0'}

  '@babel/helper-annotate-as-pure@7.24.7':
    resolution: {integrity: sha512-BaDeOonYvhdKw+JoMVkAixAAJzG2jVPIwWoKBPdYuY9b452e2rPuI9QPYh3KpofZ3pW2akOmwZLOiOsHMiqRAg==}
    engines: {node: '>=6.9.0'}

  '@babel/helper-builder-binary-assignment-operator-visitor@7.24.7':
    resolution: {integrity: sha512-xZeCVVdwb4MsDBkkyZ64tReWYrLRHlMN72vP7Bdm3OUOuyFZExhsHUUnuWnm2/XOlAJzR0LfPpB56WXZn0X/lA==}
    engines: {node: '>=6.9.0'}

  '@babel/helper-compilation-targets@7.24.8':
    resolution: {integrity: sha512-oU+UoqCHdp+nWVDkpldqIQL/i/bvAv53tRqLG/s+cOXxe66zOYLU7ar/Xs3LdmBihrUMEUhwu6dMZwbNOYDwvw==}
    engines: {node: '>=6.9.0'}

  '@babel/helper-compilation-targets@7.27.2':
    resolution: {integrity: sha512-2+1thGUUWWjLTYTHZWK1n8Yga0ijBz1XAhUXcKy81rd5g6yh7hGqMp45v7cadSbEHc9G3OTv45SyneRN3ps4DQ==}
    engines: {node: '>=6.9.0'}

  '@babel/helper-create-class-features-plugin@7.25.0':
    resolution: {integrity: sha512-GYM6BxeQsETc9mnct+nIIpf63SAyzvyYN7UB/IlTyd+MBg06afFGp0mIeUqGyWgS2mxad6vqbMrHVlaL3m70sQ==}
    engines: {node: '>=6.9.0'}
    peerDependencies:
      '@babel/core': ^7.0.0

  '@babel/helper-create-regexp-features-plugin@7.25.0':
    resolution: {integrity: sha512-q0T+dknZS+L5LDazIP+02gEZITG5unzvb6yIjcmj5i0eFrs5ToBV2m2JGH4EsE/gtP8ygEGLGApBgRIZkTm7zg==}
    engines: {node: '>=6.9.0'}
    peerDependencies:
      '@babel/core': ^7.0.0

  '@babel/helper-define-polyfill-provider@0.6.2':
    resolution: {integrity: sha512-LV76g+C502biUK6AyZ3LK10vDpDyCzZnhZFXkH1L75zHPj68+qc8Zfpx2th+gzwA2MzyK+1g/3EPl62yFnVttQ==}
    peerDependencies:
      '@babel/core': ^7.4.0 || ^8.0.0-0 <8.0.0

  '@babel/helper-globals@7.28.0':
    resolution: {integrity: sha512-+W6cISkXFa1jXsDEdYA8HeevQT/FULhxzR99pxphltZcVaugps53THCeiWA8SguxxpSp3gKPiuYfSWopkLQ4hw==}
    engines: {node: '>=6.9.0'}

  '@babel/helper-member-expression-to-functions@7.24.8':
    resolution: {integrity: sha512-LABppdt+Lp/RlBxqrh4qgf1oEH/WxdzQNDJIu5gC/W1GyvPVrOBiItmmM8wan2fm4oYqFuFfkXmlGpLQhPY8CA==}
    engines: {node: '>=6.9.0'}

  '@babel/helper-module-imports@7.24.7':
    resolution: {integrity: sha512-8AyH3C+74cgCVVXow/myrynrAGv+nTVg5vKu2nZph9x7RcRwzmh0VFallJuFTZ9mx6u4eSdXZfcOzSqTUm0HCA==}
    engines: {node: '>=6.9.0'}

  '@babel/helper-module-imports@7.27.1':
    resolution: {integrity: sha512-0gSFWUPNXNopqtIPQvlD5WgXYI5GY2kP2cCvoT8kczjbfcfuIljTbcWrulD1CIPIX2gt1wghbDy08yE1p+/r3w==}
    engines: {node: '>=6.9.0'}

  '@babel/helper-module-transforms@7.25.0':
    resolution: {integrity: sha512-bIkOa2ZJYn7FHnepzr5iX9Kmz8FjIz4UKzJ9zhX3dnYuVW0xul9RuR3skBfoLu+FPTQw90EHW9rJsSZhyLQ3fQ==}
    engines: {node: '>=6.9.0'}
    peerDependencies:
      '@babel/core': ^7.0.0

  '@babel/helper-module-transforms@7.27.3':
    resolution: {integrity: sha512-dSOvYwvyLsWBeIRyOeHXp5vPj5l1I011r52FM1+r1jCERv+aFXYk4whgQccYEGYxK2H3ZAIA8nuPkQ0HaUo3qg==}
    engines: {node: '>=6.9.0'}
    peerDependencies:
      '@babel/core': ^7.0.0

  '@babel/helper-optimise-call-expression@7.24.7':
    resolution: {integrity: sha512-jKiTsW2xmWwxT1ixIdfXUZp+P5yURx2suzLZr5Hi64rURpDYdMW0pv+Uf17EYk2Rd428Lx4tLsnjGJzYKDM/6A==}
    engines: {node: '>=6.9.0'}

  '@babel/helper-plugin-utils@7.24.8':
    resolution: {integrity: sha512-FFWx5142D8h2Mgr/iPVGH5G7w6jDn4jUSpZTyDnQO0Yn7Ks2Kuz6Pci8H6MPCoUJegd/UZQ3tAvfLCxQSnWWwg==}
    engines: {node: '>=6.9.0'}

  '@babel/helper-plugin-utils@7.27.1':
    resolution: {integrity: sha512-1gn1Up5YXka3YYAHGKpbideQ5Yjf1tDa9qYcgysz+cNCXukyLl6DjPXhD3VRwSb8c0J9tA4b2+rHEZtc6R0tlw==}
    engines: {node: '>=6.9.0'}

  '@babel/helper-remap-async-to-generator@7.25.0':
    resolution: {integrity: sha512-NhavI2eWEIz/H9dbrG0TuOicDhNexze43i5z7lEqwYm0WEZVTwnPpA0EafUTP7+6/W79HWIP2cTe3Z5NiSTVpw==}
    engines: {node: '>=6.9.0'}
    peerDependencies:
      '@babel/core': ^7.0.0

  '@babel/helper-replace-supers@7.25.0':
    resolution: {integrity: sha512-q688zIvQVYtZu+i2PsdIu/uWGRpfxzr5WESsfpShfZECkO+d2o+WROWezCi/Q6kJ0tfPa5+pUGUlfx2HhrA3Bg==}
    engines: {node: '>=6.9.0'}
    peerDependencies:
      '@babel/core': ^7.0.0

  '@babel/helper-simple-access@7.24.7':
    resolution: {integrity: sha512-zBAIvbCMh5Ts+b86r/CjU+4XGYIs+R1j951gxI3KmmxBMhCg4oQMsv6ZXQ64XOm/cvzfU1FmoCyt6+owc5QMYg==}
    engines: {node: '>=6.9.0'}

  '@babel/helper-skip-transparent-expression-wrappers@7.24.7':
    resolution: {integrity: sha512-IO+DLT3LQUElMbpzlatRASEyQtfhSE0+m465v++3jyyXeBTBUjtVZg28/gHeV5mrTJqvEKhKroBGAvhW+qPHiQ==}
    engines: {node: '>=6.9.0'}

  '@babel/helper-string-parser@7.24.8':
    resolution: {integrity: sha512-pO9KhhRcuUyGnJWwyEgnRJTSIZHiT+vMD0kPeD+so0l7mxkMT19g3pjY9GTnHySck/hDzq+dtW/4VgnMkippsQ==}
    engines: {node: '>=6.9.0'}

  '@babel/helper-string-parser@7.27.1':
    resolution: {integrity: sha512-qMlSxKbpRlAridDExk92nSobyDdpPijUq2DW6oDnUqd0iOGxmQjyqhMIihI9+zv4LPyZdRje2cavWPbCbWm3eA==}
    engines: {node: '>=6.9.0'}

  '@babel/helper-validator-identifier@7.24.7':
    resolution: {integrity: sha512-rR+PBcQ1SMQDDyF6X0wxtG8QyLCgUB0eRAGguqRLfkCA87l7yAP7ehq8SNj96OOGTO8OBV70KhuFYcIkHXOg0w==}
    engines: {node: '>=6.9.0'}

  '@babel/helper-validator-identifier@7.27.1':
    resolution: {integrity: sha512-D2hP9eA+Sqx1kBZgzxZh0y1trbuU+JoDkiEwqhQ36nodYqJwyEIhPSdMNd7lOm/4io72luTPWH20Yda0xOuUow==}
    engines: {node: '>=6.9.0'}

  '@babel/helper-validator-option@7.24.8':
    resolution: {integrity: sha512-xb8t9tD1MHLungh/AIoWYN+gVHaB9kwlu8gffXGSt3FFEIT7RjS+xWbc2vUD1UTZdIpKj/ab3rdqJ7ufngyi2Q==}
    engines: {node: '>=6.9.0'}

  '@babel/helper-validator-option@7.27.1':
    resolution: {integrity: sha512-YvjJow9FxbhFFKDSuFnVCe2WxXk1zWc22fFePVNEaWJEu8IrZVlda6N0uHwzZrUM1il7NC9Mlp4MaJYbYd9JSg==}
    engines: {node: '>=6.9.0'}

  '@babel/helper-wrap-function@7.25.0':
    resolution: {integrity: sha512-s6Q1ebqutSiZnEjaofc/UKDyC4SbzV5n5SrA2Gq8UawLycr3i04f1dX4OzoQVnexm6aOCh37SQNYlJ/8Ku+PMQ==}
    engines: {node: '>=6.9.0'}

  '@babel/helpers@7.25.0':
    resolution: {integrity: sha512-MjgLZ42aCm0oGjJj8CtSM3DB8NOOf8h2l7DCTePJs29u+v7yO/RBX9nShlKMgFnRks/Q4tBAe7Hxnov9VkGwLw==}
    engines: {node: '>=6.9.0'}

  '@babel/helpers@7.27.6':
    resolution: {integrity: sha512-muE8Tt8M22638HU31A3CgfSUciwz1fhATfoVai05aPXGor//CdWDCbnlY1yvBPo07njuVOCNGCSp/GTt12lIug==}
    engines: {node: '>=6.9.0'}

  '@babel/highlight@7.24.7':
    resolution: {integrity: sha512-EStJpq4OuY8xYfhGVXngigBJRWxftKX9ksiGDnmlY3o7B/V7KIAc9X4oiK87uPJSc/vs5L869bem5fhZa8caZw==}
    engines: {node: '>=6.9.0'}

  '@babel/parser@7.25.0':
    resolution: {integrity: sha512-CzdIU9jdP0dg7HdyB+bHvDJGagUv+qtzZt5rYCWwW6tITNqV9odjp6Qu41gkG0ca5UfdDUWrKkiAnHHdGRnOrA==}
    engines: {node: '>=6.0.0'}
    hasBin: true

  '@babel/parser@7.28.0':
    resolution: {integrity: sha512-jVZGvOxOuNSsuQuLRTh13nU0AogFlw32w/MT+LV6D3sP5WdbW61E77RnkbaO2dUvmPAYrBDJXGn5gGS6tH4j8g==}
    engines: {node: '>=6.0.0'}
    hasBin: true

  '@babel/plugin-bugfix-firefox-class-in-computed-class-key@7.25.0':
    resolution: {integrity: sha512-dG0aApncVQwAUJa8tP1VHTnmU67BeIQvKafd3raEx315H54FfkZSz3B/TT+33ZQAjatGJA79gZqTtqL5QZUKXw==}
    engines: {node: '>=6.9.0'}
    peerDependencies:
      '@babel/core': ^7.0.0

  '@babel/plugin-bugfix-safari-class-field-initializer-scope@7.25.0':
    resolution: {integrity: sha512-Bm4bH2qsX880b/3ziJ8KD711LT7z4u8CFudmjqle65AZj/HNUFhEf90dqYv6O86buWvSBmeQDjv0Tn2aF/bIBA==}
    engines: {node: '>=6.9.0'}
    peerDependencies:
      '@babel/core': ^7.0.0

  '@babel/plugin-bugfix-safari-id-destructuring-collision-in-function-expression@7.25.0':
    resolution: {integrity: sha512-lXwdNZtTmeVOOFtwM/WDe7yg1PL8sYhRk/XH0FzbR2HDQ0xC+EnQ/JHeoMYSavtU115tnUk0q9CDyq8si+LMAA==}
    engines: {node: '>=6.9.0'}
    peerDependencies:
      '@babel/core': ^7.0.0

  '@babel/plugin-bugfix-v8-spread-parameters-in-optional-chaining@7.24.7':
    resolution: {integrity: sha512-+izXIbke1T33mY4MSNnrqhPXDz01WYhEf3yF5NbnUtkiNnm+XBZJl3kNfoK6NKmYlz/D07+l2GWVK/QfDkNCuQ==}
    engines: {node: '>=6.9.0'}
    peerDependencies:
      '@babel/core': ^7.13.0

  '@babel/plugin-bugfix-v8-static-class-fields-redefine-readonly@7.25.0':
    resolution: {integrity: sha512-tggFrk1AIShG/RUQbEwt2Tr/E+ObkfwrPjR6BjbRvsx24+PSjK8zrq0GWPNCjo8qpRx4DuJzlcvWJqlm+0h3kw==}
    engines: {node: '>=6.9.0'}
    peerDependencies:
      '@babel/core': ^7.0.0

  '@babel/plugin-proposal-class-properties@7.12.1':
    resolution: {integrity: sha512-cKp3dlQsFsEs5CWKnN7BnSHOd0EOW8EKpEjkoz1pO2E5KzIDNV9Ros1b0CnmbVgAGXJubOYVBOGCT1OmJwOI7w==}
    deprecated: This proposal has been merged to the ECMAScript standard and thus this plugin is no longer maintained. Please use @babel/plugin-transform-class-properties instead.
    peerDependencies:
      '@babel/core': ^7.0.0-0

  '@babel/plugin-proposal-private-property-in-object@7.21.0-placeholder-for-preset-env.2':
    resolution: {integrity: sha512-SOSkfJDddaM7mak6cPEpswyTRnuRltl429hMraQEglW+OkovnCzsiszTmsrlY//qLFjCpQDFRvjdm2wA5pPm9w==}
    engines: {node: '>=6.9.0'}
    peerDependencies:
      '@babel/core': ^7.0.0-0

  '@babel/plugin-syntax-async-generators@7.8.4':
    resolution: {integrity: sha512-tycmZxkGfZaxhMRbXlPXuVFpdWlXpir2W4AMhSJgRKzk/eDlIXOhb2LHWoLpDF7TEHylV5zNhykX6KAgHJmTNw==}
    peerDependencies:
      '@babel/core': ^7.0.0-0

  '@babel/plugin-syntax-bigint@7.8.3':
    resolution: {integrity: sha512-wnTnFlG+YxQm3vDxpGE57Pj0srRU4sHE/mDkt1qv2YJJSeUAec2ma4WLUnUPeKjyrfntVwe/N6dCXpU+zL3Npg==}
    peerDependencies:
      '@babel/core': ^7.0.0-0

  '@babel/plugin-syntax-class-properties@7.12.13':
    resolution: {integrity: sha512-fm4idjKla0YahUNgFNLCB0qySdsoPiZP3iQE3rky0mBUtMZ23yDJ9SJdg6dXTSDnulOVqiF3Hgr9nbXvXTQZYA==}
    peerDependencies:
      '@babel/core': ^7.0.0-0

  '@babel/plugin-syntax-class-static-block@7.14.5':
    resolution: {integrity: sha512-b+YyPmr6ldyNnM6sqYeMWE+bgJcJpO6yS4QD7ymxgH34GBPNDM/THBh8iunyvKIZztiwLH4CJZ0RxTk9emgpjw==}
    engines: {node: '>=6.9.0'}
    peerDependencies:
      '@babel/core': ^7.0.0-0

  '@babel/plugin-syntax-dynamic-import@7.8.3':
    resolution: {integrity: sha512-5gdGbFon+PszYzqs83S3E5mpi7/y/8M9eC90MRTZfduQOYW76ig6SOSPNe41IG5LoP3FGBn2N0RjVDSQiS94kQ==}
    peerDependencies:
      '@babel/core': ^7.0.0-0

  '@babel/plugin-syntax-export-namespace-from@7.8.3':
    resolution: {integrity: sha512-MXf5laXo6c1IbEbegDmzGPwGNTsHZmEy6QGznu5Sh2UCWvueywb2ee+CCE4zQiZstxU9BMoQO9i6zUFSY0Kj0Q==}
    peerDependencies:
      '@babel/core': ^7.0.0-0

  '@babel/plugin-syntax-flow@7.24.7':
    resolution: {integrity: sha512-9G8GYT/dxn/D1IIKOUBmGX0mnmj46mGH9NnZyJLwtCpgh5f7D2VbuKodb+2s9m1Yavh1s7ASQN8lf0eqrb1LTw==}
    engines: {node: '>=6.9.0'}
    peerDependencies:
      '@babel/core': ^7.0.0-0

  '@babel/plugin-syntax-import-assertions@7.24.7':
    resolution: {integrity: sha512-Ec3NRUMoi8gskrkBe3fNmEQfxDvY8bgfQpz6jlk/41kX9eUjvpyqWU7PBP/pLAvMaSQjbMNKJmvX57jP+M6bPg==}
    engines: {node: '>=6.9.0'}
    peerDependencies:
      '@babel/core': ^7.0.0-0

  '@babel/plugin-syntax-import-attributes@7.24.7':
    resolution: {integrity: sha512-hbX+lKKeUMGihnK8nvKqmXBInriT3GVjzXKFriV3YC6APGxMbP8RZNFwy91+hocLXq90Mta+HshoB31802bb8A==}
    engines: {node: '>=6.9.0'}
    peerDependencies:
      '@babel/core': ^7.0.0-0

  '@babel/plugin-syntax-import-meta@7.10.4':
    resolution: {integrity: sha512-Yqfm+XDx0+Prh3VSeEQCPU81yC+JWZ2pDPFSS4ZdpfZhp4MkFMaDC1UqseovEKwSUpnIL7+vK+Clp7bfh0iD7g==}
    peerDependencies:
      '@babel/core': ^7.0.0-0

  '@babel/plugin-syntax-json-strings@7.8.3':
    resolution: {integrity: sha512-lY6kdGpWHvjoe2vk4WrAapEuBR69EMxZl+RoGRhrFGNYVK8mOPAW8VfbT/ZgrFbXlDNiiaxQnAtgVCZ6jv30EA==}
    peerDependencies:
      '@babel/core': ^7.0.0-0

  '@babel/plugin-syntax-jsx@7.24.7':
    resolution: {integrity: sha512-6ddciUPe/mpMnOKv/U+RSd2vvVy+Yw/JfBB0ZHYjEZt9NLHmCUylNYlsbqCCS1Bffjlb0fCwC9Vqz+sBz6PsiQ==}
    engines: {node: '>=6.9.0'}
    peerDependencies:
      '@babel/core': ^7.0.0-0

  '@babel/plugin-syntax-jsx@7.27.1':
    resolution: {integrity: sha512-y8YTNIeKoyhGd9O0Jiyzyyqk8gdjnumGTQPsz0xOZOQ2RmkVJeZ1vmmfIvFEKqucBG6axJGBZDE/7iI5suUI/w==}
    engines: {node: '>=6.9.0'}
    peerDependencies:
      '@babel/core': ^7.0.0-0

  '@babel/plugin-syntax-logical-assignment-operators@7.10.4':
    resolution: {integrity: sha512-d8waShlpFDinQ5MtvGU9xDAOzKH47+FFoney2baFIoMr952hKOLp1HR7VszoZvOsV/4+RRszNY7D17ba0te0ig==}
    peerDependencies:
      '@babel/core': ^7.0.0-0

  '@babel/plugin-syntax-nullish-coalescing-operator@7.8.3':
    resolution: {integrity: sha512-aSff4zPII1u2QD7y+F8oDsz19ew4IGEJg9SVW+bqwpwtfFleiQDMdzA/R+UlWDzfnHFCxxleFT0PMIrR36XLNQ==}
    peerDependencies:
      '@babel/core': ^7.0.0-0

  '@babel/plugin-syntax-numeric-separator@7.10.4':
    resolution: {integrity: sha512-9H6YdfkcK/uOnY/K7/aA2xpzaAgkQn37yzWUMRK7OaPOqOpGS1+n0H5hxT9AUw9EsSjPW8SVyMJwYRtWs3X3ug==}
    peerDependencies:
      '@babel/core': ^7.0.0-0

  '@babel/plugin-syntax-object-rest-spread@7.8.3':
    resolution: {integrity: sha512-XoqMijGZb9y3y2XskN+P1wUGiVwWZ5JmoDRwx5+3GmEplNyVM2s2Dg8ILFQm8rWM48orGy5YpI5Bl8U1y7ydlA==}
    peerDependencies:
      '@babel/core': ^7.0.0-0

  '@babel/plugin-syntax-optional-catch-binding@7.8.3':
    resolution: {integrity: sha512-6VPD0Pc1lpTqw0aKoeRTMiB+kWhAoT24PA+ksWSBrFtl5SIRVpZlwN3NNPQjehA2E/91FV3RjLWoVTglWcSV3Q==}
    peerDependencies:
      '@babel/core': ^7.0.0-0

  '@babel/plugin-syntax-optional-chaining@7.8.3':
    resolution: {integrity: sha512-KoK9ErH1MBlCPxV0VANkXW2/dw4vlbGDrFgz8bmUsBGYkFRcbRwMh6cIJubdPrkxRwuGdtCk0v/wPTKbQgBjkg==}
    peerDependencies:
      '@babel/core': ^7.0.0-0

  '@babel/plugin-syntax-private-property-in-object@7.14.5':
    resolution: {integrity: sha512-0wVnp9dxJ72ZUJDV27ZfbSj6iHLoytYZmh3rFcxNnvsJF3ktkzLDZPy/mA17HGsaQT3/DQsWYX1f1QGWkCoVUg==}
    engines: {node: '>=6.9.0'}
    peerDependencies:
      '@babel/core': ^7.0.0-0

  '@babel/plugin-syntax-top-level-await@7.14.5':
    resolution: {integrity: sha512-hx++upLv5U1rgYfwe1xBQUhRmU41NEvpUvrp8jkrSCdvGSnM5/qdRMtylJ6PG5OFkBaHkbTAKTnd3/YyESRHFw==}
    engines: {node: '>=6.9.0'}
    peerDependencies:
      '@babel/core': ^7.0.0-0

  '@babel/plugin-syntax-typescript@7.24.7':
    resolution: {integrity: sha512-c/+fVeJBB0FeKsFvwytYiUD+LBvhHjGSI0g446PRGdSVGZLRNArBUno2PETbAly3tpiNAQR5XaZ+JslxkotsbA==}
    engines: {node: '>=6.9.0'}
    peerDependencies:
      '@babel/core': ^7.0.0-0

  '@babel/plugin-syntax-typescript@7.27.1':
    resolution: {integrity: sha512-xfYCBMxveHrRMnAWl1ZlPXOZjzkN82THFvLhQhFXFt81Z5HnN+EtUkZhv/zcKpmT3fzmWZB0ywiBrbC3vogbwQ==}
    engines: {node: '>=6.9.0'}
    peerDependencies:
      '@babel/core': ^7.0.0-0

  '@babel/plugin-syntax-unicode-sets-regex@7.18.6':
    resolution: {integrity: sha512-727YkEAPwSIQTv5im8QHz3upqp92JTWhidIC81Tdx4VJYIte/VndKf1qKrfnnhPLiPghStWfvC/iFaMCQu7Nqg==}
    engines: {node: '>=6.9.0'}
    peerDependencies:
      '@babel/core': ^7.0.0

  '@babel/plugin-transform-arrow-functions@7.24.7':
    resolution: {integrity: sha512-Dt9LQs6iEY++gXUwY03DNFat5C2NbO48jj+j/bSAz6b3HgPs39qcPiYt77fDObIcFwj3/C2ICX9YMwGflUoSHQ==}
    engines: {node: '>=6.9.0'}
    peerDependencies:
      '@babel/core': ^7.0.0-0

  '@babel/plugin-transform-async-generator-functions@7.25.0':
    resolution: {integrity: sha512-uaIi2FdqzjpAMvVqvB51S42oC2JEVgh0LDsGfZVDysWE8LrJtQC2jvKmOqEYThKyB7bDEb7BP1GYWDm7tABA0Q==}
    engines: {node: '>=6.9.0'}
    peerDependencies:
      '@babel/core': ^7.0.0-0

  '@babel/plugin-transform-async-to-generator@7.24.7':
    resolution: {integrity: sha512-SQY01PcJfmQ+4Ash7NE+rpbLFbmqA2GPIgqzxfFTL4t1FKRq4zTms/7htKpoCUI9OcFYgzqfmCdH53s6/jn5fA==}
    engines: {node: '>=6.9.0'}
    peerDependencies:
      '@babel/core': ^7.0.0-0

  '@babel/plugin-transform-block-scoped-functions@7.24.7':
    resolution: {integrity: sha512-yO7RAz6EsVQDaBH18IDJcMB1HnrUn2FJ/Jslc/WtPPWcjhpUJXU/rjbwmluzp7v/ZzWcEhTMXELnnsz8djWDwQ==}
    engines: {node: '>=6.9.0'}
    peerDependencies:
      '@babel/core': ^7.0.0-0

  '@babel/plugin-transform-block-scoping@7.25.0':
    resolution: {integrity: sha512-yBQjYoOjXlFv9nlXb3f1casSHOZkWr29NX+zChVanLg5Nc157CrbEX9D7hxxtTpuFy7Q0YzmmWfJxzvps4kXrQ==}
    engines: {node: '>=6.9.0'}
    peerDependencies:
      '@babel/core': ^7.0.0-0

  '@babel/plugin-transform-class-properties@7.24.7':
    resolution: {integrity: sha512-vKbfawVYayKcSeSR5YYzzyXvsDFWU2mD8U5TFeXtbCPLFUqe7GyCgvO6XDHzje862ODrOwy6WCPmKeWHbCFJ4w==}
    engines: {node: '>=6.9.0'}
    peerDependencies:
      '@babel/core': ^7.0.0-0

  '@babel/plugin-transform-class-static-block@7.24.7':
    resolution: {integrity: sha512-HMXK3WbBPpZQufbMG4B46A90PkuuhN9vBCb5T8+VAHqvAqvcLi+2cKoukcpmUYkszLhScU3l1iudhrks3DggRQ==}
    engines: {node: '>=6.9.0'}
    peerDependencies:
      '@babel/core': ^7.12.0

  '@babel/plugin-transform-classes@7.25.0':
    resolution: {integrity: sha512-xyi6qjr/fYU304fiRwFbekzkqVJZ6A7hOjWZd+89FVcBqPV3S9Wuozz82xdpLspckeaafntbzglaW4pqpzvtSw==}
    engines: {node: '>=6.9.0'}
    peerDependencies:
      '@babel/core': ^7.0.0-0

  '@babel/plugin-transform-computed-properties@7.24.7':
    resolution: {integrity: sha512-25cS7v+707Gu6Ds2oY6tCkUwsJ9YIDbggd9+cu9jzzDgiNq7hR/8dkzxWfKWnTic26vsI3EsCXNd4iEB6e8esQ==}
    engines: {node: '>=6.9.0'}
    peerDependencies:
      '@babel/core': ^7.0.0-0

  '@babel/plugin-transform-destructuring@7.24.8':
    resolution: {integrity: sha512-36e87mfY8TnRxc7yc6M9g9gOB7rKgSahqkIKwLpz4Ppk2+zC2Cy1is0uwtuSG6AE4zlTOUa+7JGz9jCJGLqQFQ==}
    engines: {node: '>=6.9.0'}
    peerDependencies:
      '@babel/core': ^7.0.0-0

  '@babel/plugin-transform-dotall-regex@7.24.7':
    resolution: {integrity: sha512-ZOA3W+1RRTSWvyqcMJDLqbchh7U4NRGqwRfFSVbOLS/ePIP4vHB5e8T8eXcuqyN1QkgKyj5wuW0lcS85v4CrSw==}
    engines: {node: '>=6.9.0'}
    peerDependencies:
      '@babel/core': ^7.0.0-0

  '@babel/plugin-transform-duplicate-keys@7.24.7':
    resolution: {integrity: sha512-JdYfXyCRihAe46jUIliuL2/s0x0wObgwwiGxw/UbgJBr20gQBThrokO4nYKgWkD7uBaqM7+9x5TU7NkExZJyzw==}
    engines: {node: '>=6.9.0'}
    peerDependencies:
      '@babel/core': ^7.0.0-0

  '@babel/plugin-transform-duplicate-named-capturing-groups-regex@7.25.0':
    resolution: {integrity: sha512-YLpb4LlYSc3sCUa35un84poXoraOiQucUTTu8X1j18JV+gNa8E0nyUf/CjZ171IRGr4jEguF+vzJU66QZhn29g==}
    engines: {node: '>=6.9.0'}
    peerDependencies:
      '@babel/core': ^7.0.0

  '@babel/plugin-transform-dynamic-import@7.24.7':
    resolution: {integrity: sha512-sc3X26PhZQDb3JhORmakcbvkeInvxz+A8oda99lj7J60QRuPZvNAk9wQlTBS1ZynelDrDmTU4pw1tyc5d5ZMUg==}
    engines: {node: '>=6.9.0'}
    peerDependencies:
      '@babel/core': ^7.0.0-0

  '@babel/plugin-transform-exponentiation-operator@7.24.7':
    resolution: {integrity: sha512-Rqe/vSc9OYgDajNIK35u7ot+KeCoetqQYFXM4Epf7M7ez3lWlOjrDjrwMei6caCVhfdw+mIKD4cgdGNy5JQotQ==}
    engines: {node: '>=6.9.0'}
    peerDependencies:
      '@babel/core': ^7.0.0-0

  '@babel/plugin-transform-export-namespace-from@7.24.7':
    resolution: {integrity: sha512-v0K9uNYsPL3oXZ/7F9NNIbAj2jv1whUEtyA6aujhekLs56R++JDQuzRcP2/z4WX5Vg/c5lE9uWZA0/iUoFhLTA==}
    engines: {node: '>=6.9.0'}
    peerDependencies:
      '@babel/core': ^7.0.0-0

  '@babel/plugin-transform-flow-strip-types@7.24.7':
    resolution: {integrity: sha512-cjRKJ7FobOH2eakx7Ja+KpJRj8+y+/SiB3ooYm/n2UJfxu0oEaOoxOinitkJcPqv9KxS0kxTGPUaR7L2XcXDXA==}
    engines: {node: '>=6.9.0'}
    peerDependencies:
      '@babel/core': ^7.0.0-0

  '@babel/plugin-transform-for-of@7.24.7':
    resolution: {integrity: sha512-wo9ogrDG1ITTTBsy46oGiN1dS9A7MROBTcYsfS8DtsImMkHk9JXJ3EWQM6X2SUw4x80uGPlwj0o00Uoc6nEE3g==}
    engines: {node: '>=6.9.0'}
    peerDependencies:
      '@babel/core': ^7.0.0-0

  '@babel/plugin-transform-function-name@7.25.0':
    resolution: {integrity: sha512-CQmfSnK14eYu82fu6GlCwRciHB7mp7oLN+DeyGDDwUr9cMwuSVviJKPXw/YcRYZdB1TdlLJWHHwXwnwD1WnCmQ==}
    engines: {node: '>=6.9.0'}
    peerDependencies:
      '@babel/core': ^7.0.0-0

  '@babel/plugin-transform-json-strings@7.24.7':
    resolution: {integrity: sha512-2yFnBGDvRuxAaE/f0vfBKvtnvvqU8tGpMHqMNpTN2oWMKIR3NqFkjaAgGwawhqK/pIN2T3XdjGPdaG0vDhOBGw==}
    engines: {node: '>=6.9.0'}
    peerDependencies:
      '@babel/core': ^7.0.0-0

  '@babel/plugin-transform-literals@7.24.7':
    resolution: {integrity: sha512-vcwCbb4HDH+hWi8Pqenwnjy+UiklO4Kt1vfspcQYFhJdpthSnW8XvWGyDZWKNVrVbVViI/S7K9PDJZiUmP2fYQ==}
    engines: {node: '>=6.9.0'}
    peerDependencies:
      '@babel/core': ^7.0.0-0

  '@babel/plugin-transform-logical-assignment-operators@7.24.7':
    resolution: {integrity: sha512-4D2tpwlQ1odXmTEIFWy9ELJcZHqrStlzK/dAOWYyxX3zT0iXQB6banjgeOJQXzEc4S0E0a5A+hahxPaEFYftsw==}
    engines: {node: '>=6.9.0'}
    peerDependencies:
      '@babel/core': ^7.0.0-0

  '@babel/plugin-transform-member-expression-literals@7.24.7':
    resolution: {integrity: sha512-T/hRC1uqrzXMKLQ6UCwMT85S3EvqaBXDGf0FaMf4446Qx9vKwlghvee0+uuZcDUCZU5RuNi4781UQ7R308zzBw==}
    engines: {node: '>=6.9.0'}
    peerDependencies:
      '@babel/core': ^7.0.0-0

  '@babel/plugin-transform-modules-amd@7.24.7':
    resolution: {integrity: sha512-9+pB1qxV3vs/8Hdmz/CulFB8w2tuu6EB94JZFsjdqxQokwGa9Unap7Bo2gGBGIvPmDIVvQrom7r5m/TCDMURhg==}
    engines: {node: '>=6.9.0'}
    peerDependencies:
      '@babel/core': ^7.0.0-0

  '@babel/plugin-transform-modules-commonjs@7.24.8':
    resolution: {integrity: sha512-WHsk9H8XxRs3JXKWFiqtQebdh9b/pTk4EgueygFzYlTKAg0Ud985mSevdNjdXdFBATSKVJGQXP1tv6aGbssLKA==}
    engines: {node: '>=6.9.0'}
    peerDependencies:
      '@babel/core': ^7.0.0-0

  '@babel/plugin-transform-modules-systemjs@7.25.0':
    resolution: {integrity: sha512-YPJfjQPDXxyQWg/0+jHKj1llnY5f/R6a0p/vP4lPymxLu7Lvl4k2WMitqi08yxwQcCVUUdG9LCUj4TNEgAp3Jw==}
    engines: {node: '>=6.9.0'}
    peerDependencies:
      '@babel/core': ^7.0.0-0

  '@babel/plugin-transform-modules-umd@7.24.7':
    resolution: {integrity: sha512-3aytQvqJ/h9z4g8AsKPLvD4Zqi2qT+L3j7XoFFu1XBlZWEl2/1kWnhmAbxpLgPrHSY0M6UA02jyTiwUVtiKR6A==}
    engines: {node: '>=6.9.0'}
    peerDependencies:
      '@babel/core': ^7.0.0-0

  '@babel/plugin-transform-named-capturing-groups-regex@7.24.7':
    resolution: {integrity: sha512-/jr7h/EWeJtk1U/uz2jlsCioHkZk1JJZVcc8oQsJ1dUlaJD83f4/6Zeh2aHt9BIFokHIsSeDfhUmju0+1GPd6g==}
    engines: {node: '>=6.9.0'}
    peerDependencies:
      '@babel/core': ^7.0.0

  '@babel/plugin-transform-new-target@7.24.7':
    resolution: {integrity: sha512-RNKwfRIXg4Ls/8mMTza5oPF5RkOW8Wy/WgMAp1/F1yZ8mMbtwXW+HDoJiOsagWrAhI5f57Vncrmr9XeT4CVapA==}
    engines: {node: '>=6.9.0'}
    peerDependencies:
      '@babel/core': ^7.0.0-0

  '@babel/plugin-transform-nullish-coalescing-operator@7.24.7':
    resolution: {integrity: sha512-Ts7xQVk1OEocqzm8rHMXHlxvsfZ0cEF2yomUqpKENHWMF4zKk175Y4q8H5knJes6PgYad50uuRmt3UJuhBw8pQ==}
    engines: {node: '>=6.9.0'}
    peerDependencies:
      '@babel/core': ^7.0.0-0

  '@babel/plugin-transform-numeric-separator@7.24.7':
    resolution: {integrity: sha512-e6q1TiVUzvH9KRvicuxdBTUj4AdKSRwzIyFFnfnezpCfP2/7Qmbb8qbU2j7GODbl4JMkblitCQjKYUaX/qkkwA==}
    engines: {node: '>=6.9.0'}
    peerDependencies:
      '@babel/core': ^7.0.0-0

  '@babel/plugin-transform-object-rest-spread@7.24.7':
    resolution: {integrity: sha512-4QrHAr0aXQCEFni2q4DqKLD31n2DL+RxcwnNjDFkSG0eNQ/xCavnRkfCUjsyqGC2OviNJvZOF/mQqZBw7i2C5Q==}
    engines: {node: '>=6.9.0'}
    peerDependencies:
      '@babel/core': ^7.0.0-0

  '@babel/plugin-transform-object-super@7.24.7':
    resolution: {integrity: sha512-A/vVLwN6lBrMFmMDmPPz0jnE6ZGx7Jq7d6sT/Ev4H65RER6pZ+kczlf1DthF5N0qaPHBsI7UXiE8Zy66nmAovg==}
    engines: {node: '>=6.9.0'}
    peerDependencies:
      '@babel/core': ^7.0.0-0

  '@babel/plugin-transform-optional-catch-binding@7.24.7':
    resolution: {integrity: sha512-uLEndKqP5BfBbC/5jTwPxLh9kqPWWgzN/f8w6UwAIirAEqiIVJWWY312X72Eub09g5KF9+Zn7+hT7sDxmhRuKA==}
    engines: {node: '>=6.9.0'}
    peerDependencies:
      '@babel/core': ^7.0.0-0

  '@babel/plugin-transform-optional-chaining@7.24.8':
    resolution: {integrity: sha512-5cTOLSMs9eypEy8JUVvIKOu6NgvbJMnpG62VpIHrTmROdQ+L5mDAaI40g25k5vXti55JWNX5jCkq3HZxXBQANw==}
    engines: {node: '>=6.9.0'}
    peerDependencies:
      '@babel/core': ^7.0.0-0

  '@babel/plugin-transform-parameters@7.24.7':
    resolution: {integrity: sha512-yGWW5Rr+sQOhK0Ot8hjDJuxU3XLRQGflvT4lhlSY0DFvdb3TwKaY26CJzHtYllU0vT9j58hc37ndFPsqT1SrzA==}
    engines: {node: '>=6.9.0'}
    peerDependencies:
      '@babel/core': ^7.0.0-0

  '@babel/plugin-transform-private-methods@7.24.7':
    resolution: {integrity: sha512-COTCOkG2hn4JKGEKBADkA8WNb35TGkkRbI5iT845dB+NyqgO8Hn+ajPbSnIQznneJTa3d30scb6iz/DhH8GsJQ==}
    engines: {node: '>=6.9.0'}
    peerDependencies:
      '@babel/core': ^7.0.0-0

  '@babel/plugin-transform-private-property-in-object@7.24.7':
    resolution: {integrity: sha512-9z76mxwnwFxMyxZWEgdgECQglF2Q7cFLm0kMf8pGwt+GSJsY0cONKj/UuO4bOH0w/uAel3ekS4ra5CEAyJRmDA==}
    engines: {node: '>=6.9.0'}
    peerDependencies:
      '@babel/core': ^7.0.0-0

  '@babel/plugin-transform-property-literals@7.24.7':
    resolution: {integrity: sha512-EMi4MLQSHfd2nrCqQEWxFdha2gBCqU4ZcCng4WBGZ5CJL4bBRW0ptdqqDdeirGZcpALazVVNJqRmsO8/+oNCBA==}
    engines: {node: '>=6.9.0'}
    peerDependencies:
      '@babel/core': ^7.0.0-0

  '@babel/plugin-transform-react-display-name@7.24.7':
    resolution: {integrity: sha512-H/Snz9PFxKsS1JLI4dJLtnJgCJRoo0AUm3chP6NYr+9En1JMKloheEiLIhlp5MDVznWo+H3AAC1Mc8lmUEpsgg==}
    engines: {node: '>=6.9.0'}
    peerDependencies:
      '@babel/core': ^7.0.0-0

  '@babel/plugin-transform-react-jsx-development@7.24.7':
    resolution: {integrity: sha512-QG9EnzoGn+Qar7rxuW+ZOsbWOt56FvvI93xInqsZDC5fsekx1AlIO4KIJ5M+D0p0SqSH156EpmZyXq630B8OlQ==}
    engines: {node: '>=6.9.0'}
    peerDependencies:
      '@babel/core': ^7.0.0-0

  '@babel/plugin-transform-react-jsx@7.24.7':
    resolution: {integrity: sha512-+Dj06GDZEFRYvclU6k4bme55GKBEWUmByM/eoKuqg4zTNQHiApWRhQph5fxQB2wAEFvRzL1tOEj1RJ19wJrhoA==}
    engines: {node: '>=6.9.0'}
    peerDependencies:
      '@babel/core': ^7.0.0-0

  '@babel/plugin-transform-react-pure-annotations@7.24.7':
    resolution: {integrity: sha512-PLgBVk3fzbmEjBJ/u8kFzOqS9tUeDjiaWud/rRym/yjCo/M9cASPlnrd2ZmmZpQT40fOOrvR8jh+n8jikrOhNA==}
    engines: {node: '>=6.9.0'}
    peerDependencies:
      '@babel/core': ^7.0.0-0

  '@babel/plugin-transform-regenerator@7.24.7':
    resolution: {integrity: sha512-lq3fvXPdimDrlg6LWBoqj+r/DEWgONuwjuOuQCSYgRroXDH/IdM1C0IZf59fL5cHLpjEH/O6opIRBbqv7ELnuA==}
    engines: {node: '>=6.9.0'}
    peerDependencies:
      '@babel/core': ^7.0.0-0

  '@babel/plugin-transform-reserved-words@7.24.7':
    resolution: {integrity: sha512-0DUq0pHcPKbjFZCfTss/pGkYMfy3vFWydkUBd9r0GHpIyfs2eCDENvqadMycRS9wZCXR41wucAfJHJmwA0UmoQ==}
    engines: {node: '>=6.9.0'}
    peerDependencies:
      '@babel/core': ^7.0.0-0

  '@babel/plugin-transform-shorthand-properties@7.24.7':
    resolution: {integrity: sha512-KsDsevZMDsigzbA09+vacnLpmPH4aWjcZjXdyFKGzpplxhbeB4wYtury3vglQkg6KM/xEPKt73eCjPPf1PgXBA==}
    engines: {node: '>=6.9.0'}
    peerDependencies:
      '@babel/core': ^7.0.0-0

  '@babel/plugin-transform-spread@7.24.7':
    resolution: {integrity: sha512-x96oO0I09dgMDxJaANcRyD4ellXFLLiWhuwDxKZX5g2rWP1bTPkBSwCYv96VDXVT1bD9aPj8tppr5ITIh8hBng==}
    engines: {node: '>=6.9.0'}
    peerDependencies:
      '@babel/core': ^7.0.0-0

  '@babel/plugin-transform-sticky-regex@7.24.7':
    resolution: {integrity: sha512-kHPSIJc9v24zEml5geKg9Mjx5ULpfncj0wRpYtxbvKyTtHCYDkVE3aHQ03FrpEo4gEe2vrJJS1Y9CJTaThA52g==}
    engines: {node: '>=6.9.0'}
    peerDependencies:
      '@babel/core': ^7.0.0-0

  '@babel/plugin-transform-template-literals@7.24.7':
    resolution: {integrity: sha512-AfDTQmClklHCOLxtGoP7HkeMw56k1/bTQjwsfhL6pppo/M4TOBSq+jjBUBLmV/4oeFg4GWMavIl44ZeCtmmZTw==}
    engines: {node: '>=6.9.0'}
    peerDependencies:
      '@babel/core': ^7.0.0-0

  '@babel/plugin-transform-typeof-symbol@7.24.8':
    resolution: {integrity: sha512-adNTUpDCVnmAE58VEqKlAA6ZBlNkMnWD0ZcW76lyNFN3MJniyGFZfNwERVk8Ap56MCnXztmDr19T4mPTztcuaw==}
    engines: {node: '>=6.9.0'}
    peerDependencies:
      '@babel/core': ^7.0.0-0

  '@babel/plugin-transform-unicode-escapes@7.24.7':
    resolution: {integrity: sha512-U3ap1gm5+4edc2Q/P+9VrBNhGkfnf+8ZqppY71Bo/pzZmXhhLdqgaUl6cuB07O1+AQJtCLfaOmswiNbSQ9ivhw==}
    engines: {node: '>=6.9.0'}
    peerDependencies:
      '@babel/core': ^7.0.0-0

  '@babel/plugin-transform-unicode-property-regex@7.24.7':
    resolution: {integrity: sha512-uH2O4OV5M9FZYQrwc7NdVmMxQJOCCzFeYudlZSzUAHRFeOujQefa92E74TQDVskNHCzOXoigEuoyzHDhaEaK5w==}
    engines: {node: '>=6.9.0'}
    peerDependencies:
      '@babel/core': ^7.0.0-0

  '@babel/plugin-transform-unicode-regex@7.24.7':
    resolution: {integrity: sha512-hlQ96MBZSAXUq7ltkjtu3FJCCSMx/j629ns3hA3pXnBXjanNP0LHi+JpPeA81zaWgVK1VGH95Xuy7u0RyQ8kMg==}
    engines: {node: '>=6.9.0'}
    peerDependencies:
      '@babel/core': ^7.0.0-0

  '@babel/plugin-transform-unicode-sets-regex@7.24.7':
    resolution: {integrity: sha512-2G8aAvF4wy1w/AGZkemprdGMRg5o6zPNhbHVImRz3lss55TYCBd6xStN19rt8XJHq20sqV0JbyWjOWwQRwV/wg==}
    engines: {node: '>=6.9.0'}
    peerDependencies:
      '@babel/core': ^7.0.0

  '@babel/preset-env@7.25.0':
    resolution: {integrity: sha512-vYAA8PrCOeZfG4D87hmw1KJ1BPubghXP1e2MacRFwECGNKL76dkA38JEwYllbvQCpf/kLxsTtir0b8MtxKoVCw==}
    engines: {node: '>=6.9.0'}
    peerDependencies:
      '@babel/core': ^7.0.0-0

  '@babel/preset-flow@7.24.7':
    resolution: {integrity: sha512-NL3Lo0NorCU607zU3NwRyJbpaB6E3t0xtd3LfAQKDfkeX4/ggcDXvkmkW42QWT5owUeW/jAe4hn+2qvkV1IbfQ==}
    engines: {node: '>=6.9.0'}
    peerDependencies:
      '@babel/core': ^7.0.0-0

  '@babel/preset-modules@0.1.6-no-external-plugins':
    resolution: {integrity: sha512-HrcgcIESLm9aIR842yhJ5RWan/gebQUJ6E/E5+rf0y9o6oj7w0Br+sWuL6kEQ/o/AdfvR1Je9jG18/gnpwjEyA==}
    peerDependencies:
      '@babel/core': ^7.0.0-0 || ^8.0.0-0 <8.0.0

  '@babel/preset-react@7.24.7':
    resolution: {integrity: sha512-AAH4lEkpmzFWrGVlHaxJB7RLH21uPQ9+He+eFLWHmF9IuFQVugz8eAsamaW0DXRrTfco5zj1wWtpdcXJUOfsag==}
    engines: {node: '>=6.9.0'}
    peerDependencies:
      '@babel/core': ^7.0.0-0

  '@babel/regjsgen@0.8.0':
    resolution: {integrity: sha512-x/rqGMdzj+fWZvCOYForTghzbtqPDZ5gPwaoNGHdgDfF2QA/XZbCBp4Moo5scrkAMPhB7z26XM/AaHuIJdgauA==}

  '@babel/runtime@7.25.0':
    resolution: {integrity: sha512-7dRy4DwXwtzBrPbZflqxnvfxLF8kdZXPkhymtDeFoFqE6ldzjQFgYTtYIFARcLEYDrqfBfYcZt1WqFxRoyC9Rw==}
    engines: {node: '>=6.9.0'}

  '@babel/template@7.25.0':
    resolution: {integrity: sha512-aOOgh1/5XzKvg1jvVz7AVrx2piJ2XBi227DHmbY6y+bM9H2FlN+IfecYu4Xl0cNiiVejlsCri89LUsbj8vJD9Q==}
    engines: {node: '>=6.9.0'}

  '@babel/template@7.27.2':
    resolution: {integrity: sha512-LPDZ85aEJyYSd18/DkjNh4/y1ntkE5KwUHWTiqgRxruuZL2F1yuHligVHLvcHY2vMHXttKFpJn6LwfI7cw7ODw==}
    engines: {node: '>=6.9.0'}

  '@babel/traverse@7.25.0':
    resolution: {integrity: sha512-ubALThHQy4GCf6mbb+5ZRNmLLCI7bJ3f8Q6LHBSRlSKSWj5a7dSUzJBLv3VuIhFrFPgjF4IzPF567YG/HSCdZA==}
    engines: {node: '>=6.9.0'}

  '@babel/traverse@7.28.0':
    resolution: {integrity: sha512-mGe7UK5wWyh0bKRfupsUchrQGqvDbZDbKJw+kcRGSmdHVYrv+ltd0pnpDTVpiTqnaBru9iEvA8pz8W46v0Amwg==}
    engines: {node: '>=6.9.0'}

  '@babel/types@7.25.0':
    resolution: {integrity: sha512-LcnxQSsd9aXOIgmmSpvZ/1yo46ra2ESYyqLcryaBZOghxy5qqOBjvCWP5JfkI8yl9rlxRgdLTTMCQQRcN2hdCg==}
    engines: {node: '>=6.9.0'}

  '@babel/types@7.28.1':
    resolution: {integrity: sha512-x0LvFTekgSX+83TI28Y9wYPUfzrnl2aT5+5QLnO6v7mSJYtEEevuDRN0F0uSHRk1G1IWZC43o00Y0xDDrpBGPQ==}
    engines: {node: '>=6.9.0'}

  '@bcoe/v8-coverage@0.2.3':
    resolution: {integrity: sha512-0hYQ8SB4Db5zvZB4axdMHGwEaQjkZzFjQiN9LVYvIFB2nSUHW9tYpxWriPrWDASIxiaXax83REcLxuSdnGPZtw==}

  '@bufbuild/protobuf@1.10.1':
    resolution: {integrity: sha512-wJ8ReQbHxsAfXhrf9ixl0aYbZorRuOWpBNzm8pL8ftmSxQx/wnJD5Eg861NwJU/czy2VXFIebCeZnZrI9rktIQ==}

  '@bundled-es-modules/cookie@2.0.1':
    resolution: {integrity: sha512-8o+5fRPLNbjbdGRRmJj3h6Hh1AQJf2dk3qQ/5ZFb+PXkRNiSoMGGUKlsgLfrxneb72axVJyIYji64E2+nNfYyw==}

  '@bundled-es-modules/statuses@1.0.1':
    resolution: {integrity: sha512-yn7BklA5acgcBr+7w064fGV+SGIFySjCKpqjcWgBAIfrAkY+4GQTJJHQMeT3V/sgz23VTEVV8TtOmkvJAhFVfg==}

  '@bundled-es-modules/tough-cookie@0.1.6':
    resolution: {integrity: sha512-dvMHbL464C0zI+Yqxbz6kZ5TOEp7GLW+pry/RWndAR8MJQAXZ2rPmIs8tziTZjeIyhSNZgZbCePtfSbdWqStJw==}

  '@elevenlabs/elevenlabs-js@2.2.0':
    resolution: {integrity: sha512-XPWPyAQfpyCQ/zPhY194qyxLo8y3fV45ZIB6P8VaB9sQFIjKQFdNQlmbb+Pr4SOAgN81oAIVkD8JShNcv1O04w==}

  '@esbuild/aix-ppc64@0.21.5':
    resolution: {integrity: sha512-1SDgH6ZSPTlggy1yI6+Dbkiz8xzpHJEVAlF/AM1tHPLsf5STom9rwtjE4hKAF20FfXXNTFqEYXyJNWh1GiZedQ==}
    engines: {node: '>=12'}
    cpu: [ppc64]
    os: [aix]

  '@esbuild/aix-ppc64@0.25.3':
    resolution: {integrity: sha512-W8bFfPA8DowP8l//sxjJLSLkD8iEjMc7cBVyP+u4cEv9sM7mdUCkgsj+t0n/BWPFtv7WWCN5Yzj0N6FJNUUqBQ==}
    engines: {node: '>=18'}
    cpu: [ppc64]
    os: [aix]

  '@esbuild/android-arm64@0.18.20':
    resolution: {integrity: sha512-Nz4rJcchGDtENV0eMKUNa6L12zz2zBDXuhj/Vjh18zGqB44Bi7MBMSXjgunJgjRhCmKOjnPuZp4Mb6OKqtMHLQ==}
    engines: {node: '>=12'}
    cpu: [arm64]
    os: [android]

  '@esbuild/android-arm64@0.21.5':
    resolution: {integrity: sha512-c0uX9VAUBQ7dTDCjq+wdyGLowMdtR/GoC2U5IYk/7D1H1JYC0qseD7+11iMP2mRLN9RcCMRcjC4YMclCzGwS/A==}
    engines: {node: '>=12'}
    cpu: [arm64]
    os: [android]

  '@esbuild/android-arm64@0.25.3':
    resolution: {integrity: sha512-XelR6MzjlZuBM4f5z2IQHK6LkK34Cvv6Rj2EntER3lwCBFdg6h2lKbtRjpTTsdEjD/WSe1q8UyPBXP1x3i/wYQ==}
    engines: {node: '>=18'}
    cpu: [arm64]
    os: [android]

  '@esbuild/android-arm@0.18.20':
    resolution: {integrity: sha512-fyi7TDI/ijKKNZTUJAQqiG5T7YjJXgnzkURqmGj13C6dCqckZBLdl4h7bkhHt/t0WP+zO9/zwroDvANaOqO5Sw==}
    engines: {node: '>=12'}
    cpu: [arm]
    os: [android]

  '@esbuild/android-arm@0.21.5':
    resolution: {integrity: sha512-vCPvzSjpPHEi1siZdlvAlsPxXl7WbOVUBBAowWug4rJHb68Ox8KualB+1ocNvT5fjv6wpkX6o/iEpbDrf68zcg==}
    engines: {node: '>=12'}
    cpu: [arm]
    os: [android]

  '@esbuild/android-arm@0.25.3':
    resolution: {integrity: sha512-PuwVXbnP87Tcff5I9ngV0lmiSu40xw1At6i3GsU77U7cjDDB4s0X2cyFuBiDa1SBk9DnvWwnGvVaGBqoFWPb7A==}
    engines: {node: '>=18'}
    cpu: [arm]
    os: [android]

  '@esbuild/android-x64@0.18.20':
    resolution: {integrity: sha512-8GDdlePJA8D6zlZYJV/jnrRAi6rOiNaCC/JclcXpB+KIuvfBN4owLtgzY2bsxnx666XjJx2kDPUmnTtR8qKQUg==}
    engines: {node: '>=12'}
    cpu: [x64]
    os: [android]

  '@esbuild/android-x64@0.21.5':
    resolution: {integrity: sha512-D7aPRUUNHRBwHxzxRvp856rjUHRFW1SdQATKXH2hqA0kAZb1hKmi02OpYRacl0TxIGz/ZmXWlbZgjwWYaCakTA==}
    engines: {node: '>=12'}
    cpu: [x64]
    os: [android]

  '@esbuild/android-x64@0.25.3':
    resolution: {integrity: sha512-ogtTpYHT/g1GWS/zKM0cc/tIebFjm1F9Aw1boQ2Y0eUQ+J89d0jFY//s9ei9jVIlkYi8AfOjiixcLJSGNSOAdQ==}
    engines: {node: '>=18'}
    cpu: [x64]
    os: [android]

  '@esbuild/darwin-arm64@0.18.20':
    resolution: {integrity: sha512-bxRHW5kHU38zS2lPTPOyuyTm+S+eobPUnTNkdJEfAddYgEcll4xkT8DB9d2008DtTbl7uJag2HuE5NZAZgnNEA==}
    engines: {node: '>=12'}
    cpu: [arm64]
    os: [darwin]

  '@esbuild/darwin-arm64@0.21.5':
    resolution: {integrity: sha512-DwqXqZyuk5AiWWf3UfLiRDJ5EDd49zg6O9wclZ7kUMv2WRFr4HKjXp/5t8JZ11QbQfUS6/cRCKGwYhtNAY88kQ==}
    engines: {node: '>=12'}
    cpu: [arm64]
    os: [darwin]

  '@esbuild/darwin-arm64@0.25.3':
    resolution: {integrity: sha512-eESK5yfPNTqpAmDfFWNsOhmIOaQA59tAcF/EfYvo5/QWQCzXn5iUSOnqt3ra3UdzBv073ykTtmeLJZGt3HhA+w==}
    engines: {node: '>=18'}
    cpu: [arm64]
    os: [darwin]

  '@esbuild/darwin-x64@0.18.20':
    resolution: {integrity: sha512-pc5gxlMDxzm513qPGbCbDukOdsGtKhfxD1zJKXjCCcU7ju50O7MeAZ8c4krSJcOIJGFR+qx21yMMVYwiQvyTyQ==}
    engines: {node: '>=12'}
    cpu: [x64]
    os: [darwin]

  '@esbuild/darwin-x64@0.21.5':
    resolution: {integrity: sha512-se/JjF8NlmKVG4kNIuyWMV/22ZaerB+qaSi5MdrXtd6R08kvs2qCN4C09miupktDitvh8jRFflwGFBQcxZRjbw==}
    engines: {node: '>=12'}
    cpu: [x64]
    os: [darwin]

  '@esbuild/darwin-x64@0.25.3':
    resolution: {integrity: sha512-Kd8glo7sIZtwOLcPbW0yLpKmBNWMANZhrC1r6K++uDR2zyzb6AeOYtI6udbtabmQpFaxJ8uduXMAo1gs5ozz8A==}
    engines: {node: '>=18'}
    cpu: [x64]
    os: [darwin]

  '@esbuild/freebsd-arm64@0.18.20':
    resolution: {integrity: sha512-yqDQHy4QHevpMAaxhhIwYPMv1NECwOvIpGCZkECn8w2WFHXjEwrBn3CeNIYsibZ/iZEUemj++M26W3cNR5h+Tw==}
    engines: {node: '>=12'}
    cpu: [arm64]
    os: [freebsd]

  '@esbuild/freebsd-arm64@0.21.5':
    resolution: {integrity: sha512-5JcRxxRDUJLX8JXp/wcBCy3pENnCgBR9bN6JsY4OmhfUtIHe3ZW0mawA7+RDAcMLrMIZaf03NlQiX9DGyB8h4g==}
    engines: {node: '>=12'}
    cpu: [arm64]
    os: [freebsd]

  '@esbuild/freebsd-arm64@0.25.3':
    resolution: {integrity: sha512-EJiyS70BYybOBpJth3M0KLOus0n+RRMKTYzhYhFeMwp7e/RaajXvP+BWlmEXNk6uk+KAu46j/kaQzr6au+JcIw==}
    engines: {node: '>=18'}
    cpu: [arm64]
    os: [freebsd]

  '@esbuild/freebsd-x64@0.18.20':
    resolution: {integrity: sha512-tgWRPPuQsd3RmBZwarGVHZQvtzfEBOreNuxEMKFcd5DaDn2PbBxfwLcj4+aenoh7ctXcbXmOQIn8HI6mCSw5MQ==}
    engines: {node: '>=12'}
    cpu: [x64]
    os: [freebsd]

  '@esbuild/freebsd-x64@0.21.5':
    resolution: {integrity: sha512-J95kNBj1zkbMXtHVH29bBriQygMXqoVQOQYA+ISs0/2l3T9/kj42ow2mpqerRBxDJnmkUDCaQT/dfNXWX/ZZCQ==}
    engines: {node: '>=12'}
    cpu: [x64]
    os: [freebsd]

  '@esbuild/freebsd-x64@0.25.3':
    resolution: {integrity: sha512-Q+wSjaLpGxYf7zC0kL0nDlhsfuFkoN+EXrx2KSB33RhinWzejOd6AvgmP5JbkgXKmjhmpfgKZq24pneodYqE8Q==}
    engines: {node: '>=18'}
    cpu: [x64]
    os: [freebsd]

  '@esbuild/linux-arm64@0.18.20':
    resolution: {integrity: sha512-2YbscF+UL7SQAVIpnWvYwM+3LskyDmPhe31pE7/aoTMFKKzIc9lLbyGUpmmb8a8AixOL61sQ/mFh3jEjHYFvdA==}
    engines: {node: '>=12'}
    cpu: [arm64]
    os: [linux]

  '@esbuild/linux-arm64@0.21.5':
    resolution: {integrity: sha512-ibKvmyYzKsBeX8d8I7MH/TMfWDXBF3db4qM6sy+7re0YXya+K1cem3on9XgdT2EQGMu4hQyZhan7TeQ8XkGp4Q==}
    engines: {node: '>=12'}
    cpu: [arm64]
    os: [linux]

  '@esbuild/linux-arm64@0.25.3':
    resolution: {integrity: sha512-xCUgnNYhRD5bb1C1nqrDV1PfkwgbswTTBRbAd8aH5PhYzikdf/ddtsYyMXFfGSsb/6t6QaPSzxtbfAZr9uox4A==}
    engines: {node: '>=18'}
    cpu: [arm64]
    os: [linux]

  '@esbuild/linux-arm@0.18.20':
    resolution: {integrity: sha512-/5bHkMWnq1EgKr1V+Ybz3s1hWXok7mDFUMQ4cG10AfW3wL02PSZi5kFpYKrptDsgb2WAJIvRcDm+qIvXf/apvg==}
    engines: {node: '>=12'}
    cpu: [arm]
    os: [linux]

  '@esbuild/linux-arm@0.21.5':
    resolution: {integrity: sha512-bPb5AHZtbeNGjCKVZ9UGqGwo8EUu4cLq68E95A53KlxAPRmUyYv2D6F0uUI65XisGOL1hBP5mTronbgo+0bFcA==}
    engines: {node: '>=12'}
    cpu: [arm]
    os: [linux]

  '@esbuild/linux-arm@0.25.3':
    resolution: {integrity: sha512-dUOVmAUzuHy2ZOKIHIKHCm58HKzFqd+puLaS424h6I85GlSDRZIA5ycBixb3mFgM0Jdh+ZOSB6KptX30DD8YOQ==}
    engines: {node: '>=18'}
    cpu: [arm]
    os: [linux]

  '@esbuild/linux-ia32@0.18.20':
    resolution: {integrity: sha512-P4etWwq6IsReT0E1KHU40bOnzMHoH73aXp96Fs8TIT6z9Hu8G6+0SHSw9i2isWrD2nbx2qo5yUqACgdfVGx7TA==}
    engines: {node: '>=12'}
    cpu: [ia32]
    os: [linux]

  '@esbuild/linux-ia32@0.21.5':
    resolution: {integrity: sha512-YvjXDqLRqPDl2dvRODYmmhz4rPeVKYvppfGYKSNGdyZkA01046pLWyRKKI3ax8fbJoK5QbxblURkwK/MWY18Tg==}
    engines: {node: '>=12'}
    cpu: [ia32]
    os: [linux]

  '@esbuild/linux-ia32@0.25.3':
    resolution: {integrity: sha512-yplPOpczHOO4jTYKmuYuANI3WhvIPSVANGcNUeMlxH4twz/TeXuzEP41tGKNGWJjuMhotpGabeFYGAOU2ummBw==}
    engines: {node: '>=18'}
    cpu: [ia32]
    os: [linux]

  '@esbuild/linux-loong64@0.18.20':
    resolution: {integrity: sha512-nXW8nqBTrOpDLPgPY9uV+/1DjxoQ7DoB2N8eocyq8I9XuqJ7BiAMDMf9n1xZM9TgW0J8zrquIb/A7s3BJv7rjg==}
    engines: {node: '>=12'}
    cpu: [loong64]
    os: [linux]

  '@esbuild/linux-loong64@0.21.5':
    resolution: {integrity: sha512-uHf1BmMG8qEvzdrzAqg2SIG/02+4/DHB6a9Kbya0XDvwDEKCoC8ZRWI5JJvNdUjtciBGFQ5PuBlpEOXQj+JQSg==}
    engines: {node: '>=12'}
    cpu: [loong64]
    os: [linux]

  '@esbuild/linux-loong64@0.25.3':
    resolution: {integrity: sha512-P4BLP5/fjyihmXCELRGrLd793q/lBtKMQl8ARGpDxgzgIKJDRJ/u4r1A/HgpBpKpKZelGct2PGI4T+axcedf6g==}
    engines: {node: '>=18'}
    cpu: [loong64]
    os: [linux]

  '@esbuild/linux-mips64el@0.18.20':
    resolution: {integrity: sha512-d5NeaXZcHp8PzYy5VnXV3VSd2D328Zb+9dEq5HE6bw6+N86JVPExrA6O68OPwobntbNJ0pzCpUFZTo3w0GyetQ==}
    engines: {node: '>=12'}
    cpu: [mips64el]
    os: [linux]

  '@esbuild/linux-mips64el@0.21.5':
    resolution: {integrity: sha512-IajOmO+KJK23bj52dFSNCMsz1QP1DqM6cwLUv3W1QwyxkyIWecfafnI555fvSGqEKwjMXVLokcV5ygHW5b3Jbg==}
    engines: {node: '>=12'}
    cpu: [mips64el]
    os: [linux]

  '@esbuild/linux-mips64el@0.25.3':
    resolution: {integrity: sha512-eRAOV2ODpu6P5divMEMa26RRqb2yUoYsuQQOuFUexUoQndm4MdpXXDBbUoKIc0iPa4aCO7gIhtnYomkn2x+bag==}
    engines: {node: '>=18'}
    cpu: [mips64el]
    os: [linux]

  '@esbuild/linux-ppc64@0.18.20':
    resolution: {integrity: sha512-WHPyeScRNcmANnLQkq6AfyXRFr5D6N2sKgkFo2FqguP44Nw2eyDlbTdZwd9GYk98DZG9QItIiTlFLHJHjxP3FA==}
    engines: {node: '>=12'}
    cpu: [ppc64]
    os: [linux]

  '@esbuild/linux-ppc64@0.21.5':
    resolution: {integrity: sha512-1hHV/Z4OEfMwpLO8rp7CvlhBDnjsC3CttJXIhBi+5Aj5r+MBvy4egg7wCbe//hSsT+RvDAG7s81tAvpL2XAE4w==}
    engines: {node: '>=12'}
    cpu: [ppc64]
    os: [linux]

  '@esbuild/linux-ppc64@0.25.3':
    resolution: {integrity: sha512-ZC4jV2p7VbzTlnl8nZKLcBkfzIf4Yad1SJM4ZMKYnJqZFD4rTI+pBG65u8ev4jk3/MPwY9DvGn50wi3uhdaghg==}
    engines: {node: '>=18'}
    cpu: [ppc64]
    os: [linux]

  '@esbuild/linux-riscv64@0.18.20':
    resolution: {integrity: sha512-WSxo6h5ecI5XH34KC7w5veNnKkju3zBRLEQNY7mv5mtBmrP/MjNBCAlsM2u5hDBlS3NGcTQpoBvRzqBcRtpq1A==}
    engines: {node: '>=12'}
    cpu: [riscv64]
    os: [linux]

  '@esbuild/linux-riscv64@0.21.5':
    resolution: {integrity: sha512-2HdXDMd9GMgTGrPWnJzP2ALSokE/0O5HhTUvWIbD3YdjME8JwvSCnNGBnTThKGEB91OZhzrJ4qIIxk/SBmyDDA==}
    engines: {node: '>=12'}
    cpu: [riscv64]
    os: [linux]

  '@esbuild/linux-riscv64@0.25.3':
    resolution: {integrity: sha512-LDDODcFzNtECTrUUbVCs6j9/bDVqy7DDRsuIXJg6so+mFksgwG7ZVnTruYi5V+z3eE5y+BJZw7VvUadkbfg7QA==}
    engines: {node: '>=18'}
    cpu: [riscv64]
    os: [linux]

  '@esbuild/linux-s390x@0.18.20':
    resolution: {integrity: sha512-+8231GMs3mAEth6Ja1iK0a1sQ3ohfcpzpRLH8uuc5/KVDFneH6jtAJLFGafpzpMRO6DzJ6AvXKze9LfFMrIHVQ==}
    engines: {node: '>=12'}
    cpu: [s390x]
    os: [linux]

  '@esbuild/linux-s390x@0.21.5':
    resolution: {integrity: sha512-zus5sxzqBJD3eXxwvjN1yQkRepANgxE9lgOW2qLnmr8ikMTphkjgXu1HR01K4FJg8h1kEEDAqDcZQtbrRnB41A==}
    engines: {node: '>=12'}
    cpu: [s390x]
    os: [linux]

  '@esbuild/linux-s390x@0.25.3':
    resolution: {integrity: sha512-s+w/NOY2k0yC2p9SLen+ymflgcpRkvwwa02fqmAwhBRI3SC12uiS10edHHXlVWwfAagYSY5UpmT/zISXPMW3tQ==}
    engines: {node: '>=18'}
    cpu: [s390x]
    os: [linux]

  '@esbuild/linux-x64@0.18.20':
    resolution: {integrity: sha512-UYqiqemphJcNsFEskc73jQ7B9jgwjWrSayxawS6UVFZGWrAAtkzjxSqnoclCXxWtfwLdzU+vTpcNYhpn43uP1w==}
    engines: {node: '>=12'}
    cpu: [x64]
    os: [linux]

  '@esbuild/linux-x64@0.21.5':
    resolution: {integrity: sha512-1rYdTpyv03iycF1+BhzrzQJCdOuAOtaqHTWJZCWvijKD2N5Xu0TtVC8/+1faWqcP9iBCWOmjmhoH94dH82BxPQ==}
    engines: {node: '>=12'}
    cpu: [x64]
    os: [linux]

  '@esbuild/linux-x64@0.25.3':
    resolution: {integrity: sha512-nQHDz4pXjSDC6UfOE1Fw9Q8d6GCAd9KdvMZpfVGWSJztYCarRgSDfOVBY5xwhQXseiyxapkiSJi/5/ja8mRFFA==}
    engines: {node: '>=18'}
    cpu: [x64]
    os: [linux]

  '@esbuild/netbsd-arm64@0.25.3':
    resolution: {integrity: sha512-1QaLtOWq0mzK6tzzp0jRN3eccmN3hezey7mhLnzC6oNlJoUJz4nym5ZD7mDnS/LZQgkrhEbEiTn515lPeLpgWA==}
    engines: {node: '>=18'}
    cpu: [arm64]
    os: [netbsd]

  '@esbuild/netbsd-x64@0.18.20':
    resolution: {integrity: sha512-iO1c++VP6xUBUmltHZoMtCUdPlnPGdBom6IrO4gyKPFFVBKioIImVooR5I83nTew5UOYrk3gIJhbZh8X44y06A==}
    engines: {node: '>=12'}
    cpu: [x64]
    os: [netbsd]

  '@esbuild/netbsd-x64@0.21.5':
    resolution: {integrity: sha512-Woi2MXzXjMULccIwMnLciyZH4nCIMpWQAs049KEeMvOcNADVxo0UBIQPfSmxB3CWKedngg7sWZdLvLczpe0tLg==}
    engines: {node: '>=12'}
    cpu: [x64]
    os: [netbsd]

  '@esbuild/netbsd-x64@0.25.3':
    resolution: {integrity: sha512-i5Hm68HXHdgv8wkrt+10Bc50zM0/eonPb/a/OFVfB6Qvpiirco5gBA5bz7S2SHuU+Y4LWn/zehzNX14Sp4r27g==}
    engines: {node: '>=18'}
    cpu: [x64]
    os: [netbsd]

  '@esbuild/openbsd-arm64@0.25.3':
    resolution: {integrity: sha512-zGAVApJEYTbOC6H/3QBr2mq3upG/LBEXr85/pTtKiv2IXcgKV0RT0QA/hSXZqSvLEpXeIxah7LczB4lkiYhTAQ==}
    engines: {node: '>=18'}
    cpu: [arm64]
    os: [openbsd]

  '@esbuild/openbsd-x64@0.18.20':
    resolution: {integrity: sha512-e5e4YSsuQfX4cxcygw/UCPIEP6wbIL+se3sxPdCiMbFLBWu0eiZOJ7WoD+ptCLrmjZBK1Wk7I6D/I3NglUGOxg==}
    engines: {node: '>=12'}
    cpu: [x64]
    os: [openbsd]

  '@esbuild/openbsd-x64@0.21.5':
    resolution: {integrity: sha512-HLNNw99xsvx12lFBUwoT8EVCsSvRNDVxNpjZ7bPn947b8gJPzeHWyNVhFsaerc0n3TsbOINvRP2byTZ5LKezow==}
    engines: {node: '>=12'}
    cpu: [x64]
    os: [openbsd]

  '@esbuild/openbsd-x64@0.25.3':
    resolution: {integrity: sha512-fpqctI45NnCIDKBH5AXQBsD0NDPbEFczK98hk/aa6HJxbl+UtLkJV2+Bvy5hLSLk3LHmqt0NTkKNso1A9y1a4w==}
    engines: {node: '>=18'}
    cpu: [x64]
    os: [openbsd]

  '@esbuild/sunos-x64@0.18.20':
    resolution: {integrity: sha512-kDbFRFp0YpTQVVrqUd5FTYmWo45zGaXe0X8E1G/LKFC0v8x0vWrhOWSLITcCn63lmZIxfOMXtCfti/RxN/0wnQ==}
    engines: {node: '>=12'}
    cpu: [x64]
    os: [sunos]

  '@esbuild/sunos-x64@0.21.5':
    resolution: {integrity: sha512-6+gjmFpfy0BHU5Tpptkuh8+uw3mnrvgs+dSPQXQOv3ekbordwnzTVEb4qnIvQcYXq6gzkyTnoZ9dZG+D4garKg==}
    engines: {node: '>=12'}
    cpu: [x64]
    os: [sunos]

  '@esbuild/sunos-x64@0.25.3':
    resolution: {integrity: sha512-ROJhm7d8bk9dMCUZjkS8fgzsPAZEjtRJqCAmVgB0gMrvG7hfmPmz9k1rwO4jSiblFjYmNvbECL9uhaPzONMfgA==}
    engines: {node: '>=18'}
    cpu: [x64]
    os: [sunos]

  '@esbuild/win32-arm64@0.18.20':
    resolution: {integrity: sha512-ddYFR6ItYgoaq4v4JmQQaAI5s7npztfV4Ag6NrhiaW0RrnOXqBkgwZLofVTlq1daVTQNhtI5oieTvkRPfZrePg==}
    engines: {node: '>=12'}
    cpu: [arm64]
    os: [win32]

  '@esbuild/win32-arm64@0.21.5':
    resolution: {integrity: sha512-Z0gOTd75VvXqyq7nsl93zwahcTROgqvuAcYDUr+vOv8uHhNSKROyU961kgtCD1e95IqPKSQKH7tBTslnS3tA8A==}
    engines: {node: '>=12'}
    cpu: [arm64]
    os: [win32]

  '@esbuild/win32-arm64@0.25.3':
    resolution: {integrity: sha512-YWcow8peiHpNBiIXHwaswPnAXLsLVygFwCB3A7Bh5jRkIBFWHGmNQ48AlX4xDvQNoMZlPYzjVOQDYEzWCqufMQ==}
    engines: {node: '>=18'}
    cpu: [arm64]
    os: [win32]

  '@esbuild/win32-ia32@0.18.20':
    resolution: {integrity: sha512-Wv7QBi3ID/rROT08SABTS7eV4hX26sVduqDOTe1MvGMjNd3EjOz4b7zeexIR62GTIEKrfJXKL9LFxTYgkyeu7g==}
    engines: {node: '>=12'}
    cpu: [ia32]
    os: [win32]

  '@esbuild/win32-ia32@0.21.5':
    resolution: {integrity: sha512-SWXFF1CL2RVNMaVs+BBClwtfZSvDgtL//G/smwAc5oVK/UPu2Gu9tIaRgFmYFFKrmg3SyAjSrElf0TiJ1v8fYA==}
    engines: {node: '>=12'}
    cpu: [ia32]
    os: [win32]

  '@esbuild/win32-ia32@0.25.3':
    resolution: {integrity: sha512-qspTZOIGoXVS4DpNqUYUs9UxVb04khS1Degaw/MnfMe7goQ3lTfQ13Vw4qY/Nj0979BGvMRpAYbs/BAxEvU8ew==}
    engines: {node: '>=18'}
    cpu: [ia32]
    os: [win32]

  '@esbuild/win32-x64@0.18.20':
    resolution: {integrity: sha512-kTdfRcSiDfQca/y9QIkng02avJ+NCaQvrMejlsB3RRv5sE9rRoeBPISaZpKxHELzRxZyLvNts1P27W3wV+8geQ==}
    engines: {node: '>=12'}
    cpu: [x64]
    os: [win32]

  '@esbuild/win32-x64@0.21.5':
    resolution: {integrity: sha512-tQd/1efJuzPC6rCFwEvLtci/xNFcTZknmXs98FYDfGE4wP9ClFV98nyKrzJKVPMhdDnjzLhdUyMX4PsQAPjwIw==}
    engines: {node: '>=12'}
    cpu: [x64]
    os: [win32]

  '@esbuild/win32-x64@0.25.3':
    resolution: {integrity: sha512-ICgUR+kPimx0vvRzf+N/7L7tVSQeE3BYY+NhHRHXS1kBuPO7z2+7ea2HbhDyZdTephgvNvKrlDDKUexuCVBVvg==}
    engines: {node: '>=18'}
    cpu: [x64]
    os: [win32]

  '@eslint-community/eslint-utils@4.4.0':
    resolution: {integrity: sha512-1/sA4dwrzBAyeUoQ6oxahHKmrZvsnLCg4RfxW3ZFGGmQkSNQPFNLV9CUEFQP1x9EYXHTo5p6xdhZM1Ne9p/AfA==}
    engines: {node: ^12.22.0 || ^14.17.0 || >=16.0.0}
    peerDependencies:
      eslint: ^6.0.0 || ^7.0.0 || >=8.0.0

  '@eslint-community/regexpp@4.11.0':
    resolution: {integrity: sha512-G/M/tIiMrTAxEWRfLfQJMmGNX28IxBg4PBz8XqQhqUHLFI6TL2htpIB1iQCj144V5ee/JaKyT9/WZ0MGZWfA7A==}
    engines: {node: ^12.0.0 || ^14.0.0 || >=16.0.0}

  '@eslint/config-array@0.17.1':
    resolution: {integrity: sha512-BlYOpej8AQ8Ev9xVqroV7a02JK3SkBAaN9GfMMH9W6Ch8FlQlkjGw4Ir7+FgYwfirivAf4t+GtzuAxqfukmISA==}
    engines: {node: ^18.18.0 || ^20.9.0 || >=21.1.0}

  '@eslint/eslintrc@3.1.0':
    resolution: {integrity: sha512-4Bfj15dVJdoy3RfZmmo86RK1Fwzn6SstsvK9JS+BaVKqC6QQQQyXekNaC+g+LKNgkQ+2VhGAzm6hO40AhMR3zQ==}
    engines: {node: ^18.18.0 || ^20.9.0 || >=21.1.0}

  '@eslint/js@9.8.0':
    resolution: {integrity: sha512-MfluB7EUfxXtv3i/++oh89uzAr4PDI4nn201hsp+qaXqsjAWzinlZEHEfPgAX4doIlKvPG/i0A9dpKxOLII8yA==}
    engines: {node: ^18.18.0 || ^20.9.0 || >=21.1.0}

  '@eslint/object-schema@2.1.4':
    resolution: {integrity: sha512-BsWiH1yFGjXXS2yvrf5LyuoSIIbPrGUWob917o+BTKuZ7qJdxX8aJLRxs1fS9n6r7vESrq1OUqb68dANcFXuQQ==}
    engines: {node: ^18.18.0 || ^20.9.0 || >=21.1.0}

  '@floating-ui/core@1.6.9':
    resolution: {integrity: sha512-uMXCuQ3BItDUbAMhIXw7UPXRfAlOAvZzdK9BWpE60MCn+Svt3aLn9jsPTi/WNGlRUu2uI0v5S7JiIUsbsvh3fw==}

  '@floating-ui/dom@1.6.13':
    resolution: {integrity: sha512-umqzocjDgNRGTuO7Q8CU32dkHkECqI8ZdMZ5Swb6QAM0t5rnlrN3lGo1hdpscRd3WS8T6DKYK4ephgIH9iRh3w==}

  '@floating-ui/react-dom@2.1.2':
    resolution: {integrity: sha512-06okr5cgPzMNBy+Ycse2A6udMi4bqwW/zgBF/rwjcNqWkyr82Mcg8b0vjX8OJpZFy/FKjJmw6wV7t44kK6kW7A==}
    peerDependencies:
      react: '>=16.8.0'
      react-dom: '>=16.8.0'

  '@floating-ui/utils@0.2.9':
    resolution: {integrity: sha512-MDWhGtE+eHw5JW7lq4qhc5yRLS11ERl1c7Z6Xd0a58DozHES6EnNNwUWbMiG4J9Cgj053Bhk8zvlhFYKVhULwg==}

  '@humanwhocodes/module-importer@1.0.1':
    resolution: {integrity: sha512-bxveV4V8v5Yb4ncFTT3rPSgZBOpCkjfK0y4oVVVJwIuDVBRMDXrPyXRL988i5ap9m9bnyEEjWfm5WkBmtffLfA==}
    engines: {node: '>=12.22'}

  '@humanwhocodes/retry@0.3.0':
    resolution: {integrity: sha512-d2CGZR2o7fS6sWB7DG/3a95bGKQyHMACZ5aW8qGkkqQpUoZV6C0X7Pc7l4ZNMZkfNBf4VWNe9E1jRsf0G146Ew==}
    engines: {node: '>=18.18'}

  '@inquirer/confirm@5.1.5':
    resolution: {integrity: sha512-ZB2Cz8KeMINUvoeDi7IrvghaVkYT2RB0Zb31EaLWOE87u276w4wnApv0SH2qWaJ3r0VSUa3BIuz7qAV2ZvsZlg==}
    engines: {node: '>=18'}
    peerDependencies:
      '@types/node': '>=18'
    peerDependenciesMeta:
      '@types/node':
        optional: true

  '@inquirer/core@10.1.6':
    resolution: {integrity: sha512-Bwh/Zk6URrHwZnSSzAZAKH7YgGYi0xICIBDFOqBQoXNNAzBHw/bgXgLmChfp+GyR3PnChcTbiCTZGC6YJNJkMA==}
    engines: {node: '>=18'}
    peerDependencies:
      '@types/node': '>=18'
    peerDependenciesMeta:
      '@types/node':
        optional: true

  '@inquirer/figures@1.0.10':
    resolution: {integrity: sha512-Ey6176gZmeqZuY/W/nZiUyvmb1/qInjcpiZjXWi6nON+nxJpD1bxtSoBxNliGISae32n6OwbY+TSXPZ1CfS4bw==}
    engines: {node: '>=18'}

  '@inquirer/type@3.0.4':
    resolution: {integrity: sha512-2MNFrDY8jkFYc9Il9DgLsHhMzuHnOYM1+CUYVWbzu9oT0hC7V7EcYvdCKeoll/Fcci04A+ERZ9wcc7cQ8lTkIA==}
    engines: {node: '>=18'}
    peerDependencies:
      '@types/node': '>=18'
    peerDependenciesMeta:
      '@types/node':
        optional: true

  '@isaacs/cliui@8.0.2':
    resolution: {integrity: sha512-O8jcjabXaleOG9DQ0+ARXWZBTfnP4WNAqzuiJK7ll44AmxGKv/J2M4TPjxjY3znBCfvBXFzucm1twdyFybFqEA==}
    engines: {node: '>=12'}

  '@istanbuljs/load-nyc-config@1.1.0':
    resolution: {integrity: sha512-VjeHSlIzpv/NyD3N0YuHfXOPDIixcA1q2ZV98wsMqcYlPmv2n3Yb2lYP9XMElnaFVXg5A7YLTeLu6V84uQDjmQ==}
    engines: {node: '>=8'}

  '@istanbuljs/schema@0.1.3':
    resolution: {integrity: sha512-ZXRY4jNvVgSVQ8DL3LTcakaAtXwTVUxE81hslsyD2AtoXW/wVob10HkOJ1X/pAlcI7D+2YoZKg5do8G/w6RYgA==}
    engines: {node: '>=8'}

  '@jest/console@29.7.0':
    resolution: {integrity: sha512-5Ni4CU7XHQi32IJ398EEP4RrB8eV09sXP2ROqD4bksHrnTree52PsxvX8tpL8LvTZ3pFzXyPbNQReSN41CAhOg==}
    engines: {node: ^14.15.0 || ^16.10.0 || >=18.0.0}

  '@jest/core@29.7.0':
    resolution: {integrity: sha512-n7aeXWKMnGtDA48y8TLWJPJmLmmZ642Ceo78cYWEpiD7FzDgmNDV/GCVRorPABdXLJZ/9wzzgZAlHjXjxDHGsg==}
    engines: {node: ^14.15.0 || ^16.10.0 || >=18.0.0}
    peerDependencies:
      node-notifier: ^8.0.1 || ^9.0.0 || ^10.0.0
    peerDependenciesMeta:
      node-notifier:
        optional: true

  '@jest/diff-sequences@30.0.1':
    resolution: {integrity: sha512-n5H8QLDJ47QqbCNn5SuFjCRDrOLEZ0h8vAHCK5RL9Ls7Xa8AQLa/YxAc9UjFqoEDM48muwtBGjtMY5cr0PLDCw==}
    engines: {node: ^18.14.0 || ^20.0.0 || ^22.0.0 || >=24.0.0}

  '@jest/environment@29.7.0':
    resolution: {integrity: sha512-aQIfHDq33ExsN4jP1NWGXhxgQ/wixs60gDiKO+XVMd8Mn0NWPWgc34ZQDTb2jKaUWQ7MuwoitXAsN2XVXNMpAw==}
    engines: {node: ^14.15.0 || ^16.10.0 || >=18.0.0}

  '@jest/environment@30.0.4':
    resolution: {integrity: sha512-5NT+sr7ZOb8wW7C4r7wOKnRQ8zmRWQT2gW4j73IXAKp5/PX1Z8MCStBLQDYfIG3n1Sw0NRfYGdp0iIPVooBAFQ==}
    engines: {node: ^18.14.0 || ^20.0.0 || ^22.0.0 || >=24.0.0}

  '@jest/expect-utils@29.7.0':
    resolution: {integrity: sha512-GlsNBWiFQFCVi9QVSx7f5AgMeLxe9YCCs5PuP2O2LdjDAA8Jh9eX7lA1Jq/xdXw3Wb3hyvlFNfZIfcRetSzYcA==}
    engines: {node: ^14.15.0 || ^16.10.0 || >=18.0.0}

  '@jest/expect-utils@30.0.4':
    resolution: {integrity: sha512-EgXecHDNfANeqOkcak0DxsoVI4qkDUsR7n/Lr2vtmTBjwLPBnnPOF71S11Q8IObWzxm2QgQoY6f9hzrRD3gHRA==}
    engines: {node: ^18.14.0 || ^20.0.0 || ^22.0.0 || >=24.0.0}

  '@jest/expect@29.7.0':
    resolution: {integrity: sha512-8uMeAMycttpva3P1lBHB8VciS9V0XAr3GymPpipdyQXbBcuhkLQOSe8E/p92RyAdToS6ZD1tFkX+CkhoECE0dQ==}
    engines: {node: ^14.15.0 || ^16.10.0 || >=18.0.0}

  '@jest/expect@30.0.4':
    resolution: {integrity: sha512-Z/DL7t67LBHSX4UzDyeYKqOxE/n7lbrrgEwWM3dGiH5Dgn35nk+YtgzKudmfIrBI8DRRrKYY5BCo3317HZV1Fw==}
    engines: {node: ^18.14.0 || ^20.0.0 || ^22.0.0 || >=24.0.0}

  '@jest/fake-timers@29.7.0':
    resolution: {integrity: sha512-q4DH1Ha4TTFPdxLsqDXK1d3+ioSL7yL5oCMJZgDYm6i+6CygW5E5xVr/D1HdsGxjt1ZWSfUAs9OxSB/BNelWrQ==}
    engines: {node: ^14.15.0 || ^16.10.0 || >=18.0.0}

  '@jest/fake-timers@30.0.4':
    resolution: {integrity: sha512-qZ7nxOcL5+gwBO6LErvwVy5k06VsX/deqo2XnVUSTV0TNC9lrg8FC3dARbi+5lmrr5VyX5drragK+xLcOjvjYw==}
    engines: {node: ^18.14.0 || ^20.0.0 || ^22.0.0 || >=24.0.0}

  '@jest/get-type@30.0.1':
    resolution: {integrity: sha512-AyYdemXCptSRFirI5EPazNxyPwAL0jXt3zceFjaj8NFiKP9pOi0bfXonf6qkf82z2t3QWPeLCWWw4stPBzctLw==}
    engines: {node: ^18.14.0 || ^20.0.0 || ^22.0.0 || >=24.0.0}

  '@jest/globals@29.7.0':
    resolution: {integrity: sha512-mpiz3dutLbkW2MNFubUGUEVLkTGiqW6yLVTA+JbP6fI6J5iL9Y0Nlg8k95pcF8ctKwCS7WVxteBs29hhfAotzQ==}
    engines: {node: ^14.15.0 || ^16.10.0 || >=18.0.0}

  '@jest/globals@30.0.4':
    resolution: {integrity: sha512-avyZuxEHF2EUhFF6NEWVdxkRRV6iXXcIES66DLhuLlU7lXhtFG/ySq/a8SRZmEJSsLkNAFX6z6mm8KWyXe9OEA==}
    engines: {node: ^18.14.0 || ^20.0.0 || ^22.0.0 || >=24.0.0}

  '@jest/pattern@30.0.1':
    resolution: {integrity: sha512-gWp7NfQW27LaBQz3TITS8L7ZCQ0TLvtmI//4OwlQRx4rnWxcPNIYjxZpDcN4+UlGxgm3jS5QPz8IPTCkb59wZA==}
    engines: {node: ^18.14.0 || ^20.0.0 || ^22.0.0 || >=24.0.0}

  '@jest/reporters@29.7.0':
    resolution: {integrity: sha512-DApq0KJbJOEzAFYjHADNNxAE3KbhxQB1y5Kplb5Waqw6zVbuWatSnMjE5gs8FUgEPmNsnZA3NCWl9NG0ia04Pg==}
    engines: {node: ^14.15.0 || ^16.10.0 || >=18.0.0}
    peerDependencies:
      node-notifier: ^8.0.1 || ^9.0.0 || ^10.0.0
    peerDependenciesMeta:
      node-notifier:
        optional: true

  '@jest/schemas@29.6.3':
    resolution: {integrity: sha512-mo5j5X+jIZmJQveBKeS/clAueipV7KgiX1vMgCxam1RNYiqE1w62n0/tJJnHtjW8ZHcQco5gY85jA3mi0L+nSA==}
    engines: {node: ^14.15.0 || ^16.10.0 || >=18.0.0}

  '@jest/schemas@30.0.1':
    resolution: {integrity: sha512-+g/1TKjFuGrf1Hh0QPCv0gISwBxJ+MQSNXmG9zjHy7BmFhtoJ9fdNhWJp3qUKRi93AOZHXtdxZgJ1vAtz6z65w==}
    engines: {node: ^18.14.0 || ^20.0.0 || ^22.0.0 || >=24.0.0}

  '@jest/snapshot-utils@30.0.4':
    resolution: {integrity: sha512-BEpX8M/Y5lG7MI3fmiO+xCnacOrVsnbqVrcDZIT8aSGkKV1w2WwvRQxSWw5SIS8ozg7+h8tSj5EO1Riqqxcdag==}
    engines: {node: ^18.14.0 || ^20.0.0 || ^22.0.0 || >=24.0.0}

  '@jest/source-map@29.6.3':
    resolution: {integrity: sha512-MHjT95QuipcPrpLM+8JMSzFx6eHp5Bm+4XeFDJlwsvVBjmKNiIAvasGK2fxz2WbGRlnvqehFbh07MMa7n3YJnw==}
    engines: {node: ^14.15.0 || ^16.10.0 || >=18.0.0}

  '@jest/test-result@29.7.0':
    resolution: {integrity: sha512-Fdx+tv6x1zlkJPcWXmMDAG2HBnaR9XPSd5aDWQVsfrZmLVT3lU1cwyxLgRmXR9yrq4NBoEm9BMsfgFzTQAbJYA==}
    engines: {node: ^14.15.0 || ^16.10.0 || >=18.0.0}

  '@jest/test-sequencer@29.7.0':
    resolution: {integrity: sha512-GQwJ5WZVrKnOJuiYiAF52UNUJXgTZx1NHjFSEB0qEMmSZKAkdMoIzw/Cj6x6NF4AvV23AUqDpFzQkN/eYCYTxw==}
    engines: {node: ^14.15.0 || ^16.10.0 || >=18.0.0}

  '@jest/transform@29.7.0':
    resolution: {integrity: sha512-ok/BTPFzFKVMwO5eOHRrvnBVHdRy9IrsrW1GpMaQ9MCnilNLXQKmAX8s1YXDFaai9xJpac2ySzV0YeRRECr2Vw==}
    engines: {node: ^14.15.0 || ^16.10.0 || >=18.0.0}

  '@jest/transform@30.0.4':
    resolution: {integrity: sha512-atvy4hRph/UxdCIBp+UB2jhEA/jJiUeGZ7QPgBi9jUUKNgi3WEoMXGNG7zbbELG2+88PMabUNCDchmqgJy3ELg==}
    engines: {node: ^18.14.0 || ^20.0.0 || ^22.0.0 || >=24.0.0}

  '@jest/types@29.6.3':
    resolution: {integrity: sha512-u3UPsIilWKOM3F9CXtrG8LEJmNxwoCQC/XVj4IKYXvvpx7QIi/Kg1LI5uDmDpKlac62NUtX7eLjRh+jVZcLOzw==}
    engines: {node: ^14.15.0 || ^16.10.0 || >=18.0.0}

  '@jest/types@30.0.1':
    resolution: {integrity: sha512-HGwoYRVF0QSKJu1ZQX0o5ZrUrrhj0aOOFA8hXrumD7SIzjouevhawbTjmXdwOmURdGluU9DM/XvGm3NyFoiQjw==}
    engines: {node: ^18.14.0 || ^20.0.0 || ^22.0.0 || >=24.0.0}

  '@jridgewell/gen-mapping@0.3.12':
    resolution: {integrity: sha512-OuLGC46TjB5BbN1dH8JULVVZY4WTdkF7tV9Ys6wLL1rubZnCMstOhNHueU5bLCrnRuDhKPDM4g6sw4Bel5Gzqg==}

  '@jridgewell/gen-mapping@0.3.5':
    resolution: {integrity: sha512-IzL8ZoEDIBRWEzlCcRhOaCupYyN5gdIK+Q6fbFdPDg6HqX6jpkItn7DFIpW9LQzXG6Df9sA7+OKnq0qlz/GaQg==}
    engines: {node: '>=6.0.0'}

  '@jridgewell/resolve-uri@3.1.2':
    resolution: {integrity: sha512-bRISgCIjP20/tbWSPWMEi54QVPRZExkuD9lJL+UIxUKtwVJA8wW1Trb1jMs1RFXo1CBTNZ/5hpC9QvmKWdopKw==}
    engines: {node: '>=6.0.0'}

  '@jridgewell/set-array@1.2.1':
    resolution: {integrity: sha512-R8gLRTZeyp03ymzP/6Lil/28tGeGEzhx1q2k703KGWRAI1VdvPIXdG70VJc2pAMw3NA6JKL5hhFu1sJX0Mnn/A==}
    engines: {node: '>=6.0.0'}

  '@jridgewell/source-map@0.3.6':
    resolution: {integrity: sha512-1ZJTZebgqllO79ue2bm3rIGud/bOe0pP5BjSRCRxxYkEZS8STV7zN84UBbiYu7jy+eCKSnVIUgoWWE/tt+shMQ==}

  '@jridgewell/sourcemap-codec@1.5.0':
    resolution: {integrity: sha512-gv3ZRaISU3fjPAgNsriBRqGWQL6quFx04YMPW/zD8XMLsU32mhCCbfbO6KZFLjvYpCZ8zyDEgqsgf+PwPaM7GQ==}

  '@jridgewell/trace-mapping@0.3.25':
    resolution: {integrity: sha512-vNk6aEwybGtawWmy/PzwnGDOjCkLWSD2wqvjGGAgOAwCGWySYXfYoxt00IJkTF+8Lb57DwOb3Aa0o9CApepiYQ==}

  '@jridgewell/trace-mapping@0.3.29':
    resolution: {integrity: sha512-uw6guiW/gcAGPDhLmd77/6lW8QLeiV5RUTsAX46Db6oLhGaVj4lhnPwb184s1bkc8kdVg/+h988dro8GRDpmYQ==}

  '@livekit/mutex@1.1.1':
    resolution: {integrity: sha512-EsshAucklmpuUAfkABPxJNhzj9v2sG7JuzFDL4ML1oJQSV14sqrpTYnsaOudMAw9yOaW53NU3QQTlUQoRs4czw==}

  '@livekit/protocol@1.39.1':
    resolution: {integrity: sha512-LK3JFUOjpb4UeNacvqcdhdrn7AxkklyojtOHH589z3LjXGkSM0ZTGskmT1fKD3mJskFgJ9Dlw1RbmdzLKXhEhw==}

  '@mswjs/interceptors@0.37.6':
    resolution: {integrity: sha512-wK+5pLK5XFmgtH3aQ2YVvA3HohS3xqV/OxuVOdNx9Wpnz7VE/fnC+e1A7ln6LFYeck7gOJ/dsZV6OLplOtAJ2w==}
    engines: {node: '>=18'}

  '@nodelib/fs.scandir@2.1.5':
    resolution: {integrity: sha512-vq24Bq3ym5HEQm2NKCr3yXDwjc7vTsEThRDnkp2DK9p1uqLR+DHurm/NOTo0KG7HYHU7eppKZj3MyqYuMBf62g==}
    engines: {node: '>= 8'}

  '@nodelib/fs.stat@2.0.5':
    resolution: {integrity: sha512-RkhPPp2zrqDAQA/2jNhnztcPAlv64XdhIp7a7454A5ovI7Bukxgt7MX7udwAu3zg1DcpPU0rz3VV1SeaqvY4+A==}
    engines: {node: '>= 8'}

  '@nodelib/fs.walk@1.2.8':
    resolution: {integrity: sha512-oGB+UxlgWcgQkgwo8GcEGwemoTFt3FIO9ababBmaGwXIoBKZ+GTy0pP185beGg7Llih/NSHSV2XAs1lnznocSg==}
    engines: {node: '>= 8'}

  '@open-draft/deferred-promise@2.2.0':
    resolution: {integrity: sha512-CecwLWx3rhxVQF6V4bAgPS5t+So2sTbPgAzafKkVizyi7tlwpcFpdFqq+wqF2OwNBmqFuu6tOyouTuxgpMfzmA==}

  '@open-draft/logger@0.3.0':
    resolution: {integrity: sha512-X2g45fzhxH238HKO4xbSr7+wBS8Fvw6ixhTDuvLd5mqh6bJJCFAPwU9mPDxbcrRtfxv4u5IHCEH77BmxvXmmxQ==}

  '@open-draft/until@2.1.0':
    resolution: {integrity: sha512-U69T3ItWHvLwGg5eJ0n3I62nWuE6ilHlmz7zM0npLBRvPRd7e6NYmg54vvRtP5mZG7kZqZCFVdsTWo7BPtBujg==}

  '@pkgjs/parseargs@0.11.0':
    resolution: {integrity: sha512-+1VkjdD0QBLPodGrJUeqarH8VAIvQODIbwh9XpP5Syisf7YoQgsJKPNFoqqLQlu+VQ/tVSshMR6loPMn8U+dPg==}
    engines: {node: '>=14'}

  '@pkgr/core@0.2.7':
    resolution: {integrity: sha512-YLT9Zo3oNPJoBjBc4q8G2mjU4tqIbf5CEOORbUUr48dCD9q3umJ3IPlVqOqDakPfd2HuwccBaqlGhN4Gmr5OWg==}
    engines: {node: ^12.20.0 || ^14.18.0 || >=16.0.0}

  '@polka/url@1.0.0-next.25':
    resolution: {integrity: sha512-j7P6Rgr3mmtdkeDGTe0E/aYyWEWVtc5yFXtHCRHs28/jptDEWfaVOc5T7cblqy1XKPPfCxJc/8DwQ5YgLOZOVQ==}

  '@preact/preset-vite@2.10.1':
    resolution: {integrity: sha512-59lyGBXNfZIr5OOuBUB4/IB8AqF/ULbvYnyItgK/2BJnsGJqaeaJobRVtMp1129obHQuj8oZ/dVxB9inmH8Xig==}
    peerDependencies:
      '@babel/core': 7.x
      vite: 2.x || 3.x || 4.x || 5.x || 6.x

  '@preact/signals-core@1.8.0':
    resolution: {integrity: sha512-OBvUsRZqNmjzCZXWLxkZfhcgT+Fk8DDcT/8vD6a1xhDemodyy87UJRJfASMuSD8FaAIeGgGm85ydXhm7lr4fyA==}

  '@preact/signals@2.0.4':
    resolution: {integrity: sha512-9241aGnIv7y0IGzaq2vkBMe8/0jGnnmEEUeFmAoTWsaj8q/BW2PVekL8nHVJcy69bBww6rwEy3A1tc6yPE0sJA==}
    peerDependencies:
      preact: '>= 10.25.0'

  '@prefresh/babel-plugin@0.5.1':
    resolution: {integrity: sha512-uG3jGEAysxWoyG3XkYfjYHgaySFrSsaEb4GagLzYaxlydbuREtaX+FTxuIidp241RaLl85XoHg9Ej6E4+V1pcg==}

  '@prefresh/core@1.5.3':
    resolution: {integrity: sha512-nDzxj0tA1/M6APNAWqaxkZ+3sTdPHESa+gol4+Bw7rMc2btWdkLoNH7j9rGhUb8SThC0Vz0VoXtq+U+9azGLHg==}
    peerDependencies:
      preact: ^10.0.0

  '@prefresh/utils@1.2.0':
    resolution: {integrity: sha512-KtC/fZw+oqtwOLUFM9UtiitB0JsVX0zLKNyRTA332sqREqSALIIQQxdUCS1P3xR/jT1e2e8/5rwH6gdcMLEmsQ==}

  '@prefresh/vite@2.4.7':
    resolution: {integrity: sha512-zmCEDWSFHl5A7PciXa/fe+OUjoGi4iiCQclpWfpIg7LjxwWrtlUT4DfxDBcQwHfTyipS/XDm8x7WYrkiTW0q+w==}
    peerDependencies:
      preact: ^10.4.0
      vite: '>=2.0.0'

  '@radix-ui/number@1.1.1':
    resolution: {integrity: sha512-MkKCwxlXTgz6CFoJx3pCwn07GKp36+aZyu/u2Ln2VrA5DcdyCZkASEDBTd8x5whTQQL5CiYf4prXKLcgQdv29g==}

  '@radix-ui/primitive@1.1.2':
    resolution: {integrity: sha512-XnbHrrprsNqZKQhStrSwgRUQzoCI1glLzdw79xiZPoofhGICeZRSQ3dIxAKH1gb3OHfNf4d6f+vAv3kil2eggA==}

  '@radix-ui/react-arrow@1.1.4':
    resolution: {integrity: sha512-qz+fxrqgNxG0dYew5l7qR3c7wdgRu1XVUHGnGYX7rg5HM4p9SWaRmJwfgR3J0SgyUKayLmzQIun+N6rWRgiRKw==}
    peerDependencies:
      '@types/react': '*'
      '@types/react-dom': '*'
      react: ^16.8 || ^17.0 || ^18.0 || ^19.0 || ^19.0.0-rc
      react-dom: ^16.8 || ^17.0 || ^18.0 || ^19.0 || ^19.0.0-rc
    peerDependenciesMeta:
      '@types/react':
        optional: true
      '@types/react-dom':
        optional: true

  '@radix-ui/react-collection@1.1.4':
    resolution: {integrity: sha512-cv4vSf7HttqXilDnAnvINd53OTl1/bjUYVZrkFnA7nwmY9Ob2POUy0WY0sfqBAe1s5FyKsyceQlqiEGPYNTadg==}
    peerDependencies:
      '@types/react': '*'
      '@types/react-dom': '*'
      react: ^16.8 || ^17.0 || ^18.0 || ^19.0 || ^19.0.0-rc
      react-dom: ^16.8 || ^17.0 || ^18.0 || ^19.0 || ^19.0.0-rc
    peerDependenciesMeta:
      '@types/react':
        optional: true
      '@types/react-dom':
        optional: true

  '@radix-ui/react-compose-refs@1.1.2':
    resolution: {integrity: sha512-z4eqJvfiNnFMHIIvXP3CY57y2WJs5g2v3X0zm9mEJkrkNv4rDxu+sg9Jh8EkXyeqBkB7SOcboo9dMVqhyrACIg==}
    peerDependencies:
      '@types/react': '*'
      react: ^16.8 || ^17.0 || ^18.0 || ^19.0 || ^19.0.0-rc
    peerDependenciesMeta:
      '@types/react':
        optional: true

  '@radix-ui/react-context@1.1.2':
    resolution: {integrity: sha512-jCi/QKUM2r1Ju5a3J64TH2A5SpKAgh0LpknyqdQ4m6DCV0xJ2HG1xARRwNGPQfi1SLdLWZ1OJz6F4OMBBNiGJA==}
    peerDependencies:
      '@types/react': '*'
      react: ^16.8 || ^17.0 || ^18.0 || ^19.0 || ^19.0.0-rc
    peerDependenciesMeta:
      '@types/react':
        optional: true

  '@radix-ui/react-direction@1.1.1':
    resolution: {integrity: sha512-1UEWRX6jnOA2y4H5WczZ44gOOjTEmlqv1uNW4GAJEO5+bauCBhv8snY65Iw5/VOS/ghKN9gr2KjnLKxrsvoMVw==}
    peerDependencies:
      '@types/react': '*'
      react: ^16.8 || ^17.0 || ^18.0 || ^19.0 || ^19.0.0-rc
    peerDependenciesMeta:
      '@types/react':
        optional: true

  '@radix-ui/react-dismissable-layer@1.1.7':
    resolution: {integrity: sha512-j5+WBUdhccJsmH5/H0K6RncjDtoALSEr6jbkaZu+bjw6hOPOhHycr6vEUujl+HBK8kjUfWcoCJXxP6e4lUlMZw==}
    peerDependencies:
      '@types/react': '*'
      '@types/react-dom': '*'
      react: ^16.8 || ^17.0 || ^18.0 || ^19.0 || ^19.0.0-rc
      react-dom: ^16.8 || ^17.0 || ^18.0 || ^19.0 || ^19.0.0-rc
    peerDependenciesMeta:
      '@types/react':
        optional: true
      '@types/react-dom':
        optional: true

  '@radix-ui/react-focus-guards@1.1.2':
    resolution: {integrity: sha512-fyjAACV62oPV925xFCrH8DR5xWhg9KYtJT4s3u54jxp+L/hbpTY2kIeEFFbFe+a/HCE94zGQMZLIpVTPVZDhaA==}
    peerDependencies:
      '@types/react': '*'
      react: ^16.8 || ^17.0 || ^18.0 || ^19.0 || ^19.0.0-rc
    peerDependenciesMeta:
      '@types/react':
        optional: true

  '@radix-ui/react-focus-scope@1.1.4':
    resolution: {integrity: sha512-r2annK27lIW5w9Ho5NyQgqs0MmgZSTIKXWpVCJaLC1q2kZrZkcqnmHkCHMEmv8XLvsLlurKMPT+kbKkRkm/xVA==}
    peerDependencies:
      '@types/react': '*'
      '@types/react-dom': '*'
      react: ^16.8 || ^17.0 || ^18.0 || ^19.0 || ^19.0.0-rc
      react-dom: ^16.8 || ^17.0 || ^18.0 || ^19.0 || ^19.0.0-rc
    peerDependenciesMeta:
      '@types/react':
        optional: true
      '@types/react-dom':
        optional: true

  '@radix-ui/react-id@1.1.1':
    resolution: {integrity: sha512-kGkGegYIdQsOb4XjsfM97rXsiHaBwco+hFI66oO4s9LU+PLAC5oJ7khdOVFxkhsmlbpUqDAvXw11CluXP+jkHg==}
    peerDependencies:
      '@types/react': '*'
      react: ^16.8 || ^17.0 || ^18.0 || ^19.0 || ^19.0.0-rc
    peerDependenciesMeta:
      '@types/react':
        optional: true

  '@radix-ui/react-popper@1.2.4':
    resolution: {integrity: sha512-3p2Rgm/a1cK0r/UVkx5F/K9v/EplfjAeIFCGOPYPO4lZ0jtg4iSQXt/YGTSLWaf4x7NG6Z4+uKFcylcTZjeqDA==}
    peerDependencies:
      '@types/react': '*'
      '@types/react-dom': '*'
      react: ^16.8 || ^17.0 || ^18.0 || ^19.0 || ^19.0.0-rc
      react-dom: ^16.8 || ^17.0 || ^18.0 || ^19.0 || ^19.0.0-rc
    peerDependenciesMeta:
      '@types/react':
        optional: true
      '@types/react-dom':
        optional: true

  '@radix-ui/react-portal@1.1.6':
    resolution: {integrity: sha512-XmsIl2z1n/TsYFLIdYam2rmFwf9OC/Sh2avkbmVMDuBZIe7hSpM0cYnWPAo7nHOVx8zTuwDZGByfcqLdnzp3Vw==}
    peerDependencies:
      '@types/react': '*'
      '@types/react-dom': '*'
      react: ^16.8 || ^17.0 || ^18.0 || ^19.0 || ^19.0.0-rc
      react-dom: ^16.8 || ^17.0 || ^18.0 || ^19.0 || ^19.0.0-rc
    peerDependenciesMeta:
      '@types/react':
        optional: true
      '@types/react-dom':
        optional: true

  '@radix-ui/react-primitive@2.1.0':
    resolution: {integrity: sha512-/J/FhLdK0zVcILOwt5g+dH4KnkonCtkVJsa2G6JmvbbtZfBEI1gMsO3QMjseL4F/SwfAMt1Vc/0XKYKq+xJ1sw==}
    peerDependencies:
      '@types/react': '*'
      '@types/react-dom': '*'
      react: ^16.8 || ^17.0 || ^18.0 || ^19.0 || ^19.0.0-rc
      react-dom: ^16.8 || ^17.0 || ^18.0 || ^19.0 || ^19.0.0-rc
    peerDependenciesMeta:
      '@types/react':
        optional: true
      '@types/react-dom':
        optional: true

  '@radix-ui/react-select@2.2.2':
    resolution: {integrity: sha512-HjkVHtBkuq+r3zUAZ/CvNWUGKPfuicGDbgtZgiQuFmNcV5F+Tgy24ep2nsAW2nFgvhGPJVqeBZa6KyVN0EyrBA==}
    peerDependencies:
      '@types/react': '*'
      '@types/react-dom': '*'
      react: ^16.8 || ^17.0 || ^18.0 || ^19.0 || ^19.0.0-rc
      react-dom: ^16.8 || ^17.0 || ^18.0 || ^19.0 || ^19.0.0-rc
    peerDependenciesMeta:
      '@types/react':
        optional: true
      '@types/react-dom':
        optional: true

  '@radix-ui/react-slot@1.2.0':
    resolution: {integrity: sha512-ujc+V6r0HNDviYqIK3rW4ffgYiZ8g5DEHrGJVk4x7kTlLXRDILnKX9vAUYeIsLOoDpDJ0ujpqMkjH4w2ofuo6w==}
    peerDependencies:
      '@types/react': '*'
      react: ^16.8 || ^17.0 || ^18.0 || ^19.0 || ^19.0.0-rc
    peerDependenciesMeta:
      '@types/react':
        optional: true

  '@radix-ui/react-use-callback-ref@1.1.1':
    resolution: {integrity: sha512-FkBMwD+qbGQeMu1cOHnuGB6x4yzPjho8ap5WtbEJ26umhgqVXbhekKUQO+hZEL1vU92a3wHwdp0HAcqAUF5iDg==}
    peerDependencies:
      '@types/react': '*'
      react: ^16.8 || ^17.0 || ^18.0 || ^19.0 || ^19.0.0-rc
    peerDependenciesMeta:
      '@types/react':
        optional: true

  '@radix-ui/react-use-controllable-state@1.2.2':
    resolution: {integrity: sha512-BjasUjixPFdS+NKkypcyyN5Pmg83Olst0+c6vGov0diwTEo6mgdqVR6hxcEgFuh4QrAs7Rc+9KuGJ9TVCj0Zzg==}
    peerDependencies:
      '@types/react': '*'
      react: ^16.8 || ^17.0 || ^18.0 || ^19.0 || ^19.0.0-rc
    peerDependenciesMeta:
      '@types/react':
        optional: true

  '@radix-ui/react-use-effect-event@0.0.2':
    resolution: {integrity: sha512-Qp8WbZOBe+blgpuUT+lw2xheLP8q0oatc9UpmiemEICxGvFLYmHm9QowVZGHtJlGbS6A6yJ3iViad/2cVjnOiA==}
    peerDependencies:
      '@types/react': '*'
      react: ^16.8 || ^17.0 || ^18.0 || ^19.0 || ^19.0.0-rc
    peerDependenciesMeta:
      '@types/react':
        optional: true

  '@radix-ui/react-use-escape-keydown@1.1.1':
    resolution: {integrity: sha512-Il0+boE7w/XebUHyBjroE+DbByORGR9KKmITzbR7MyQ4akpORYP/ZmbhAr0DG7RmmBqoOnZdy2QlvajJ2QA59g==}
    peerDependencies:
      '@types/react': '*'
      react: ^16.8 || ^17.0 || ^18.0 || ^19.0 || ^19.0.0-rc
    peerDependenciesMeta:
      '@types/react':
        optional: true

  '@radix-ui/react-use-layout-effect@1.1.1':
    resolution: {integrity: sha512-RbJRS4UWQFkzHTTwVymMTUv8EqYhOp8dOOviLj2ugtTiXRaRQS7GLGxZTLL1jWhMeoSCf5zmcZkqTl9IiYfXcQ==}
    peerDependencies:
      '@types/react': '*'
      react: ^16.8 || ^17.0 || ^18.0 || ^19.0 || ^19.0.0-rc
    peerDependenciesMeta:
      '@types/react':
        optional: true

  '@radix-ui/react-use-previous@1.1.1':
    resolution: {integrity: sha512-2dHfToCj/pzca2Ck724OZ5L0EVrr3eHRNsG/b3xQJLA2hZpVCS99bLAX+hm1IHXDEnzU6by5z/5MIY794/a8NQ==}
    peerDependencies:
      '@types/react': '*'
      react: ^16.8 || ^17.0 || ^18.0 || ^19.0 || ^19.0.0-rc
    peerDependenciesMeta:
      '@types/react':
        optional: true

  '@radix-ui/react-use-rect@1.1.1':
    resolution: {integrity: sha512-QTYuDesS0VtuHNNvMh+CjlKJ4LJickCMUAqjlE3+j8w+RlRpwyX3apEQKGFzbZGdo7XNG1tXa+bQqIE7HIXT2w==}
    peerDependencies:
      '@types/react': '*'
      react: ^16.8 || ^17.0 || ^18.0 || ^19.0 || ^19.0.0-rc
    peerDependenciesMeta:
      '@types/react':
        optional: true

  '@radix-ui/react-use-size@1.1.1':
    resolution: {integrity: sha512-ewrXRDTAqAXlkl6t/fkXWNAhFX9I+CkKlw6zjEwk86RSPKwZr3xpBRso655aqYafwtnbpHLj6toFzmd6xdVptQ==}
    peerDependencies:
      '@types/react': '*'
      react: ^16.8 || ^17.0 || ^18.0 || ^19.0 || ^19.0.0-rc
    peerDependenciesMeta:
      '@types/react':
        optional: true

  '@radix-ui/react-visually-hidden@1.2.0':
    resolution: {integrity: sha512-rQj0aAWOpCdCMRbI6pLQm8r7S2BM3YhTa0SzOYD55k+hJA8oo9J+H+9wLM9oMlZWOX/wJWPTzfDfmZkf7LvCfg==}
    peerDependencies:
      '@types/react': '*'
      '@types/react-dom': '*'
      react: ^16.8 || ^17.0 || ^18.0 || ^19.0 || ^19.0.0-rc
      react-dom: ^16.8 || ^17.0 || ^18.0 || ^19.0 || ^19.0.0-rc
    peerDependenciesMeta:
      '@types/react':
        optional: true
      '@types/react-dom':
        optional: true

  '@radix-ui/rect@1.1.1':
    resolution: {integrity: sha512-HPwpGIzkl28mWyZqG52jiqDJ12waP11Pa1lGoiyUkIEuMLBP0oeK/C89esbXrxsky5we7dfd8U58nm0SgAWpVw==}

  '@rollup/plugin-alias@3.1.9':
    resolution: {integrity: sha512-QI5fsEvm9bDzt32k39wpOwZhVzRcL5ydcffUHMyLVaVaLeC70I8TJZ17F1z1eMoLu4E/UOcH9BWVkKpIKdrfiw==}
    engines: {node: '>=8.0.0'}
    peerDependencies:
      rollup: ^1.20.0||^2.0.0

  '@rollup/plugin-babel@5.3.1':
    resolution: {integrity: sha512-WFfdLWU/xVWKeRQnKmIAQULUI7Il0gZnBIH/ZFO069wYIfPu+8zrfp/KMW0atmELoRDq8FbiP3VCss9MhCut7Q==}
    engines: {node: '>= 10.0.0'}
    peerDependencies:
      '@babel/core': ^7.0.0
      '@types/babel__core': ^7.1.9
      rollup: ^1.20.0||^2.0.0
    peerDependenciesMeta:
      '@types/babel__core':
        optional: true

  '@rollup/plugin-commonjs@17.1.0':
    resolution: {integrity: sha512-PoMdXCw0ZyvjpCMT5aV4nkL0QywxP29sODQsSGeDpr/oI49Qq9tRtAsb/LbYbDzFlOydVEqHmmZWFtXJEAX9ew==}
    engines: {node: '>= 8.0.0'}
    peerDependencies:
      rollup: ^2.30.0

  '@rollup/plugin-json@4.1.0':
    resolution: {integrity: sha512-yfLbTdNS6amI/2OpmbiBoW12vngr5NW2jCJVZSBEz+H5KfUJZ2M7sDjk0U6GOOdCWFVScShte29o9NezJ53TPw==}
    peerDependencies:
      rollup: ^1.20.0 || ^2.0.0

  '@rollup/plugin-node-resolve@11.2.1':
    resolution: {integrity: sha512-yc2n43jcqVyGE2sqV5/YCmocy9ArjVAP/BeXyTtADTBBX6V0e5UMqwO8CdQ0kzjb6zu5P1qMzsScCMRvE9OlVg==}
    engines: {node: '>= 10.0.0'}
    peerDependencies:
      rollup: ^1.20.0||^2.0.0

  '@rollup/pluginutils@3.1.0':
    resolution: {integrity: sha512-GksZ6pr6TpIjHm8h9lSQ8pi8BE9VeubNT0OMJ3B5uZJ8pz73NPiqOtCog/x2/QzM1ENChPKxMDhiQuRHsqc+lg==}
    engines: {node: '>= 8.0.0'}
    peerDependencies:
      rollup: ^1.20.0||^2.0.0

  '@rollup/pluginutils@4.2.1':
    resolution: {integrity: sha512-iKnFXr7NkdZAIHiIWE+BX5ULi/ucVFYWD6TbAV+rZctiRTY2PL6tsIKhoIOaoskiWAkgu+VsbXgUVDNLHf+InQ==}
    engines: {node: '>= 8.0.0'}

  '@rollup/rollup-android-arm-eabi@4.21.0':
    resolution: {integrity: sha512-WTWD8PfoSAJ+qL87lE7votj3syLavxunWhzCnx3XFxFiI/BA/r3X7MUM8dVrH8rb2r4AiO8jJsr3ZjdaftmnfA==}
    cpu: [arm]
    os: [android]

  '@rollup/rollup-android-arm-eabi@4.40.0':
    resolution: {integrity: sha512-+Fbls/diZ0RDerhE8kyC6hjADCXA1K4yVNlH0EYfd2XjyH0UGgzaQ8MlT0pCXAThfxv3QUAczHaL+qSv1E4/Cg==}
    cpu: [arm]
    os: [android]

  '@rollup/rollup-android-arm64@4.21.0':
    resolution: {integrity: sha512-a1sR2zSK1B4eYkiZu17ZUZhmUQcKjk2/j9Me2IDjk1GHW7LB5Z35LEzj9iJch6gtUfsnvZs1ZNyDW2oZSThrkA==}
    cpu: [arm64]
    os: [android]

  '@rollup/rollup-android-arm64@4.40.0':
    resolution: {integrity: sha512-PPA6aEEsTPRz+/4xxAmaoWDqh67N7wFbgFUJGMnanCFs0TV99M0M8QhhaSCks+n6EbQoFvLQgYOGXxlMGQe/6w==}
    cpu: [arm64]
    os: [android]

  '@rollup/rollup-darwin-arm64@4.21.0':
    resolution: {integrity: sha512-zOnKWLgDld/svhKO5PD9ozmL6roy5OQ5T4ThvdYZLpiOhEGY+dp2NwUmxK0Ld91LrbjrvtNAE0ERBwjqhZTRAA==}
    cpu: [arm64]
    os: [darwin]

  '@rollup/rollup-darwin-arm64@4.40.0':
    resolution: {integrity: sha512-GwYOcOakYHdfnjjKwqpTGgn5a6cUX7+Ra2HeNj/GdXvO2VJOOXCiYYlRFU4CubFM67EhbmzLOmACKEfvp3J1kQ==}
    cpu: [arm64]
    os: [darwin]

  '@rollup/rollup-darwin-x64@4.21.0':
    resolution: {integrity: sha512-7doS8br0xAkg48SKE2QNtMSFPFUlRdw9+votl27MvT46vo44ATBmdZdGysOevNELmZlfd+NEa0UYOA8f01WSrg==}
    cpu: [x64]
    os: [darwin]

  '@rollup/rollup-darwin-x64@4.40.0':
    resolution: {integrity: sha512-CoLEGJ+2eheqD9KBSxmma6ld01czS52Iw0e2qMZNpPDlf7Z9mj8xmMemxEucinev4LgHalDPczMyxzbq+Q+EtA==}
    cpu: [x64]
    os: [darwin]

  '@rollup/rollup-freebsd-arm64@4.40.0':
    resolution: {integrity: sha512-r7yGiS4HN/kibvESzmrOB/PxKMhPTlz+FcGvoUIKYoTyGd5toHp48g1uZy1o1xQvybwwpqpe010JrcGG2s5nkg==}
    cpu: [arm64]
    os: [freebsd]

  '@rollup/rollup-freebsd-x64@4.40.0':
    resolution: {integrity: sha512-mVDxzlf0oLzV3oZOr0SMJ0lSDd3xC4CmnWJ8Val8isp9jRGl5Dq//LLDSPFrasS7pSm6m5xAcKaw3sHXhBjoRw==}
    cpu: [x64]
    os: [freebsd]

  '@rollup/rollup-linux-arm-gnueabihf@4.21.0':
    resolution: {integrity: sha512-pWJsfQjNWNGsoCq53KjMtwdJDmh/6NubwQcz52aEwLEuvx08bzcy6tOUuawAOncPnxz/3siRtd8hiQ32G1y8VA==}
    cpu: [arm]
    os: [linux]

  '@rollup/rollup-linux-arm-gnueabihf@4.40.0':
    resolution: {integrity: sha512-y/qUMOpJxBMy8xCXD++jeu8t7kzjlOCkoxxajL58G62PJGBZVl/Gwpm7JK9+YvlB701rcQTzjUZ1JgUoPTnoQA==}
    cpu: [arm]
    os: [linux]

  '@rollup/rollup-linux-arm-musleabihf@4.21.0':
    resolution: {integrity: sha512-efRIANsz3UHZrnZXuEvxS9LoCOWMGD1rweciD6uJQIx2myN3a8Im1FafZBzh7zk1RJ6oKcR16dU3UPldaKd83w==}
    cpu: [arm]
    os: [linux]

  '@rollup/rollup-linux-arm-musleabihf@4.40.0':
    resolution: {integrity: sha512-GoCsPibtVdJFPv/BOIvBKO/XmwZLwaNWdyD8TKlXuqp0veo2sHE+A/vpMQ5iSArRUz/uaoj4h5S6Pn0+PdhRjg==}
    cpu: [arm]
    os: [linux]

  '@rollup/rollup-linux-arm64-gnu@4.21.0':
    resolution: {integrity: sha512-ZrPhydkTVhyeGTW94WJ8pnl1uroqVHM3j3hjdquwAcWnmivjAwOYjTEAuEDeJvGX7xv3Z9GAvrBkEzCgHq9U1w==}
    cpu: [arm64]
    os: [linux]

  '@rollup/rollup-linux-arm64-gnu@4.40.0':
    resolution: {integrity: sha512-L5ZLphTjjAD9leJzSLI7rr8fNqJMlGDKlazW2tX4IUF9P7R5TMQPElpH82Q7eNIDQnQlAyiNVfRPfP2vM5Avvg==}
    cpu: [arm64]
    os: [linux]

  '@rollup/rollup-linux-arm64-musl@4.21.0':
    resolution: {integrity: sha512-cfaupqd+UEFeURmqNP2eEvXqgbSox/LHOyN9/d2pSdV8xTrjdg3NgOFJCtc1vQ/jEke1qD0IejbBfxleBPHnPw==}
    cpu: [arm64]
    os: [linux]

  '@rollup/rollup-linux-arm64-musl@4.40.0':
    resolution: {integrity: sha512-ATZvCRGCDtv1Y4gpDIXsS+wfFeFuLwVxyUBSLawjgXK2tRE6fnsQEkE4csQQYWlBlsFztRzCnBvWVfcae/1qxQ==}
    cpu: [arm64]
    os: [linux]

  '@rollup/rollup-linux-loongarch64-gnu@4.40.0':
    resolution: {integrity: sha512-wG9e2XtIhd++QugU5MD9i7OnpaVb08ji3P1y/hNbxrQ3sYEelKJOq1UJ5dXczeo6Hj2rfDEL5GdtkMSVLa/AOg==}
    cpu: [loong64]
    os: [linux]

  '@rollup/rollup-linux-powerpc64le-gnu@4.21.0':
    resolution: {integrity: sha512-ZKPan1/RvAhrUylwBXC9t7B2hXdpb/ufeu22pG2psV7RN8roOfGurEghw1ySmX/CmDDHNTDDjY3lo9hRlgtaHg==}
    cpu: [ppc64]
    os: [linux]

  '@rollup/rollup-linux-powerpc64le-gnu@4.40.0':
    resolution: {integrity: sha512-vgXfWmj0f3jAUvC7TZSU/m/cOE558ILWDzS7jBhiCAFpY2WEBn5jqgbqvmzlMjtp8KlLcBlXVD2mkTSEQE6Ixw==}
    cpu: [ppc64]
    os: [linux]

  '@rollup/rollup-linux-riscv64-gnu@4.21.0':
    resolution: {integrity: sha512-H1eRaCwd5E8eS8leiS+o/NqMdljkcb1d6r2h4fKSsCXQilLKArq6WS7XBLDu80Yz+nMqHVFDquwcVrQmGr28rg==}
    cpu: [riscv64]
    os: [linux]

  '@rollup/rollup-linux-riscv64-gnu@4.40.0':
    resolution: {integrity: sha512-uJkYTugqtPZBS3Z136arevt/FsKTF/J9dEMTX/cwR7lsAW4bShzI2R0pJVw+hcBTWF4dxVckYh72Hk3/hWNKvA==}
    cpu: [riscv64]
    os: [linux]

  '@rollup/rollup-linux-riscv64-musl@4.40.0':
    resolution: {integrity: sha512-rKmSj6EXQRnhSkE22+WvrqOqRtk733x3p5sWpZilhmjnkHkpeCgWsFFo0dGnUGeA+OZjRl3+VYq+HyCOEuwcxQ==}
    cpu: [riscv64]
    os: [linux]

  '@rollup/rollup-linux-s390x-gnu@4.21.0':
    resolution: {integrity: sha512-zJ4hA+3b5tu8u7L58CCSI0A9N1vkfwPhWd/puGXwtZlsB5bTkwDNW/+JCU84+3QYmKpLi+XvHdmrlwUwDA6kqw==}
    cpu: [s390x]
    os: [linux]

  '@rollup/rollup-linux-s390x-gnu@4.40.0':
    resolution: {integrity: sha512-SpnYlAfKPOoVsQqmTFJ0usx0z84bzGOS9anAC0AZ3rdSo3snecihbhFTlJZ8XMwzqAcodjFU4+/SM311dqE5Sw==}
    cpu: [s390x]
    os: [linux]

  '@rollup/rollup-linux-x64-gnu@4.21.0':
    resolution: {integrity: sha512-e2hrvElFIh6kW/UNBQK/kzqMNY5mO+67YtEh9OA65RM5IJXYTWiXjX6fjIiPaqOkBthYF1EqgiZ6OXKcQsM0hg==}
    cpu: [x64]
    os: [linux]

  '@rollup/rollup-linux-x64-gnu@4.40.0':
    resolution: {integrity: sha512-RcDGMtqF9EFN8i2RYN2W+64CdHruJ5rPqrlYw+cgM3uOVPSsnAQps7cpjXe9be/yDp8UC7VLoCoKC8J3Kn2FkQ==}
    cpu: [x64]
    os: [linux]

  '@rollup/rollup-linux-x64-musl@4.21.0':
    resolution: {integrity: sha512-1vvmgDdUSebVGXWX2lIcgRebqfQSff0hMEkLJyakQ9JQUbLDkEaMsPTLOmyccyC6IJ/l3FZuJbmrBw/u0A0uCQ==}
    cpu: [x64]
    os: [linux]

  '@rollup/rollup-linux-x64-musl@4.40.0':
    resolution: {integrity: sha512-HZvjpiUmSNx5zFgwtQAV1GaGazT2RWvqeDi0hV+AtC8unqqDSsaFjPxfsO6qPtKRRg25SisACWnJ37Yio8ttaw==}
    cpu: [x64]
    os: [linux]

  '@rollup/rollup-win32-arm64-msvc@4.21.0':
    resolution: {integrity: sha512-s5oFkZ/hFcrlAyBTONFY1TWndfyre1wOMwU+6KCpm/iatybvrRgmZVM+vCFwxmC5ZhdlgfE0N4XorsDpi7/4XQ==}
    cpu: [arm64]
    os: [win32]

  '@rollup/rollup-win32-arm64-msvc@4.40.0':
    resolution: {integrity: sha512-UtZQQI5k/b8d7d3i9AZmA/t+Q4tk3hOC0tMOMSq2GlMYOfxbesxG4mJSeDp0EHs30N9bsfwUvs3zF4v/RzOeTQ==}
    cpu: [arm64]
    os: [win32]

  '@rollup/rollup-win32-ia32-msvc@4.21.0':
    resolution: {integrity: sha512-G9+TEqRnAA6nbpqyUqgTiopmnfgnMkR3kMukFBDsiyy23LZvUCpiUwjTRx6ezYCjJODXrh52rBR9oXvm+Fp5wg==}
    cpu: [ia32]
    os: [win32]

  '@rollup/rollup-win32-ia32-msvc@4.40.0':
    resolution: {integrity: sha512-+m03kvI2f5syIqHXCZLPVYplP8pQch9JHyXKZ3AGMKlg8dCyr2PKHjwRLiW53LTrN/Nc3EqHOKxUxzoSPdKddA==}
    cpu: [ia32]
    os: [win32]

  '@rollup/rollup-win32-x64-msvc@4.21.0':
    resolution: {integrity: sha512-2jsCDZwtQvRhejHLfZ1JY6w6kEuEtfF9nzYsZxzSlNVKDX+DpsDJ+Rbjkm74nvg2rdx0gwBS+IMdvwJuq3S9pQ==}
    cpu: [x64]
    os: [win32]

  '@rollup/rollup-win32-x64-msvc@4.40.0':
    resolution: {integrity: sha512-lpPE1cLfP5oPzVjKMx10pgBmKELQnFJXHgvtHCtuJWOv8MxqdEIMNtgHgBFf7Ea2/7EuVwa9fodWUfXAlXZLZQ==}
    cpu: [x64]
    os: [win32]

  '@sinclair/typebox@0.27.8':
    resolution: {integrity: sha512-+Fj43pSMwJs4KRrH/938Uf+uAELIgVBmQzg/q1YG10djyfA3TnrU8N8XzqCh/okZdszqBQTZf96idMfE5lnwTA==}

  '@sinclair/typebox@0.34.38':
    resolution: {integrity: sha512-HpkxMmc2XmZKhvaKIZZThlHmx1L0I/V1hWK1NubtlFnr6ZqdiOpV72TKudZUNQjZNsyDBay72qFEhEvb+bcwcA==}

  '@sinonjs/commons@3.0.1':
    resolution: {integrity: sha512-K3mCHKQ9sVh8o1C9cxkwxaOmXoAMlDxC1mYyHrjqOWEcBjYr76t96zL2zlj5dUGZ3HSw240X1qgH3Mjf1yJWpQ==}

  '@sinonjs/fake-timers@10.3.0':
    resolution: {integrity: sha512-V4BG07kuYSUkTCSBHG8G8TNhM+F19jXFWnQtzj+we8DrkpSBCee9Z3Ms8yiGer/dlmhe35/Xdgyo3/0rQKg7YA==}

  '@sinonjs/fake-timers@13.0.5':
    resolution: {integrity: sha512-36/hTbH2uaWuGVERyC6da9YwGWnzUZXuPro/F2LfsdOsLnCojz/iSH8MxUt/FD2S5XBSVPhmArFUXcpCQ2Hkiw==}

  '@surma/rollup-plugin-off-main-thread@2.2.3':
    resolution: {integrity: sha512-lR8q/9W7hZpMWweNiAKU7NQerBnzQQLvi8qnTDU/fxItPhtZVMbPV3lbCwjhIlNBe9Bbr5V+KHshvWmVSG9cxQ==}

  '@testing-library/dom@10.4.0':
    resolution: {integrity: sha512-pemlzrSESWbdAloYml3bAJMEfNh1Z7EduzqPKprCH5S341frlpYnUEW0H72dLxa6IsYr+mPno20GiSm+h9dEdQ==}
    engines: {node: '>=18'}

  '@testing-library/user-event@14.6.1':
    resolution: {integrity: sha512-vq7fv0rnt+QTXgPxr5Hjc210p6YKq2kmdziLgnsZGgLJ9e6VAShx1pACLuRjd/AS/sr7phAR58OIIpf0LlmQNw==}
    engines: {node: '>=12', npm: '>=6'}
    peerDependencies:
      '@testing-library/dom': '>=7.21.4'

  '@trysound/sax@0.2.0':
    resolution: {integrity: sha512-L7z9BgrNEcYyUYtF+HaEfiS5ebkh9jXqbszz7pC0hRBPaatV0XjSD3+eHrpqFemQfgwiFF0QPIarnIihIDn7OA==}
    engines: {node: '>=10.13.0'}

  '@types/aria-query@5.0.4':
    resolution: {integrity: sha512-rfT93uj5s0PRL7EzccGMs3brplhcrghnDoV26NqKhCAS1hVo+WdNsPvE/yb6ilfr5hi2MEk6d5EWJTKdxg8jVw==}

  '@types/babel__core@7.20.5':
    resolution: {integrity: sha512-qoQprZvz5wQFJwMDqeseRXWv3rqMvhgpbXFfVyWhbx9X47POIA6i/+dXefEmZKoAgOaTdaIgNSMqMIU61yRyzA==}

  '@types/babel__generator@7.6.8':
    resolution: {integrity: sha512-ASsj+tpEDsEiFr1arWrlN6V3mdfjRMZt6LtK/Vp/kreFLnr5QH5+DhvD5nINYZXzwJvXeGq+05iUXcAzVrqWtw==}

  '@types/babel__template@7.4.4':
    resolution: {integrity: sha512-h/NUaSyG5EyxBIp8YRxo4RMe2/qQgvyowRwVMzhYhBCONbW8PUsg4lkFMrhgZhUe5z3L3MiLDuvyJ/CaPa2A8A==}

  '@types/babel__traverse@7.20.6':
    resolution: {integrity: sha512-r1bzfrm0tomOI8g1SzvCaQHo6Lcv6zu0EA+W2kHrt8dyrHQxGzBBL4kdkzIS+jBMV+EYcMAEAqXqYaLJq5rOZg==}

  '@types/cookie@0.6.0':
    resolution: {integrity: sha512-4Kh9a6B2bQciAhf7FSuMRRkUWecJgJu9nPnx3yzpsfXX/c50REIqpHY4C82bXP90qrLtXtkDxTZosYO3UpOwlA==}

  '@types/dom-mediacapture-record@1.0.22':
    resolution: {integrity: sha512-mUMZLK3NvwRLcAAT9qmcK+9p7tpU2FHdDsntR3YI4+GY88XrgG4XiE7u1Q2LAN2/FZOz/tdMDC3GQCR4T8nFuw==}

  '@types/estree@0.0.39':
    resolution: {integrity: sha512-EYNwp3bU+98cpU4lAWYYL7Zz+2gryWH1qbdDTidVd6hkiR6weksdbMadyXKXNPEkQFhXM+hVO9ZygomHXp+AIw==}

  '@types/estree@1.0.5':
    resolution: {integrity: sha512-/kYRxGDLWzHOB7q+wtSUQlFrtcdUccpfy+X+9iMBpHK8QLLhx2wIPYuS5DYtR9Wa/YlZAbIovy7qVdB1Aq6Lyw==}

  '@types/estree@1.0.7':
    resolution: {integrity: sha512-w28IoSUCJpidD/TGviZwwMJckNESJZXFu7NBZ5YJ4mEUnNraUn9Pm8HSZm/jDF1pDWYKspWE7oVphigUPRakIQ==}

  '@types/fs-extra@11.0.4':
    resolution: {integrity: sha512-yTbItCNreRooED33qjunPthRcSjERP1r4MqCZc7wv0u2sUkzTFp45tgUfS5+r7FrZPdmCCNflLhVSP/o+SemsQ==}

  '@types/graceful-fs@4.1.9':
    resolution: {integrity: sha512-olP3sd1qOEe5dXTSaFvQG+02VdRXcdytWLAZsAq1PecU8uqQAhkrnbli7DagjtXKW/Bl7YJbUsa8MPcuc8LHEQ==}

  '@types/istanbul-lib-coverage@2.0.6':
    resolution: {integrity: sha512-2QF/t/auWm0lsy8XtKVPG19v3sSOQlJe/YHZgfjb/KBBHOGSV+J2q/S671rcq9uTBrLAXmZpqJiaQbMT+zNU1w==}

  '@types/istanbul-lib-report@3.0.3':
    resolution: {integrity: sha512-NQn7AHQnk/RSLOxrBbGyJM/aVQ+pjj5HCgasFxc0K/KhoATfQ/47AyUl15I2yBUpihjmas+a+VJBOqecrFH+uA==}

  '@types/istanbul-reports@3.0.4':
    resolution: {integrity: sha512-pk2B1NWalF9toCRu6gjBzR69syFjP4Od8WRAX+0mmf9lAjCRicLOWc+ZrxZHx/0XRjotgkF9t6iaMJ+aXcOdZQ==}

  '@types/jest@29.5.12':
    resolution: {integrity: sha512-eDC8bTvT/QhYdxJAulQikueigY5AsdBRH2yDKW3yveW7svY3+DzN84/2NUgkw10RTiJbWqZrTtoGVdYlvFJdLw==}

  '@types/jsonfile@6.1.4':
    resolution: {integrity: sha512-D5qGUYwjvnNNextdU59/+fI+spnwtTFmyQP0h+PfIOSkNfpU6AOICUOkm4i0OnSk+NyjdPJrxCDro0sJsWlRpQ==}

  '@types/keytar@4.4.2':
    resolution: {integrity: sha512-xtQcDj9ruGnMwvSu1E2BH4SFa5Dv2PvSPd0CKEBLN5hEj/v5YpXJY+B6hAfuKIbvEomD7vJTc/P1s1xPNh2kRw==}
    deprecated: This is a stub types definition. keytar provides its own type definitions, so you do not need this installed.

  '@types/node-wav@0.0.3':
    resolution: {integrity: sha512-U53HwwM1qt/WAl+rZkxpM0nkOo7JdabgKs8HHt0h+wL/SkIw42pY38JRGd6x2tSE8XJyxk8Z71xYCfjjxfmE8A==}

  '@types/node@20.14.12':
    resolution: {integrity: sha512-r7wNXakLeSsGT0H1AU863vS2wa5wBOK4bWMjZz2wj+8nBx+m5PeIn0k8AloSLpRuiwdRQZwarZqHE4FNArPuJQ==}

  '@types/node@22.5.0':
    resolution: {integrity: sha512-DkFrJOe+rfdHTqqMg0bSNlGlQ85hSoh2TPzZyhHsXnMtligRWpxUySiyw8FY14ITt24HVCiQPWxS3KO/QlGmWg==}

  '@types/parse-json@4.0.2':
    resolution: {integrity: sha512-dISoDXWWQwUquiKsyZ4Ng+HX2KsPL7LyHKHQwgGFEA3IaKac4Obd+h2a/a6waisAoepJlBcx9paWqjA8/HVjCw==}

  '@types/preact-custom-element@4.0.4':
    resolution: {integrity: sha512-CkdXbHUnnJAluudh/3Y3hj4gx+mzl+GnqJuWUdEWKvppVQu7SqvvRlgkJVS73lRteC+BOnQ2TdLwZFZKHxNNnQ==}

  '@types/prop-types@15.7.12':
    resolution: {integrity: sha512-5zvhXYtRNRluoE/jAp4GVsSduVUzNWKkOZrCDBWYtE7biZywwdC2AcEzg+cSMLFRfVgeAFqpfNabiPjxFddV1Q==}

  '@types/react@18.3.3':
    resolution: {integrity: sha512-hti/R0pS0q1/xx+TsI73XIqk26eBsISZ2R0wUijXIngRK9R/e7Xw/cXVxQK7R5JjW+SV4zGcn5hXjudkN/pLIw==}

  '@types/read@0.0.32':
    resolution: {integrity: sha512-BbcOjC8nPoAKYK500K4ckuAJgiSZKc+4SBc+Isnf7AP088RNvCTqFay69bnRG6oOYf3/Kba4DVMLFEUrgAlZtA==}

  '@types/resolve@1.17.1':
    resolution: {integrity: sha512-yy7HuzQhj0dhGpD8RLXSZWEkLsV9ibvxvi6EiJ3bkqLAO1RGo0WbkWQiwpRlSFymTJRz0d3k5LM3kkx8ArDbLw==}

  '@types/stack-utils@2.0.3':
    resolution: {integrity: sha512-9aEbYZ3TbYMznPdcdr3SmIrLXwC/AKZXQeCf9Pgao5CKb8CyHuEX5jzWPTkvregvhRJHcpRO6BFoGW9ycaOkYw==}

  '@types/statuses@2.0.5':
    resolution: {integrity: sha512-jmIUGWrAiwu3dZpxntxieC+1n/5c3mjrImkmOSQ2NC5uP6cYO4aAZDdSmRcI5C1oiTmqlZGHC+/NmJrKogbP5A==}

  '@types/tough-cookie@4.0.5':
    resolution: {integrity: sha512-/Ad8+nIOV7Rl++6f1BdKxFSMgmoqEoYbHRpPcx3JEfv8VRsQe9Z4mCXeJBzxs7mbHY/XOZZuXlRNfhpVPbs6ZA==}

  '@types/yargs-parser@21.0.3':
    resolution: {integrity: sha512-I4q9QU9MQv4oEOz4tAHJtNz1cwuLxn2F3xcc2iV5WdqLPpUnj30aUuxt1mAxYTG+oe8CZMV/+6rU4S4gRDzqtQ==}

  '@types/yargs@17.0.32':
    resolution: {integrity: sha512-xQ67Yc/laOG5uMfX/093MRlGGCIBzZMarVa+gfNKJxWAIgykYpVGkBdbqEzGDDfCrVUj6Hiff4mTZ5BA6TmAog==}

  '@types/yargs@17.0.33':
    resolution: {integrity: sha512-WpxBCKWPLr4xSsHgz511rFJAM+wS28w2zEO1QDNY5zM/S8ok70NNfztH0xwhqKyaK0OHCbN98LDAZuy1ctxDkA==}

  '@typescript-eslint/eslint-plugin@7.18.0':
    resolution: {integrity: sha512-94EQTWZ40mzBc42ATNIBimBEDltSJ9RQHCC8vc/PDbxi4k8dVwUAv4o98dk50M1zB+JGFxp43FP7f8+FP8R6Sw==}
    engines: {node: ^18.18.0 || >=20.0.0}
    peerDependencies:
      '@typescript-eslint/parser': ^7.0.0
      eslint: ^8.56.0
      typescript: '*'
    peerDependenciesMeta:
      typescript:
        optional: true

  '@typescript-eslint/parser@7.18.0':
    resolution: {integrity: sha512-4Z+L8I2OqhZV8qA132M4wNL30ypZGYOQVBfMgxDH/K5UX0PNqTu1c6za9ST5r9+tavvHiTWmBnKzpCJ/GlVFtg==}
    engines: {node: ^18.18.0 || >=20.0.0}
    peerDependencies:
      eslint: ^8.56.0
      typescript: '*'
    peerDependenciesMeta:
      typescript:
        optional: true

  '@typescript-eslint/scope-manager@7.18.0':
    resolution: {integrity: sha512-jjhdIE/FPF2B7Z1uzc6i3oWKbGcHb87Qw7AWj6jmEqNOfDFbJWtjt/XfwCpvNkpGWlcJaog5vTR+VV8+w9JflA==}
    engines: {node: ^18.18.0 || >=20.0.0}

  '@typescript-eslint/type-utils@7.18.0':
    resolution: {integrity: sha512-XL0FJXuCLaDuX2sYqZUUSOJ2sG5/i1AAze+axqmLnSkNEVMVYLF+cbwlB2w8D1tinFuSikHmFta+P+HOofrLeA==}
    engines: {node: ^18.18.0 || >=20.0.0}
    peerDependencies:
      eslint: ^8.56.0
      typescript: '*'
    peerDependenciesMeta:
      typescript:
        optional: true

  '@typescript-eslint/types@7.18.0':
    resolution: {integrity: sha512-iZqi+Ds1y4EDYUtlOOC+aUmxnE9xS/yCigkjA7XpTKV6nCBd3Hp/PRGGmdwnfkV2ThMyYldP1wRpm/id99spTQ==}
    engines: {node: ^18.18.0 || >=20.0.0}

  '@typescript-eslint/typescript-estree@7.18.0':
    resolution: {integrity: sha512-aP1v/BSPnnyhMHts8cf1qQ6Q1IFwwRvAQGRvBFkWlo3/lH29OXA3Pts+c10nxRxIBrDnoMqzhgdwVe5f2D6OzA==}
    engines: {node: ^18.18.0 || >=20.0.0}
    peerDependencies:
      typescript: '*'
    peerDependenciesMeta:
      typescript:
        optional: true

  '@typescript-eslint/utils@7.18.0':
    resolution: {integrity: sha512-kK0/rNa2j74XuHVcoCZxdFBMF+aq/vH83CXAOHieC+2Gis4mF8jJXT5eAfyD3K0sAxtPuwxaIOIOvhwzVDt/kw==}
    engines: {node: ^18.18.0 || >=20.0.0}
    peerDependencies:
      eslint: ^8.56.0

  '@typescript-eslint/visitor-keys@7.18.0':
    resolution: {integrity: sha512-cDF0/Gf81QpY3xYyJKDV14Zwdmid5+uuENhjH2EqFaF0ni+yAyq/LzMaIJdhNJXZI7uLzwIlA+V7oWoyn6Curg==}
    engines: {node: ^18.18.0 || >=20.0.0}

  '@ungap/structured-clone@1.3.0':
    resolution: {integrity: sha512-WmoN8qaIAo7WTYWbAZuG8PYEhn5fkz7dZrqTBZ7dtt//lL2Gwms1IcnQ5yHqjDfX8Ft5j4YzDM23f87zBfDe9g==}

  '@vitest/browser@3.0.5':
    resolution: {integrity: sha512-5WAWJoucuWcGYU5t0HPBY03k9uogbUEIu4pDmZHoB4Dt+6pXqzDbzEmxGjejZSitSYA3k/udYfuotKNxETVA3A==}
    peerDependencies:
      playwright: '*'
      safaridriver: '*'
      vitest: 3.0.5
      webdriverio: '*'
    peerDependenciesMeta:
      playwright:
        optional: true
      safaridriver:
        optional: true
      webdriverio:
        optional: true

  '@vitest/browser@3.1.2':
    resolution: {integrity: sha512-dwL6hQg3NSDP3Z4xzIZL0xHq/AkQAPQ4StFpWVlY2zbRJtK3Y2YqdFZ7YmZjszTETN1BDQZRn/QOrcP+c8ATgg==}
    peerDependencies:
      playwright: '*'
      safaridriver: '*'
      vitest: 3.1.2
      webdriverio: ^7.0.0 || ^8.0.0 || ^9.0.0
    peerDependenciesMeta:
      playwright:
        optional: true
      safaridriver:
        optional: true
      webdriverio:
        optional: true

  '@vitest/expect@3.0.5':
    resolution: {integrity: sha512-nNIOqupgZ4v5jWuQx2DSlHLEs7Q4Oh/7AYwNyE+k0UQzG7tSmjPXShUikn1mpNGzYEN2jJbTvLejwShMitovBA==}

  '@vitest/expect@3.1.2':
    resolution: {integrity: sha512-O8hJgr+zREopCAqWl3uCVaOdqJwZ9qaDwUP7vy3Xigad0phZe9APxKhPcDNqYYi0rX5oMvwJMSCAXY2afqeTSA==}

  '@vitest/mocker@3.0.5':
    resolution: {integrity: sha512-CLPNBFBIE7x6aEGbIjaQAX03ZZlBMaWwAjBdMkIf/cAn6xzLTiM3zYqO/WAbieEjsAZir6tO71mzeHZoodThvw==}
    peerDependencies:
      msw: ^2.4.9
      vite: ^5.0.0 || ^6.0.0
    peerDependenciesMeta:
      msw:
        optional: true
      vite:
        optional: true

  '@vitest/mocker@3.1.2':
    resolution: {integrity: sha512-kOtd6K2lc7SQ0mBqYv/wdGedlqPdM/B38paPY+OwJ1XiNi44w3Fpog82UfOibmHaV9Wod18A09I9SCKLyDMqgw==}
    peerDependencies:
      msw: ^2.4.9
      vite: ^5.0.0 || ^6.0.0
    peerDependenciesMeta:
      msw:
        optional: true
      vite:
        optional: true

  '@vitest/pretty-format@3.0.5':
    resolution: {integrity: sha512-CjUtdmpOcm4RVtB+up8r2vVDLR16Mgm/bYdkGFe3Yj/scRfCpbSi2W/BDSDcFK7ohw8UXvjMbOp9H4fByd/cOA==}

  '@vitest/pretty-format@3.1.2':
    resolution: {integrity: sha512-R0xAiHuWeDjTSB3kQ3OQpT8Rx3yhdOAIm/JM4axXxnG7Q/fS8XUwggv/A4xzbQA+drYRjzkMnpYnOGAc4oeq8w==}

  '@vitest/runner@3.0.5':
    resolution: {integrity: sha512-BAiZFityFexZQi2yN4OX3OkJC6scwRo8EhRB0Z5HIGGgd2q+Nq29LgHU/+ovCtd0fOfXj5ZI6pwdlUmC5bpi8A==}

  '@vitest/runner@3.1.2':
    resolution: {integrity: sha512-bhLib9l4xb4sUMPXnThbnhX2Yi8OutBMA8Yahxa7yavQsFDtwY/jrUZwpKp2XH9DhRFJIeytlyGpXCqZ65nR+g==}

  '@vitest/snapshot@3.0.5':
    resolution: {integrity: sha512-GJPZYcd7v8QNUJ7vRvLDmRwl+a1fGg4T/54lZXe+UOGy47F9yUfE18hRCtXL5aHN/AONu29NGzIXSVFh9K0feA==}

  '@vitest/snapshot@3.1.2':
    resolution: {integrity: sha512-Q1qkpazSF/p4ApZg1vfZSQ5Yw6OCQxVMVrLjslbLFA1hMDrT2uxtqMaw8Tc/jy5DLka1sNs1Y7rBcftMiaSH/Q==}

  '@vitest/spy@3.0.5':
    resolution: {integrity: sha512-5fOzHj0WbUNqPK6blI/8VzZdkBlQLnT25knX0r4dbZI9qoZDf3qAdjoMmDcLG5A83W6oUUFJgUd0EYBc2P5xqg==}

  '@vitest/spy@3.1.2':
    resolution: {integrity: sha512-OEc5fSXMws6sHVe4kOFyDSj/+4MSwst0ib4un0DlcYgQvRuYQ0+M2HyqGaauUMnjq87tmUaMNDxKQx7wNfVqPA==}

  '@vitest/utils@3.0.5':
    resolution: {integrity: sha512-N9AX0NUoUtVwKwy21JtwzaqR5L5R5A99GAbrHfCCXK1lp593i/3AZAXhSP43wRQuxYsflrdzEfXZFo1reR1Nkg==}

  '@vitest/utils@3.1.2':
    resolution: {integrity: sha512-5GGd0ytZ7BH3H6JTj9Kw7Prn1Nbg0wZVrIvou+UWxm54d+WoXXgAgjFJ8wn3LdagWLFSEfpPeyYrByZaGEZHLg==}

  abort-controller@3.0.0:
    resolution: {integrity: sha512-h8lQ8tacZYnR3vNQTgibj+tODHI5/+l06Au2Pcriv/Gmet0eaj4TwWH41sO9wnHDiQsEj19q0drzdWdeAHtweg==}
    engines: {node: '>=6.5'}

  acorn-jsx@5.3.2:
    resolution: {integrity: sha512-rq9s+JNhf0IChjtDXxllJ7g41oZk5SlXtp0LHwyA5cejwn7vKmKp4pPri6YEePv2PU65sAsegbXtIinmDFDXgQ==}
    peerDependencies:
      acorn: ^6.0.0 || ^7.0.0 || ^8.0.0

  acorn@8.12.1:
    resolution: {integrity: sha512-tcpGyI9zbizT9JbV6oYE477V6mTlXvvi0T0G3SNIYE2apm/G5huBa1+K89VGeovbg+jycCrfhl3ADxErOuO6Jg==}
    engines: {node: '>=0.4.0'}
    hasBin: true

  ajv@6.12.6:
    resolution: {integrity: sha512-j3fVLgvTo527anyYyJOGTYJbG+vnnQYvE0m5mmkc1TK+nxAppkCLMIL0aZ4dblVCNoGShhm+kzE4ZUykBoMg4g==}

  ansi-escapes@4.3.2:
    resolution: {integrity: sha512-gKXj5ALrKWQLsYG9jlTRmR/xKluxHV+Z9QEwNIgCfM1/uwPMCuzVVnh5mwTd+OuBZcwSIMbqssNWRm1lE51QaQ==}
    engines: {node: '>=8'}

  ansi-regex@2.1.1:
    resolution: {integrity: sha512-TIGnTpdo+E3+pCyAluZvtED5p5wCqLdezCyhPZzKPcxvFplEt4i+W7OONCKgeZFT3+y5NZZfOOS/Bdcanm1MYA==}
    engines: {node: '>=0.10.0'}

  ansi-regex@5.0.1:
    resolution: {integrity: sha512-quJQXlTSUGL2LH9SUXo8VwsY4soanhgo6LNSm84E1LBcE8s3O0wpdiRzyR9z/ZZJMlMWv37qOOb9pdJlMUEKFQ==}
    engines: {node: '>=8'}

  ansi-regex@6.1.0:
    resolution: {integrity: sha512-7HSX4QQb4CspciLpVFwyRe79O3xsIZDDLER21kERQ71oaPodF8jL725AgJMFAYbooIqolJoRLuM81SpeUkpkvA==}
    engines: {node: '>=12'}

  ansi-styles@2.2.1:
    resolution: {integrity: sha512-kmCevFghRiWM7HB5zTPULl4r9bVFSWjz62MhqizDGUrq2NWuNMQyuv4tHHoKJHs69M/MF64lEcHdYIocrdWQYA==}
    engines: {node: '>=0.10.0'}

  ansi-styles@3.2.1:
    resolution: {integrity: sha512-VT0ZI6kZRdTh8YyJw3SMbYm/u+NqfsAxEpWO0Pf9sq8/e94WxxOpPKx9FR1FlyCtOVDNOQ+8ntlqFxiRc+r5qA==}
    engines: {node: '>=4'}

  ansi-styles@4.3.0:
    resolution: {integrity: sha512-zbB9rCJAT1rbjiVDb2hqKFHNYLxgtk8NURxZ3IZwD3F6NtxbXZQCnnSi1Lkx+IDohdPlFp222wVALIheZJQSEg==}
    engines: {node: '>=8'}

  ansi-styles@5.2.0:
    resolution: {integrity: sha512-Cxwpt2SfTzTtXcfOlzGEee8O+c+MmUgGrNiBcXnuWxuFJHe6a5Hz7qwhwe5OgaSYI0IJvkLqWX1ASG+cJOkEiA==}
    engines: {node: '>=10'}

  ansi-styles@6.2.1:
    resolution: {integrity: sha512-bN798gFfQX+viw3R7yrGWRqnrN2oRkEkUjjl4JNn4E8GxxbjtG3FbrEIIY3l8/hrwUwIeCZvi4QuOTP4MErVug==}
    engines: {node: '>=12'}

  any-promise@1.3.0:
    resolution: {integrity: sha512-7UvmKalWRt1wgjL1RrGxoSJW/0QZFIegpeGvZG9kjp8vrRu55XTHbwnqq2GpXm9uLbcuhxm3IqX9OB4MZR1b2A==}

  anymatch@3.1.3:
    resolution: {integrity: sha512-KMReFUr0B4t+D+OBkjR3KYqvocp2XaSzO55UcB6mgQMd3KbcE+mWTyvVV7D/zsdEbNnV6acZUutkiHQXvTr1Rw==}
    engines: {node: '>= 8'}

  arg@5.0.2:
    resolution: {integrity: sha512-PYjyFOLKQ9y57JvQ6QLo8dAgNqswh8M1RMJYdQduT6xbWSgK36P/Z/v+p888pM69jMMfS8Xd8F6I1kQ/I9HUGg==}

  argparse@1.0.10:
    resolution: {integrity: sha512-o5Roy6tNG4SL/FOkCAN6RzjiakZS25RLYFrcMttJqbdd8BWrnA+fGz57iN5Pb06pvBGvl5gQ0B48dJlslXvoTg==}

  argparse@2.0.1:
    resolution: {integrity: sha512-8+9WqebbFzpX9OR+Wa6O29asIogeRMzcGtAINdpMHHyAg10f05aSFVBbcEqGf/PXw1EjAZ+q2/bEBg3DvurK3Q==}

  args@5.0.3:
    resolution: {integrity: sha512-h6k/zfFgusnv3i5TU08KQkVKuCPBtL/PWQbWkHUxvJrZ2nAyeaUupneemcrgn1xmqxPQsPIzwkUhOpoqPDRZuA==}
    engines: {node: '>= 6.0.0'}

  aria-hidden@1.2.4:
    resolution: {integrity: sha512-y+CcFFwelSXpLZk/7fMB2mUbGtX9lKycf1MWJ7CaTIERyitVlyQx6C+sxcROU2BAJ24OiZyK+8wj2i8AlBoS3A==}
    engines: {node: '>=10'}

  aria-query@5.3.0:
    resolution: {integrity: sha512-b0P0sZPKtyu8HkeRAfCq0IfURZK+SuwMjY1UXGBU27wpAiTwQAIlq56IbIO+ytk/JjS1fMR14ee5WBBfKi5J6A==}

  array-buffer-byte-length@1.0.1:
    resolution: {integrity: sha512-ahC5W1xgou+KTXix4sAO8Ki12Q+jf4i0+tmk3sC+zgcynshkHxzpXdImBehiUYKKKDwvfFiJl1tZt6ewscS1Mg==}
    engines: {node: '>= 0.4'}

  array-union@2.1.0:
    resolution: {integrity: sha512-HGyxoOTYUyCM6stUe6EJgnd4EoewAI7zMdfqO+kGjnlZmBDz/cR5pf8r/cR4Wq60sL/p0IkcjUEEPwS3GFrIyw==}
    engines: {node: '>=8'}

  arraybuffer.prototype.slice@1.0.3:
    resolution: {integrity: sha512-bMxMKAjg13EBSVscxTaYA4mRc5t1UAXa2kXiGTNfZ079HIWXEkKmkgFrh/nJqamaLSrXO5H4WFFkPEaLJWbs3A==}
    engines: {node: '>= 0.4'}

  assertion-error@2.0.1:
    resolution: {integrity: sha512-Izi8RQcffqCeNVgFigKli1ssklIbpHnCYc6AknXGYoB6grJqyeby7jv12JUQgmTAnIDnbck1uxksT4dzN3PWBA==}
    engines: {node: '>=12'}

  async@3.2.5:
    resolution: {integrity: sha512-baNZyqaaLhyLVKm/DlvdW051MSgO6b8eVfIezl9E5PqWxFgzLm/wQntEW4zOytVburDEr0JlALEpdOFwvErLsg==}

  asynckit@0.4.0:
    resolution: {integrity: sha512-Oei9OH4tRh0YqU3GxhX79dM/mwVgvbZJaSNaRk+bshkj0S5cfHcgYakreBjrHwatXKbz+IoIdYLxrKim2MjW0Q==}

  asyncro@3.0.0:
    resolution: {integrity: sha512-nEnWYfrBmA3taTiuiOoZYmgJ/CNrSoQLeLs29SeLcPu60yaw/mHDBHV0iOZ051fTvsTHxpCY+gXibqT9wbQYfg==}

  autoprefixer@10.4.19:
    resolution: {integrity: sha512-BaENR2+zBZ8xXhM4pUaKUxlVdxZ0EZhjvbopwnXmxRUfqDmwSpC2lAi/QXvx7NRdPCo1WKEcEF6mV64si1z4Ew==}
    engines: {node: ^10 || ^12 || >=14}
    hasBin: true
    peerDependencies:
      postcss: ^8.1.0

  available-typed-arrays@1.0.7:
    resolution: {integrity: sha512-wvUjBtSGN7+7SjNpq/9M2Tg350UZD3q62IFZLbRAR1bSMlCo1ZaeW+BJ+D090e4hIIZLBcTDWe4Mh4jvUDajzQ==}
    engines: {node: '>= 0.4'}

  babel-jest@29.7.0:
    resolution: {integrity: sha512-BrvGY3xZSwEcCzKvKsCi2GgHqDqsYkOP4/by5xCgIwGXQxIEh+8ew3gmrE1y7XRR6LHZIj6yLYnUi/mm2KXKBg==}
    engines: {node: ^14.15.0 || ^16.10.0 || >=18.0.0}
    peerDependencies:
      '@babel/core': ^7.8.0

  babel-plugin-istanbul@6.1.1:
    resolution: {integrity: sha512-Y1IQok9821cC9onCx5otgFfRm7Lm+I+wwxOx738M/WLPZ9Q42m4IG5W0FNX8WLL2gYMZo3JkuXIH2DOpWM+qwA==}
    engines: {node: '>=8'}

  babel-plugin-istanbul@7.0.0:
    resolution: {integrity: sha512-C5OzENSx/A+gt7t4VH1I2XsflxyPUmXRFPKBxt33xncdOmq7oROVM3bZv9Ysjjkv8OJYDMa+tKuKMvqU/H3xdw==}
    engines: {node: '>=12'}

  babel-plugin-jest-hoist@29.6.3:
    resolution: {integrity: sha512-ESAc/RJvGTFEzRwOTT4+lNDk/GNHMkKbNzsvT0qKRfDyyYTskxB5rnU2njIDYVxXCBHHEI1c0YwHob3WaYujOg==}
    engines: {node: ^14.15.0 || ^16.10.0 || >=18.0.0}

  babel-plugin-macros@3.1.0:
    resolution: {integrity: sha512-Cg7TFGpIr01vOQNODXOOaGz2NpCU5gl8x1qJFbb6hbZxR7XrcE2vtbAsTAbJ7/xwJtUuJEw8K8Zr/AE0LHlesg==}
    engines: {node: '>=10', npm: '>=6'}

  babel-plugin-polyfill-corejs2@0.4.11:
    resolution: {integrity: sha512-sMEJ27L0gRHShOh5G54uAAPaiCOygY/5ratXuiyb2G46FmlSpc9eFCzYVyDiPxfNbwzA7mYahmjQc5q+CZQ09Q==}
    peerDependencies:
      '@babel/core': ^7.4.0 || ^8.0.0-0 <8.0.0

  babel-plugin-polyfill-corejs3@0.10.4:
    resolution: {integrity: sha512-25J6I8NGfa5YkCDogHRID3fVCadIR8/pGl1/spvCkzb6lVn6SR3ojpx9nOn9iEBcUsjY24AmdKm5khcfKdylcg==}
    peerDependencies:
      '@babel/core': ^7.4.0 || ^8.0.0-0 <8.0.0

  babel-plugin-polyfill-regenerator@0.6.2:
    resolution: {integrity: sha512-2R25rQZWP63nGwaAswvDazbPXfrM3HwVoBXK6HcqeKrSrL/JqcC/rDcf95l4r7LXLyxDXc8uQDa064GubtCABg==}
    peerDependencies:
      '@babel/core': ^7.4.0 || ^8.0.0-0 <8.0.0

  babel-plugin-transform-async-to-promises@0.8.18:
    resolution: {integrity: sha512-WpOrF76nUHijnNn10eBGOHZmXQC8JYRME9rOLxStOga7Av2VO53ehVFvVNImMksVtQuL2/7ZNxEgxnx7oo/3Hw==}

  babel-plugin-transform-hook-names@1.0.2:
    resolution: {integrity: sha512-5gafyjyyBTTdX/tQQ0hRgu4AhNHG/hqWi0ZZmg2xvs2FgRkJXzDNKBZCyoYqgFkovfDrgM8OoKg8karoUvWeCw==}
    peerDependencies:
      '@babel/core': ^7.12.10

  babel-plugin-transform-replace-expressions@0.2.0:
    resolution: {integrity: sha512-Eh1rRd9hWEYgkgoA3D0kGp7xJ/wgVshgsqmq60iC4HVWD+Lux+fNHSHBa2v1Hsv+dHflShC71qKhiH40OiPtDA==}
    peerDependencies:
      '@babel/core': ^7.0.0-0

  babel-preset-current-node-syntax@1.0.1:
    resolution: {integrity: sha512-M7LQ0bxarkxQoN+vz5aJPsLBn77n8QgTFmo8WK0/44auK2xlCXrYcUxHFxgU7qW5Yzw/CjmLRK2uJzaCd7LvqQ==}
    peerDependencies:
      '@babel/core': ^7.0.0

  babel-preset-current-node-syntax@1.1.0:
    resolution: {integrity: sha512-ldYss8SbBlWva1bs28q78Ju5Zq1F+8BrqBZZ0VFhLBvhh6lCpC2o3gDJi/5DRLs9FgYZCnmPYIVFU4lRXCkyUw==}
    peerDependencies:
      '@babel/core': ^7.0.0

  babel-preset-jest@29.6.3:
    resolution: {integrity: sha512-0B3bhxR6snWXJZtR/RliHTDPRgn1sNHOR0yVtq/IiQFyuOVjFS+wuio/R4gSNkyYmKmJB4wGZv2NZanmKmTnNA==}
    engines: {node: ^14.15.0 || ^16.10.0 || >=18.0.0}
    peerDependencies:
      '@babel/core': ^7.0.0

  balanced-match@1.0.2:
    resolution: {integrity: sha512-3oSeUO0TMV67hN1AmbXsK4yaqU7tjiHlbxRDZOpH0KW9+CeX4bRAaX0Anxt0tx2MrpRpWwQaPwIlISEJhYU5Pw==}

  base64-js@1.5.1:
    resolution: {integrity: sha512-AKpaYlHn8t4SVbOHCy+b5+KKgvR4vrsD8vbvrbiQJps7fKDTkjkDry6ji0rUJjC0kzbNePLwzxq8iypo41qeWA==}

  binary-extensions@2.3.0:
    resolution: {integrity: sha512-Ceh+7ox5qe7LJuLHoY0feh3pHuUDHAcRUeyL2VYghZwfpkNIy/+8Ocg0a3UuSoYzavmylwuLWQOf3hl0jjMMIw==}
    engines: {node: '>=8'}

  bl@4.1.0:
    resolution: {integrity: sha512-1W07cM9gS6DcLperZfFSj+bWLtaPGSOHWhPiGzXmvVJbRLdG82sH/Kn8EtW1VqWVA54AKf2h5k5BbnIbwF3h6w==}

  boolbase@1.0.0:
    resolution: {integrity: sha512-JZOSA7Mo9sNGB8+UjSgzdLtokWAky1zbztM3WRLCbZ70/3cTANmQmOdR7y2g+J0e2WXywy1yS468tY+IruqEww==}

  brace-expansion@1.1.11:
    resolution: {integrity: sha512-iCuPHDFgrHX7H2vEI/5xpz07zSHB00TpugqhmYtVmMO6518mCuRMoOYFldEBl0g187ufozdaHgWKcYFb61qGiA==}

  brace-expansion@2.0.1:
    resolution: {integrity: sha512-XnAIvQ8eM+kC6aULx6wuQiwVsnzsi9d3WxzV3FpWTGA19F621kwdbsAcFKXgKUHZWsy+mY6iL1sHTxWEFCytDA==}

  braces@3.0.3:
    resolution: {integrity: sha512-yQbXgO/OSZVD2IsiLlro+7Hf6Q18EJrKSEsdoMzKePKXct3gvD8oLcOQdIzGupr5Fj+EDe8gO/lxc1BzfMpxvA==}
    engines: {node: '>=8'}

  brotli-size@4.0.0:
    resolution: {integrity: sha512-uA9fOtlTRC0iqKfzff1W34DXUA3GyVqbUaeo3Rw3d4gd1eavKVCETXrn3NzO74W+UVkG3UHu8WxUi+XvKI/huA==}
    engines: {node: '>= 10.16.0'}

  browserslist@4.23.2:
    resolution: {integrity: sha512-qkqSyistMYdxAcw+CzbZwlBy8AGmS/eEWs+sEV5TnLRGDOL+C5M2EnH6tlZyg0YoAxGJAFKh61En9BR941GnHA==}
    engines: {node: ^6 || ^7 || ^8 || ^9 || ^10 || ^11 || ^12 || >=13.7}
    hasBin: true

  browserslist@4.25.1:
    resolution: {integrity: sha512-KGj0KoOMXLpSNkkEI6Z6mShmQy0bc1I+T7K9N81k4WWMrfz+6fQ6es80B/YLAeRoKvjYE1YSHHOW1qe9xIVzHw==}
    engines: {node: ^6 || ^7 || ^8 || ^9 || ^10 || ^11 || ^12 || >=13.7}
    hasBin: true

  bs-logger@0.2.6:
    resolution: {integrity: sha512-pd8DCoxmbgc7hyPKOvxtqNcjYoOsABPQdcCUjGp3d42VR2CX1ORhk2A87oqqu5R1kk+76nsxZupkmyd+MVtCog==}
    engines: {node: '>= 6'}

  bser@2.1.1:
    resolution: {integrity: sha512-gQxTNE/GAfIIrmHLUE3oJyp5FO6HRBfhjnw4/wMmA63ZGDJnWBmgY/lyQBpnDUkGmAhbSe39tx2d/iTOAfglwQ==}

  buffer-from@1.1.2:
    resolution: {integrity: sha512-E+XQCRwSbaaiChtv6k6Dwgc+bx+Bs6vuKJHHl5kox/BaKbhiXzqQOwK4cO22yElGp2OCmjwVhT3HmxgyPGnJfQ==}

  buffer@5.7.1:
    resolution: {integrity: sha512-EHcyIPBQ4BSGlvjB16k5KgAJ27CIsHY/2JBmCRReo48y9rQ3MaUzWX3KVlBa4U7MyX02HdVj0K7C3WaB3ju7FQ==}

  buffer@6.0.3:
    resolution: {integrity: sha512-FTiCpNxtwiZZHEZbcbTIcZjERVICn9yq/pDFkTl95/AxzD1naBctN7YO68riM/gLSDY7sdrMby8hofADYuuqOA==}

  builtin-modules@3.3.0:
    resolution: {integrity: sha512-zhaCDicdLuWN5UbN5IMnFqNMhNfo919sH85y2/ea+5Yg9TsTkeZxpL+JLbp6cgYFS4sRLp3YV4S6yDuqVWHYOw==}
    engines: {node: '>=6'}

  cac@6.7.14:
    resolution: {integrity: sha512-b6Ilus+c3RrdDk+JhLKUAQfzzgLEPy6wcXqS7f/xe1EETvsDP6GORG7SFuOs6cID5YkqchW/LXZbX5bc8j7ZcQ==}
    engines: {node: '>=8'}

  call-bind-apply-helpers@1.0.2:
    resolution: {integrity: sha512-Sp1ablJ0ivDkSzjcaJdxEunN5/XvksFJ2sMBFfq6x0ryhQV/2b/KwFe21cMpmHtPOSij8K99/wSfoEuTObmuMQ==}
    engines: {node: '>= 0.4'}

  call-bind@1.0.7:
    resolution: {integrity: sha512-GHTSNSYICQ7scH7sZ+M2rFopRoLh8t2bLSW6BbgrtLsahOIB5iyAVJf9GjWK3cYTDaMj4XdBpM1cA6pIS0Kv2w==}
    engines: {node: '>= 0.4'}

  call-bound@1.0.4:
    resolution: {integrity: sha512-+ys997U96po4Kx/ABpBCqhA9EuxJaQWDQg7295H4hBphv3IZg0boBKuwYpt4YXp6MZ5AmZQnU/tyMTlRpaSejg==}
    engines: {node: '>= 0.4'}

  callsites@3.1.0:
    resolution: {integrity: sha512-P8BjAsXvZS+VIDUI11hHCQEv74YT67YUi5JJFNWIqL235sBmjX4+qx9Muvls5ivyNENctx46xQLQ3aTuE7ssaQ==}
    engines: {node: '>=6'}

  camelcase-css@2.0.1:
    resolution: {integrity: sha512-QOSvevhslijgYwRx6Rv7zKdMF8lbRmx+uQGx2+vDc+KI/eBnsy9kit5aj23AgGu3pa4t9AgwbnXWqS+iOY+2aA==}
    engines: {node: '>= 6'}

  camelcase@5.0.0:
    resolution: {integrity: sha512-faqwZqnWxbxn+F1d399ygeamQNy3lPp/H9H6rNrqYh4FSVCtcY+3cub1MxA8o9mDd55mM8Aghuu/kuyYA6VTsA==}
    engines: {node: '>=6'}

  camelcase@5.3.1:
    resolution: {integrity: sha512-L28STB170nwWS63UjtlEOE3dldQApaJXZkOI1uMFfzf3rRuPegHaHesyee+YxQ+W6SvRDQV6UrdOdRiR153wJg==}
    engines: {node: '>=6'}

  camelcase@6.3.0:
    resolution: {integrity: sha512-Gmy6FhYlCY7uOElZUSbxo2UCDH8owEk996gkbrpsgGtrJLM3J7jGxl9Ic7Qwwj4ivOE5AWZWRMecDdF7hqGjFA==}
    engines: {node: '>=10'}

  caniuse-api@3.0.0:
    resolution: {integrity: sha512-bsTwuIg/BZZK/vreVTYYbSWoe2F+71P7K5QGEX+pT250DZbfU1MQ5prOKpPR+LL6uWKK3KMwMCAS74QB3Um1uw==}

  caniuse-lite@1.0.30001643:
    resolution: {integrity: sha512-ERgWGNleEilSrHM6iUz/zJNSQTP8Mr21wDWpdgvRwcTXGAq6jMtOUPP4dqFPTdKqZ2wKTdtB+uucZ3MRpAUSmg==}

  caniuse-lite@1.0.30001727:
    resolution: {integrity: sha512-pB68nIHmbN6L/4C6MH1DokyR3bYqFwjaSs/sWDHGj4CTcFtQUQMuJftVwWkXq7mNWOybD3KhUv3oWHoGxgP14Q==}

  chai@5.1.2:
    resolution: {integrity: sha512-aGtmf24DW6MLHHG5gCx4zaI3uBq3KRtxeVs0DjFH6Z0rDNbsvTxFASFvdj79pxjxZ8/5u3PIiN3IwEIQkiiuPw==}
    engines: {node: '>=12'}

  chai@5.2.0:
    resolution: {integrity: sha512-mCuXncKXk5iCLhfhwTc0izo0gtEmpz5CtG2y8GiOINBlMVS6v8TMRc5TaLWKS6692m9+dVVfzgeVxR5UxWHTYw==}
    engines: {node: '>=12'}

  chalk@1.1.3:
    resolution: {integrity: sha512-U3lRVLMSlsCfjqYPbLyVv11M9CPW4I728d6TCKMAOJueEeB9/8o+eSsMnxPJD+Q+K909sdESg7C+tIkoH6on1A==}
    engines: {node: '>=0.10.0'}

  chalk@2.4.2:
    resolution: {integrity: sha512-Mti+f9lpJNcwF4tWV8/OrTTtF1gZi+f8FqlyAdouralcFWFQWF2+NgCHShjkCb+IFBLq9buZwE1xckQU4peSuQ==}
    engines: {node: '>=4'}

  chalk@4.1.2:
    resolution: {integrity: sha512-oKnbhFyRIXpUuez8iBMmyEa4nbj4IOQyuhc/wy9kY7/WVPcwIO9VA668Pu8RkO7+0G76SLROeyw9CpQ061i4mA==}
    engines: {node: '>=10'}

  char-regex@1.0.2:
    resolution: {integrity: sha512-kWWXztvZ5SBQV+eRgKFeh8q5sLuZY2+8WUIzlxWVTg+oGwY14qylx1KbKzHd8P6ZYkAg0xyIDU9JMHhyJMZ1jw==}
    engines: {node: '>=10'}

  check-error@2.1.1:
    resolution: {integrity: sha512-OAlb+T7V4Op9OwdkjmguYRqncdlx5JiofwOAUkmTF+jNdHwzTaTs4sRAGpzLF3oOz5xAyDGrPgeIDFQmDOTiJw==}
    engines: {node: '>= 16'}

  chokidar@3.6.0:
    resolution: {integrity: sha512-7VT13fmjotKpGipCW9JEQAusEPE+Ei8nl6/g4FBAmIm0GOOLMua9NDDo/DWp0ZAxCr3cPq5ZpBqmPAQgDda2Pw==}
    engines: {node: '>= 8.10.0'}

  chownr@1.1.4:
    resolution: {integrity: sha512-jJ0bqzaylmJtVnNgzTeSOs8DPavpbYgEr/b0YL8/2GO3xJEhInFmhKMUnEJQjZumK7KXGFhUy89PrsJWlakBVg==}

  ci-info@3.9.0:
    resolution: {integrity: sha512-NIxF55hv4nSqQswkAeiOi1r83xy8JldOFDTWiug55KBu9Jnblncd2U6ViHmYgHf01TPZS77NJBhBMKdWj9HQMQ==}
    engines: {node: '>=8'}

  ci-info@4.3.0:
    resolution: {integrity: sha512-l+2bNRMiQgcfILUi33labAZYIWlH1kWDp+ecNo5iisRKrbm0xcRyCww71/YU0Fkw0mAFpz9bJayXPjey6vkmaQ==}
    engines: {node: '>=8'}

  cjs-module-lexer@1.3.1:
    resolution: {integrity: sha512-a3KdPAANPbNE4ZUv9h6LckSl9zLsYOP4MBmhIPkRaeyybt+r4UghLvq+xw/YwUcC1gqylCkL4rdVs3Lwupjm4Q==}

  cli-width@4.1.0:
    resolution: {integrity: sha512-ouuZd4/dm2Sw5Gmqy6bGyNNNe1qt9RpmxveLSO7KcgsTnU7RXfsw+/bukWGo1abgBiMAic068rclZsO4IWmmxQ==}
    engines: {node: '>= 12'}

  cliui@8.0.1:
    resolution: {integrity: sha512-BSeNnyus75C4//NQ9gQt1/csTXyo/8Sb+afLAkzAptFuMsod9HFokGNudZpi/oQV73hnVK+sR+5PVRMd+Dr7YQ==}
    engines: {node: '>=12'}

  clsx@2.1.1:
    resolution: {integrity: sha512-eYm0QWBtUrBWZWG0d386OGAw16Z995PiOVo2B7bjWSbHedGl5e0ZWaq65kOGgUSNesEIDkB9ISbTg/JK9dhCZA==}
    engines: {node: '>=6'}

  co@4.6.0:
    resolution: {integrity: sha512-QVb0dM5HvG+uaxitm8wONl7jltx8dqhfU33DcqtOZcLSVIKSDDLDi7+0LbAKiyI8hD9u42m2YxXSkMGWThaecQ==}
    engines: {iojs: '>= 1.0.0', node: '>= 0.12.0'}

  collect-v8-coverage@1.0.2:
    resolution: {integrity: sha512-lHl4d5/ONEbLlJvaJNtsF/Lz+WvB07u2ycqTYbdrq7UypDXailES4valYb2eWiJFxZlVmpGekfqoxQhzyFdT4Q==}

  color-convert@1.9.3:
    resolution: {integrity: sha512-QfAUtd+vFdAtFQcC8CCyYt1fYWxSqAiK2cSD6zDB8N3cpsEBAvRxp9zOGg6G/SHHJYAT88/az/IuDGALsNVbGg==}

  color-convert@2.0.1:
    resolution: {integrity: sha512-RRECPsj7iu/xb5oKYcsFHSppFNnsj/52OVTRKb4zP5onXwVF3zVmmToNcOfGC+CRDpfK/U584fMg38ZHCaElKQ==}
    engines: {node: '>=7.0.0'}

  color-name@1.1.3:
    resolution: {integrity: sha512-72fSenhMw2HZMTVHeCA9KCmpEIbzWiQsjN+BHcBbS9vr1mtt+vJjPdksIBNUmKAW8TFUDPJK5SUU3QhE9NEXDw==}

  color-name@1.1.4:
    resolution: {integrity: sha512-dOy+3AuW3a2wNbZHIuMZpTcgjGuLU/uBL/ubcZF9OXbDo8ff4O8yVp5Bf0efS8uEoYo5q4Fx7dY9OgQGXgAsQA==}

  colord@2.9.3:
    resolution: {integrity: sha512-jeC1axXpnb0/2nn/Y1LPuLdgXBLH7aDcHu4KEKfqw3CUhX7ZpfBSlPKyqXE6btIgEzfWtrX3/tyBCaCvXvMkOw==}

  combined-stream@1.0.8:
    resolution: {integrity: sha512-FQN4MRfuJeHf7cBbBMJFXhKSDq+2kAArBlmRBvcvFE5BB1HZKXtSFASDhdlz9zOYwxh8lDdnvmMOe/+5cdoEdg==}
    engines: {node: '>= 0.8'}

  command-exists@1.2.9:
    resolution: {integrity: sha512-LTQ/SGc+s0Xc0Fu5WaKnR0YiygZkm9eKFvyS+fRsU7/ZWFF8ykFM6Pc9aCVf1+xasOOZpO3BAVgVrKvsqKHV7w==}

  commander@11.1.0:
    resolution: {integrity: sha512-yPVavfyCcRhmorC7rWlkHn15b4wDVgVmBA7kV4QVBsF7kv/9TKJAbAXVTxvTnwP8HHKjRCJDClKbciiYS7p0DQ==}
    engines: {node: '>=16'}

  commander@2.20.3:
    resolution: {integrity: sha512-GpVkmM8vF2vQUkj2LvZmD35JxeJOLCwJ9cUkugyk2nuhbv3+mJvpLYYt+0+USMxE+oj+ey/lJEnhZw75x/OMcQ==}

  commander@4.1.1:
    resolution: {integrity: sha512-NOKm8xhkzAjzFx8B2v5OAHT+u5pRQc2UCa2Vq9jYL/31o2wi9mxBA7LIFs3sV5VSC49z6pEhfbMULvShKj26WA==}
    engines: {node: '>= 6'}

  commander@7.2.0:
    resolution: {integrity: sha512-QrWXB+ZQSVPmIWIhtEO9H+gwHaMGYiF5ChvoJ+K9ZGHG/sVsa6yiesAD1GC/x46sET00Xlwo1u49RVVVzvcSkw==}
    engines: {node: '>= 10'}

  commondir@1.0.1:
    resolution: {integrity: sha512-W9pAhw0ja1Edb5GVdIF1mjZw/ASI0AlShXM83UUGe2DVr5TdAPEA1OA8m/g8zWp9x6On7gqufY+FatDbC3MDQg==}

  concat-map@0.0.1:
    resolution: {integrity: sha512-/Srv4dswyQNBfohGpz9o6Yb3Gz3SrUDqBH5rTuhGR7ahtlbYKnVxw2bCFMRljaA7EXHaXZ8wsHdodFvbkhKmqg==}

  concat-with-sourcemaps@1.1.0:
    resolution: {integrity: sha512-4gEjHJFT9e+2W/77h/DS5SGUgwDaOwprX8L/gl5+3ixnzkVJJsZWDSelmN3Oilw3LNDZjZV0yqH1hLG3k6nghg==}

  convert-source-map@2.0.0:
    resolution: {integrity: sha512-Kvp459HrV2FEJ1CAsi1Ku+MY3kasH19TFykTz2xWmMeq6bk2NU3XXvfJ+Q61m0xktWwt+1HSYf3JZsTms3aRJg==}

  cookie@0.7.2:
    resolution: {integrity: sha512-yki5XnKuf750l50uGTllt6kKILY4nQ1eNIQatoXEByZ5dWgnKqbnqmTrBE5B4N7lrMJKQ2ytWMiTO2o0v6Ew/w==}
    engines: {node: '>= 0.6'}

  core-js-compat@3.37.1:
    resolution: {integrity: sha512-9TNiImhKvQqSUkOvk/mMRZzOANTiEVC7WaBNhHcKM7x+/5E1l5NvsysR19zuDQScE8k+kfQXWRN3AtS/eOSHpg==}

  cosmiconfig@7.1.0:
    resolution: {integrity: sha512-AdmX6xUzdNASswsFtmwSt7Vj8po9IuqXm0UXz7QKPuEUmPB4XyjGfaAr2PSuELMwkRMVH1EpIkX5bTZGRB3eCA==}
    engines: {node: '>=10'}

  create-jest@29.7.0:
    resolution: {integrity: sha512-Adz2bdH0Vq3F53KEMJOoftQFutWCukm6J24wbPWRO4k1kMY7gS7ds/uoJkNuV8wDCtWWnuwGcJwpWcih+zEW1Q==}
    engines: {node: ^14.15.0 || ^16.10.0 || >=18.0.0}
    hasBin: true

  cross-spawn@7.0.3:
    resolution: {integrity: sha512-iRDPJKUPVEND7dHPO8rkbOnPpyDygcDFtWjpeWNCgy8WP2rXcxXL8TskReQl6OrB2G7+UJrags1q15Fudc7G6w==}
    engines: {node: '>= 8'}

  cross-spawn@7.0.6:
    resolution: {integrity: sha512-uV2QOWP2nWzsy2aMp8aRibhi9dlzF5Hgh5SHaB9OiTGEyDTiJJyx0uy51QXdyWbtAHNua4XJzUKca3OzKUd3vA==}
    engines: {node: '>= 8'}

  css-declaration-sorter@6.4.1:
    resolution: {integrity: sha512-rtdthzxKuyq6IzqX6jEcIzQF/YqccluefyCYheovBOLhFT/drQA9zj/UbRAa9J7C0o6EG6u3E6g+vKkay7/k3g==}
    engines: {node: ^10 || ^12 || >=14}
    peerDependencies:
      postcss: ^8.0.9

  css-select@4.3.0:
    resolution: {integrity: sha512-wPpOYtnsVontu2mODhA19JrqWxNsfdatRKd64kmpRbQgh1KtItko5sTnEpPdpSaJszTOhEMlF/RPz28qj4HqhQ==}

  css-select@5.1.0:
    resolution: {integrity: sha512-nwoRF1rvRRnnCqqY7updORDsuqKzqYJ28+oSMaJMMgOauh3fvwHqMS7EZpIPqK8GL+g9mKxF1vP/ZjSeNjEVHg==}

  css-tree@1.1.3:
    resolution: {integrity: sha512-tRpdppF7TRazZrjJ6v3stzv93qxRcSsFmW6cX0Zm2NVKpxE1WV1HblnghVv9TreireHkqI/VDEsfolRF1p6y7Q==}
    engines: {node: '>=8.0.0'}

  css-what@6.1.0:
    resolution: {integrity: sha512-HTUrgRJ7r4dsZKU6GjmpfRK1O76h97Z8MfS1G0FozR+oF2kG6Vfe8JE6zwrkbxigziPHinCJ+gCPjA9EaBDtRw==}
    engines: {node: '>= 6'}

  cssesc@3.0.0:
    resolution: {integrity: sha512-/Tb/JcjK111nNScGob5MNtsntNM1aCNUDipB/TkwZFhyDrrE47SOx/18wF2bbjgc3ZzCSKW1T5nt5EbFoAz/Vg==}
    engines: {node: '>=4'}
    hasBin: true

  cssnano-preset-default@5.2.14:
    resolution: {integrity: sha512-t0SFesj/ZV2OTylqQVOrFgEh5uanxbO6ZAdeCrNsUQ6fVuXwYTxJPNAGvGTxHbD68ldIJNec7PyYZDBrfDQ+6A==}
    engines: {node: ^10 || ^12 || >=14.0}
    peerDependencies:
      postcss: ^8.2.15

  cssnano-utils@3.1.0:
    resolution: {integrity: sha512-JQNR19/YZhz4psLX/rQ9M83e3z2Wf/HdJbryzte4a3NSuafyp9w/I4U+hx5C2S9g41qlstH7DEWnZaaj83OuEA==}
    engines: {node: ^10 || ^12 || >=14.0}
    peerDependencies:
      postcss: ^8.2.15

  cssnano@5.1.15:
    resolution: {integrity: sha512-j+BKgDcLDQA+eDifLx0EO4XSA56b7uut3BQFH+wbSaSTuGLuiyTa/wbRYthUXX8LC9mLg+WWKe8h+qJuwTAbHw==}
    engines: {node: ^10 || ^12 || >=14.0}
    peerDependencies:
      postcss: ^8.2.15

  csso@4.2.0:
    resolution: {integrity: sha512-wvlcdIbf6pwKEk7vHj8/Bkc0B4ylXZruLvOgs9doS5eOsOpuodOV2zJChSpkp+pRpYQLQMeF04nr3Z68Sta9jA==}
    engines: {node: '>=8.0.0'}

  csstype@3.1.3:
    resolution: {integrity: sha512-M1uQkMl8rQK/szD0LNhtqxIPLpimGm8sOBwU7lLnCpSbTyY3yeU1Vc7l4KT5zT4s/yOxHH5O7tIuuLOCnLADRw==}

  data-view-buffer@1.0.1:
    resolution: {integrity: sha512-0lht7OugA5x3iJLOWFhWK/5ehONdprk0ISXqVFn/NFrDu+cuc8iADFrGQz5BnRK7LLU3JmkbXSxaqX+/mXYtUA==}
    engines: {node: '>= 0.4'}

  data-view-byte-length@1.0.1:
    resolution: {integrity: sha512-4J7wRJD3ABAzr8wP+OcIcqq2dlUKp4DVflx++hs5h5ZKydWMI6/D/fAot+yh6g2tHh8fLFTvNOaVN357NvSrOQ==}
    engines: {node: '>= 0.4'}

  data-view-byte-offset@1.0.0:
    resolution: {integrity: sha512-t/Ygsytq+R995EJ5PZlD4Cu56sWa8InXySaViRzw9apusqsOO2bQP+SbYzAhR0pFKoB+43lYy8rWban9JSuXnA==}
    engines: {node: '>= 0.4'}

  debug@4.3.5:
    resolution: {integrity: sha512-pt0bNEmneDIvdL1Xsd9oDQ/wrQRkXDT4AUWlNZNPKvW5x/jyO9VFXkJUP07vQ2upmw5PlaITaPKc31jK13V+jg==}
    engines: {node: '>=6.0'}
    peerDependencies:
      supports-color: '*'
    peerDependenciesMeta:
      supports-color:
        optional: true

  debug@4.4.0:
    resolution: {integrity: sha512-6WTZ/IxCY/T6BALoZHaE4ctp9xm+Z5kY/pzYaCHRFeyVhojxlrm+46y68HA6hr0TcwEssoxNiDEUJQjfPZ/RYA==}
    engines: {node: '>=6.0'}
    peerDependencies:
      supports-color: '*'
    peerDependenciesMeta:
      supports-color:
        optional: true

  decompress-response@6.0.0:
    resolution: {integrity: sha512-aW35yZM6Bb/4oJlZncMH2LCoZtJXTRxES17vE3hoRiowU2kWHaJKFkSBDnDR+cm9J+9QhXmREyIfv0pji9ejCQ==}
    engines: {node: '>=10'}

  dedent@1.5.3:
    resolution: {integrity: sha512-NHQtfOOW68WD8lgypbLA5oT+Bt0xXJhiYvoR6SmmNXZfpzOGXwdKWmcwG8N7PwVVWV3eF/68nmD9BaJSsTBhyQ==}
    peerDependencies:
      babel-plugin-macros: ^3.1.0
    peerDependenciesMeta:
      babel-plugin-macros:
        optional: true

  deep-eql@5.0.2:
    resolution: {integrity: sha512-h5k/5U50IJJFpzfL6nO9jaaumfjO/f2NjK/oYB2Djzm4p9L+3T9qWpZqZ2hAbLPuuYq9wrU08WQyBTL5GbPk5Q==}
    engines: {node: '>=6'}

  deep-extend@0.6.0:
    resolution: {integrity: sha512-LOHxIOaPYdHlJRtCQfDIVZtfw/ufM8+rVj649RIHzcm/vGwQRXFt6OPqIFWsm2XEMrNIEtWR64sY1LEKD2vAOA==}
    engines: {node: '>=4.0.0'}

  deep-is@0.1.4:
    resolution: {integrity: sha512-oIPzksmTg4/MriiaYGO+okXDT7ztn/w3Eptv/+gSIdMdKsJo0u4CfYNFJPy+4SKMuCqGw2wxnA+URMg3t8a/bQ==}

  deepmerge@4.3.1:
    resolution: {integrity: sha512-3sUqbMEc77XqpdNO7FRyRog+eW3ph+GYCbj+rK+uYyRMuwsVy0rMiVtPn+QJlKFvWP/1PYpapqYn0Me2knFn+A==}
    engines: {node: '>=0.10.0'}

  define-data-property@1.1.4:
    resolution: {integrity: sha512-rBMvIzlpA8v6E+SJZoo++HAYqsLrkg7MSfIinMPFhmkorw7X+dOXVJQs+QT69zGkzMyfDnIMN2Wid1+NbL3T+A==}
    engines: {node: '>= 0.4'}

  define-lazy-prop@2.0.0:
    resolution: {integrity: sha512-Ds09qNh8yw3khSjiJjiUInaGX9xlqZDY7JVryGxdxV7NPeuqQfplOpQ66yJFZut3jLa5zOwkXw1g9EI2uKh4Og==}
    engines: {node: '>=8'}

  define-properties@1.2.1:
    resolution: {integrity: sha512-8QmQKqEASLd5nx0U1B1okLElbUuuttJ/AnYmRXbbbGDWh6uS208EjD4Xqq/I9wK7u0v6O08XhTWnt5XtEbR6Dg==}
    engines: {node: '>= 0.4'}

  delayed-stream@1.0.0:
    resolution: {integrity: sha512-ZySD7Nf91aLB0RxL4KGrKHBXl7Eds1DAmEdcoVawXnLD7SDhpNgtuII2aAkg7a7QS41jxPSZ17p4VdGnMHk3MQ==}
    engines: {node: '>=0.4.0'}

  dequal@2.0.3:
    resolution: {integrity: sha512-0je+qPKHEMohvfRTCEo3CrPG6cAzAYgmzKyxRiYSSDkS6eGJdyVJm7WaYA5ECaAD9wLB2T4EEeymA5aFVcYXCA==}
    engines: {node: '>=6'}

  detect-libc@2.0.4:
    resolution: {integrity: sha512-3UDv+G9CsCKO1WKMGw9fwq/SWJYbI0c5Y7LU1AXYoDdbhE2AHQ6N6Nb34sG8Fj7T5APy8qXDCKuuIHd1BR0tVA==}
    engines: {node: '>=8'}

  detect-newline@3.1.0:
    resolution: {integrity: sha512-TLz+x/vEXm/Y7P7wn1EJFNLxYpUD4TgMosxY6fAVJUnJMbupHBOncxyWUG9OpTaH9EBD7uFI5LfEgmMOc54DsA==}
    engines: {node: '>=8'}

  detect-node-es@1.1.0:
    resolution: {integrity: sha512-ypdmJU/TbBby2Dxibuv7ZLW3Bs1QEmM7nHjEANfohJLvE0XVujisn1qPJcZxg+qDucsr+bP6fLD1rPS3AhJ7EQ==}

  didyoumean@1.2.2:
    resolution: {integrity: sha512-gxtyfqMg7GKyhQmb056K7M3xszy/myH8w+B4RT+QXBQsvAOdc3XymqDDPHx1BgPgsdAA5SIifona89YtRATDzw==}

  diff-sequences@29.6.3:
    resolution: {integrity: sha512-EjePK1srD3P08o2j4f0ExnylqRs5B9tJjcp9t1krH2qRi8CCdsYfwe9JgSLurFBWwq4uOlipzfk5fHNvwFKr8Q==}
    engines: {node: ^14.15.0 || ^16.10.0 || >=18.0.0}

  dir-glob@3.0.1:
    resolution: {integrity: sha512-WkrWp9GR4KXfKGYzOLmTuGVi1UWFfws377n9cc55/tb6DuqyF6pcQ5AbiHEshaDpY9v6oaSr2XCDidGmMwdzIA==}
    engines: {node: '>=8'}

  dlv@1.1.3:
    resolution: {integrity: sha512-+HlytyjlPKnIG8XuRG8WvmBP8xs8P71y+SKKS6ZXWoEgLuePxtDoUEiH7WkdePWrQ5JBpE6aoVqfZfJUQkjXwA==}

  dom-accessibility-api@0.5.16:
    resolution: {integrity: sha512-X7BJ2yElsnOJ30pZF4uIIDfBEVgF4XEBxL9Bxhy6dnrm5hkzqmsWHGTiHqRiITNhMyFLyAiWndIJP7Z1NTteDg==}

  dom-serializer@1.4.1:
    resolution: {integrity: sha512-VHwB3KfrcOOkelEG2ZOfxqLZdfkil8PtJi4P8N2MMXucZq2yLp75ClViUlOVwyoHEDjYU433Aq+5zWP61+RGag==}

  dom-serializer@2.0.0:
    resolution: {integrity: sha512-wIkAryiqt/nV5EQKqQpo3SToSOV9J0DnbJqwK7Wv/Trc92zIAYZ4FlMu+JPFW1DfGFt81ZTCGgDEabffXeLyJg==}

  domelementtype@2.3.0:
    resolution: {integrity: sha512-OLETBj6w0OsagBwdXnPdN0cnMfF9opN69co+7ZrbfPGrdpPVNBUj02spi6B1N7wChLQiPn4CSH/zJvXw56gmHw==}

  domhandler@4.3.1:
    resolution: {integrity: sha512-GrwoxYN+uWlzO8uhUXRl0P+kHE4GtVPfYzVLcUxPL7KNdHKj66vvlhiweIHqYYXWlw+T8iLMp42Lm67ghw4WMQ==}
    engines: {node: '>= 4'}

  domhandler@5.0.3:
    resolution: {integrity: sha512-cgwlv/1iFQiFnU96XXgROh8xTeetsnJiDsTc7TYCLFd9+/WNkIqPTxiM/8pSd8VIrhXGTf1Ny1q1hquVqDJB5w==}
    engines: {node: '>= 4'}

  domutils@2.8.0:
    resolution: {integrity: sha512-w96Cjofp72M5IIhpjgobBimYEfoPjx1Vx0BSX9P30WBdZW2WIKU0T1Bd0kz2eNZ9ikjKgHbEyKx8BB6H1L3h3A==}

  domutils@3.2.2:
    resolution: {integrity: sha512-6kZKyUajlDuqlHKVX1w7gyslj9MPIXzIFiz/rGu35uC1wMi+kMhQwGhl4lt9unC9Vb9INnY9Z3/ZA3+FhASLaw==}

  dotenv@16.6.1:
    resolution: {integrity: sha512-uBq4egWHTcTt33a72vpSG0z3HnPuIl6NqYcTrKEg2azoEyl2hpW0zqlxysq2pK9HlDIHyHyakeYaYnSAwd8bow==}
    engines: {node: '>=12'}

  dunder-proto@1.0.1:
    resolution: {integrity: sha512-KIN/nDJBQRcXw0MLVhZE9iQHmG68qAVIBg9CqmUYjmQIhgij9U5MFvrqkUL5FbtyyzZuOeOt0zdeRe4UY7ct+A==}
    engines: {node: '>= 0.4'}

  duplexer@0.1.1:
    resolution: {integrity: sha512-sxNZ+ljy+RA1maXoUReeqBBpBC6RLKmg5ewzV+x+mSETmWNoKdZN6vcQjpFROemza23hGFskJtFNoUWUaQ+R4Q==}

  duplexer@0.1.2:
    resolution: {integrity: sha512-jtD6YG370ZCIi/9GTaJKQxWTZD045+4R4hTk/x1UyoqadyJ9x9CgSi1RlVDQF8U2sxLLSnFkCaMihqljHIWgMg==}

  eastasianwidth@0.2.0:
    resolution: {integrity: sha512-I88TYZWc9XiYHRQ4/3c5rjjfgkjhLyW2luGIheGERbNQ6OY7yTybanSpDXZa8y7VUP9YmDcYa+eyq4ca7iLqWA==}

  ejs@3.1.10:
    resolution: {integrity: sha512-UeJmFfOrAQS8OJWPZ4qtgHyWExa088/MtK5UEyoJGFH67cDEXkZSviOiKRCZ4Xij0zxI3JECgYs3oKx+AizQBA==}
    engines: {node: '>=0.10.0'}
    hasBin: true

  electron-to-chromium@1.5.185:
    resolution: {integrity: sha512-dYOZfUk57hSMPePoIQ1fZWl1Fkj+OshhEVuPacNKWzC1efe56OsHY3l/jCfiAgIICOU3VgOIdoq7ahg7r7n6MQ==}

  electron-to-chromium@1.5.2:
    resolution: {integrity: sha512-kc4r3U3V3WLaaZqThjYz/Y6z8tJe+7K0bbjUVo3i+LWIypVdMx5nXCkwRe6SWbY6ILqLdc1rKcKmr3HoH7wjSQ==}

  emittery@0.13.1:
    resolution: {integrity: sha512-DeWwawk6r5yR9jFgnDKYt4sLS0LmHJJi3ZOnb5/JdbYwj3nW+FxQnHIjhBKz8YLC7oRNPVM9NQ47I3CVx34eqQ==}
    engines: {node: '>=12'}

  emoji-regex@8.0.0:
    resolution: {integrity: sha512-MSjYzcWNOA0ewAHpz0MxpYFvwg6yjy1NG3xteoqz644VCo/RPgnr1/GGt+ic3iJTzQ8Eu3TdM14SawnVUmGE6A==}

  emoji-regex@9.2.2:
    resolution: {integrity: sha512-L18DaJsXSUk2+42pv8mLs5jJT2hqFkFE4j21wOmgbUqsZ2hL72NsUU785g9RXgo3s0ZNgVl42TiHp3ZtOv/Vyg==}

  end-of-stream@1.4.5:
    resolution: {integrity: sha512-ooEGc6HP26xXq/N+GCGOT0JKCLDGrq2bQUZrQ7gyrJiZANJ/8YDTxTpQBXGMn+WbIQXNVpyWymm7KYVICQnyOg==}

  entities@2.2.0:
    resolution: {integrity: sha512-p92if5Nz619I0w+akJrLZH0MX0Pb5DX39XOwQTtXSdQQOaYH03S1uIQp4mhOZtAXrxq4ViO67YTiLBo2638o9A==}

  entities@4.5.0:
    resolution: {integrity: sha512-V0hjH4dGPh9Ao5p0MoRY6BVqtwCjhz6vI5LT8AJ55H+4g9/4vbHx1I54fS0XuclLhDHArPQCiMjDxjaL8fPxhw==}
    engines: {node: '>=0.12'}

  error-ex@1.3.2:
    resolution: {integrity: sha512-7dFHNmqeFSEt2ZBsCriorKnn3Z2pj+fd9kmI6QoWw4//DL+icEBfc0U7qJCisqrTsKTjw4fNFy2pW9OqStD84g==}

  es-abstract@1.23.3:
    resolution: {integrity: sha512-e+HfNH61Bj1X9/jLc5v1owaLYuHdeHHSQlkhCBiTK8rBvKaULl/beGMxwrMXjpYrv4pz22BlY570vVePA2ho4A==}
    engines: {node: '>= 0.4'}

  es-define-property@1.0.0:
    resolution: {integrity: sha512-jxayLKShrEqqzJ0eumQbVhTYQM27CfT1T35+gCgDFoL82JLsXqTJ76zv6A0YLOgEnLUMvLzsDsGIrl8NFpT2gQ==}
    engines: {node: '>= 0.4'}

  es-define-property@1.0.1:
    resolution: {integrity: sha512-e3nRfgfUZ4rNGL232gUgX06QNyyez04KdjFrF+LTRoOXmrOgFKDg4BCdsjW8EnT69eqdYGmRpJwiPVYNrCaW3g==}
    engines: {node: '>= 0.4'}

  es-errors@1.3.0:
    resolution: {integrity: sha512-Zf5H2Kxt2xjTvbJvP2ZWLEICxA6j+hAmMzIlypy4xcBg1vKVnx89Wy0GbS+kf5cwCVFFzdCFh2XSCFNULS6csw==}
    engines: {node: '>= 0.4'}

  es-module-lexer@1.6.0:
    resolution: {integrity: sha512-qqnD1yMU6tk/jnaMosogGySTZP8YtUgAffA9nMN+E/rjxcfRQ6IEk7IiozUjgxKoFHBGjTLnrHB/YC45r/59EQ==}

  es-object-atoms@1.0.0:
    resolution: {integrity: sha512-MZ4iQ6JwHOBQjahnjwaC1ZtIBH+2ohjamzAO3oaHcXYup7qxjF2fixyH+Q71voWHeOkI2q/TnJao/KfXYIZWbw==}
    engines: {node: '>= 0.4'}

  es-object-atoms@1.1.1:
    resolution: {integrity: sha512-FGgH2h8zKNim9ljj7dankFPcICIK9Cp5bm+c2gQSYePhpaG5+esrLODihIorn+Pe6FGJzWhXQotPv73jTaldXA==}
    engines: {node: '>= 0.4'}

  es-set-tostringtag@2.0.3:
    resolution: {integrity: sha512-3T8uNMC3OQTHkFUsFq8r/BwAXLHvU/9O9mE0fBc/MY5iq/8H7ncvO947LmYA6ldWw9Uh8Yhf25zu6n7nML5QWQ==}
    engines: {node: '>= 0.4'}

  es-set-tostringtag@2.1.0:
    resolution: {integrity: sha512-j6vWzfrGVfyXxge+O0x5sh6cvxAog0a/4Rdd2K36zCMV5eJ+/+tOAngRO8cODMNWbVRdVlmGZQL2YS3yR8bIUA==}
    engines: {node: '>= 0.4'}

  es-to-primitive@1.2.1:
    resolution: {integrity: sha512-QCOllgZJtaUo9miYBcLChTUaHNjJF3PYs1VidD7AwiEj1kYxKeQTctLAezAOH5ZKRH0g2IgPn6KwB4IT8iRpvA==}
    engines: {node: '>= 0.4'}

  esbuild@0.18.20:
    resolution: {integrity: sha512-ceqxoedUrcayh7Y7ZX6NdbbDzGROiyVBgC4PriJThBKSVPWnnFHZAkfI1lJT8QFkOwH4qOS2SJkS4wvpGl8BpA==}
    engines: {node: '>=12'}
    hasBin: true

  esbuild@0.21.5:
    resolution: {integrity: sha512-mg3OPMV4hXywwpoDxu3Qda5xCKQi+vCTZq8S9J/EpkhB2HzKXq4SNFZE3+NK93JYxc8VMSep+lOUSC/RVKaBqw==}
    engines: {node: '>=12'}
    hasBin: true

  esbuild@0.25.3:
    resolution: {integrity: sha512-qKA6Pvai73+M2FtftpNKRxJ78GIjmFXFxd/1DVBqGo/qNhLSfv+G12n9pNoWdytJC8U00TrViOwpjT0zgqQS8Q==}
    engines: {node: '>=18'}
    hasBin: true

  escalade@3.1.2:
    resolution: {integrity: sha512-ErCHMCae19vR8vQGe50xIsVomy19rg6gFu3+r3jkEO46suLMWBksvVyoGgQV+jOfl84ZSOSlmv6Gxa89PmTGmA==}
    engines: {node: '>=6'}

  escalade@3.2.0:
    resolution: {integrity: sha512-WUj2qlxaQtO4g6Pq5c29GTcWGDyd8itL8zTlipgECz3JesAiiOKotd8JU6otB3PACgG6xkJUyVhboMS+bje/jA==}
    engines: {node: '>=6'}

  escape-string-regexp@1.0.5:
    resolution: {integrity: sha512-vbRorB5FUQWvla16U8R/qgaFIya2qGzwDrNmCZuYKrbdSUMG6I1ZCGQRefkRVhuOkIGVne7BQ35DSfo1qvJqFg==}
    engines: {node: '>=0.8.0'}

  escape-string-regexp@2.0.0:
    resolution: {integrity: sha512-UpzcLCXolUWcNu5HtVMHYdXJjArjsF9C0aNnquZYY4uW/Vu0miy5YoWvbV345HauVvcAUnpRuhMMcqTcGOY2+w==}
    engines: {node: '>=8'}

  escape-string-regexp@4.0.0:
    resolution: {integrity: sha512-TtpcNJ3XAzx3Gq8sWRzJaVajRs0uVxA2YAkdb1jm2YkPz4G6egUFAyA3n5vtEIZefPk5Wa4UXbKuS5fKkJWdgA==}
    engines: {node: '>=10'}

  eslint-scope@8.0.2:
    resolution: {integrity: sha512-6E4xmrTw5wtxnLA5wYL3WDfhZ/1bUBGOXV0zQvVRDOtrR8D0p6W7fs3JweNYhwRYeGvd/1CKX2se0/2s7Q/nJA==}
    engines: {node: ^18.18.0 || ^20.9.0 || >=21.1.0}

  eslint-visitor-keys@3.4.3:
    resolution: {integrity: sha512-wpc+LXeiyiisxPlEkUzU6svyS1frIO3Mgxj1fdy7Pm8Ygzguax2N3Fa/D/ag1WqbOprdI+uY6wMUl8/a2G+iag==}
    engines: {node: ^12.22.0 || ^14.17.0 || >=16.0.0}

  eslint-visitor-keys@4.0.0:
    resolution: {integrity: sha512-OtIRv/2GyiF6o/d8K7MYKKbXrOUBIK6SfkIRM4Z0dY3w+LiQ0vy3F57m0Z71bjbyeiWFiHJ8brqnmE6H6/jEuw==}
    engines: {node: ^18.18.0 || ^20.9.0 || >=21.1.0}

  eslint@9.8.0:
    resolution: {integrity: sha512-K8qnZ/QJzT2dLKdZJVX6W4XOwBzutMYmt0lqUS+JdXgd+HTYFlonFgkJ8s44d/zMPPCnOOk0kMWCApCPhiOy9A==}
    engines: {node: ^18.18.0 || ^20.9.0 || >=21.1.0}
    hasBin: true

  espree@10.1.0:
    resolution: {integrity: sha512-M1M6CpiE6ffoigIOWYO9UDP8TMUw9kqb21tf+08IgDYjCsOvCuDt4jQcZmoYxx+w7zlKw9/N0KXfto+I8/FrXA==}
    engines: {node: ^18.18.0 || ^20.9.0 || >=21.1.0}

  esprima@4.0.1:
    resolution: {integrity: sha512-eGuFFw7Upda+g4p+QHvnW0RyTX/SVeJBDM/gCtMARO0cLuT2HcEKnTPvhjV6aGeqrCB/sbNop0Kszm0jsaWU4A==}
    engines: {node: '>=4'}
    hasBin: true

  esquery@1.6.0:
    resolution: {integrity: sha512-ca9pw9fomFcKPvFLXhBKUK90ZvGibiGOvRJNbjljY7s7uq/5YO4BOzcYtJqExdx99rF6aAcnRxHmcUHcz6sQsg==}
    engines: {node: '>=0.10'}

  esrecurse@4.3.0:
    resolution: {integrity: sha512-KmfKL3b6G+RXvP8N1vr3Tq1kL/oCFgn2NYXEtqP8/L3pKapUA4G8cFVaoF3SU323CD4XypR/ffioHmkti6/Tag==}
    engines: {node: '>=4.0'}

  estraverse@5.3.0:
    resolution: {integrity: sha512-MMdARuVEQziNTeJD8DgMqmhwR11BRQ/cBP+pLtYdSTnf3MIO8fFeiINEbX36ZdNlfU/7A9f3gUw49B3oQsvwBA==}
    engines: {node: '>=4.0'}

  estree-walker@0.6.1:
    resolution: {integrity: sha512-SqmZANLWS0mnatqbSfRP5g8OXZC12Fgg1IwNtLsyHDzJizORW4khDfjPqJZsemPWBB2uqykUah5YpQ6epsqC/w==}

  estree-walker@1.0.1:
    resolution: {integrity: sha512-1fMXF3YP4pZZVozF8j/ZLfvnR8NSIljt56UhbZ5PeeDmmGHpgpdwQt7ITlGvYaQukCvuBRMLEiKiYC+oeIg4cg==}

  estree-walker@2.0.2:
    resolution: {integrity: sha512-Rfkk/Mp/DL7JVje3u18FxFujQlTNR2q6QfMSMB7AvCBx91NGj/ba3kCfza0f6dVDbw7YlRf/nDrn7pQrCCyQ/w==}

  estree-walker@3.0.3:
    resolution: {integrity: sha512-7RUKfXgSMMkzt6ZuXmqapOurLGPPfgj6l9uRZ7lRGolvk0y2yocc35LdcxKC5PQZdn2DMqioAQ2NoWcrTKmm6g==}

  esutils@2.0.3:
    resolution: {integrity: sha512-kVscqXk4OCp68SZ0dkgEKVi6/8ij300KBWTJq32P/dYeWTSwK41WyTxalN1eRmA5Z9UU/LX9D7FWSmV9SAYx6g==}
    engines: {node: '>=0.10.0'}

  event-target-shim@5.0.1:
    resolution: {integrity: sha512-i/2XbnSz/uxRCU6+NdVJgKWDTM427+MqYbkQzD321DuCQJUqOuJKIA0IM2+W2xtYHdKOmZ4dR6fExsd4SXL+WQ==}
    engines: {node: '>=6'}

  eventemitter3@4.0.7:
    resolution: {integrity: sha512-8guHBZCwKnFhYdHr2ysuRWErTwhoN2X8XELRlrRwpmfeY2jjuUN4taQMsULKUVo1K4DvZl+0pgfyoysHxvmvEw==}

  events@3.3.0:
    resolution: {integrity: sha512-mQw+2fkQbALzQ7V0MY0IqdnXNOeTtP4r0lN9z7AAawCXgqea7bDii20AYrIBrFd/Hx0M2Ocz6S111CaFkUcb0Q==}
    engines: {node: '>=0.8.x'}

  execa@5.1.1:
    resolution: {integrity: sha512-8uSpZZocAZRBAPIEINJj3Lo9HyGitllczc27Eh5YYojjMFMn8yHMDMaUHE2Jqfq05D/wucwI4JGURyXt1vchyg==}
    engines: {node: '>=10'}

  exit@0.1.2:
    resolution: {integrity: sha512-Zk/eNKV2zbjpKzrsQ+n1G6poVbErQxJ0LBOJXaKZ1EViLzH+hrLu9cdXI4zw9dBQJslwBEpbQ2P1oS7nDxs6jQ==}
    engines: {node: '>= 0.8.0'}

  expand-template@2.0.3:
    resolution: {integrity: sha512-XYfuKMvj4O35f/pOXLObndIRvyQ+/+6AhODh+OKWj9S9498pHHn/IMszH+gt0fBCRWMNfk1ZSp5x3AifmnI2vg==}
    engines: {node: '>=6'}

  expect-type@1.1.0:
    resolution: {integrity: sha512-bFi65yM+xZgk+u/KRIpekdSYkTB5W1pEf0Lt8Q8Msh7b+eQ7LXVtIB1Bkm4fvclDEL1b2CZkMhv2mOeF8tMdkA==}
    engines: {node: '>=12.0.0'}

  expect-type@1.2.1:
    resolution: {integrity: sha512-/kP8CAwxzLVEeFrMm4kMmy4CCDlpipyA7MYLVrdJIkV0fYF0UaigQHRsxHiuY/GEea+bh4KSv3TIlgr+2UL6bw==}
    engines: {node: '>=12.0.0'}

  expect@29.7.0:
    resolution: {integrity: sha512-2Zks0hf1VLFYI1kbh0I5jP3KHHyCHpkfyHBzsSXRFgl/Bg9mWYfMW8oD+PdMPlEwy5HNsR9JutYy6pMeOh61nw==}
    engines: {node: ^14.15.0 || ^16.10.0 || >=18.0.0}

  expect@30.0.4:
    resolution: {integrity: sha512-dDLGjnP2cKbEppxVICxI/Uf4YemmGMPNy0QytCbfafbpYk9AFQsxb8Uyrxii0RPK7FWgLGlSem+07WirwS3cFQ==}
    engines: {node: ^18.14.0 || ^20.0.0 || ^22.0.0 || >=24.0.0}

  fast-deep-equal@3.1.3:
    resolution: {integrity: sha512-f3qQ9oQy9j2AhBe/H9VC91wLmKBCCU/gDOnKNAYG5hswO7BLKj09Hc5HYNz9cGI++xlpDCIgDaitVs03ATR84Q==}

  fast-glob@3.3.3:
    resolution: {integrity: sha512-7MptL8U0cqcFdzIzwOTHoilX9x5BrNqye7Z/LuC7kCMRio1EMSyqRK3BEAUD7sXRq4iT4AzTVuZdhgQ2TCvYLg==}
    engines: {node: '>=8.6.0'}

  fast-json-stable-stringify@2.1.0:
    resolution: {integrity: sha512-lhd/wF+Lk98HZoTCtlVraHtfh5XYijIjalXck7saUtuanSDyLMxnHhSXEDJqHxD7msR8D0uCmqlkwjCV8xvwHw==}

  fast-levenshtein@2.0.6:
    resolution: {integrity: sha512-DCXu6Ifhqcks7TZKY3Hxp3y6qphY5SJZmrWMDrKcERSOXWQdMhU9Ig/PYrzyw/ul9jOIyh0N4M0tbC5hodg8dw==}

  fastq@1.17.1:
    resolution: {integrity: sha512-sRVD3lWVIXWg6By68ZN7vho9a1pQcN/WBFaAAsDDFzlJjvoGx0P8z7V1t72grFJfJhu3YPZBuu25f7Kaw2jN1w==}

  fb-watchman@2.0.2:
    resolution: {integrity: sha512-p5161BqbuCaSnB8jIbzQHOlpgsPmK5rJVDfDKO91Axs5NC1uu3HRQm6wt9cd9/+GtQQIO53JdGXXoyDpTAsgYA==}

  fdir@6.4.4:
    resolution: {integrity: sha512-1NZP+GK4GfuAv3PqKvxQRDMjdSRZjnkq7KfhlNrCNNlZ0ygQFpebfrnfnq/W7fpUnAv9aGWmY1zKx7FYL3gwhg==}
    peerDependencies:
      picomatch: ^3 || ^4
    peerDependenciesMeta:
      picomatch:
        optional: true

  figures@1.7.0:
    resolution: {integrity: sha512-UxKlfCRuCBxSXU4C6t9scbDyWZ4VlaFFdojKtzJuSkuOBQ5CNFum+zZXFwHjo+CxBC1t6zlYPgHIgFjL8ggoEQ==}
    engines: {node: '>=0.10.0'}

  file-entry-cache@8.0.0:
    resolution: {integrity: sha512-XXTUwCvisa5oacNGRP9SfNtYBNAMi+RPwBFmblZEF7N7swHYQS6/Zfk7SRwx4D5j3CH211YNRco1DEMNVfZCnQ==}
    engines: {node: '>=16.0.0'}

  filelist@1.0.4:
    resolution: {integrity: sha512-w1cEuf3S+DrLCQL7ET6kz+gmlJdbq9J7yXCSjK/OZCPA+qEN1WyF4ZAf0YYJa4/shHJra2t/d/r8SV4Ji+x+8Q==}

  filesize@6.4.0:
    resolution: {integrity: sha512-mjFIpOHC4jbfcTfoh4rkWpI31mF7viw9ikj/JyLoKzqlwG/YsefKfvYlYhdYdg/9mtK2z1AzgN/0LvVQ3zdlSQ==}
    engines: {node: '>= 0.4.0'}

  fill-range@7.1.1:
    resolution: {integrity: sha512-YsGpe3WHLK8ZYi4tWDg2Jy3ebRz2rXowDxnld4bkQB00cc/1Zw9AWnC0i9ztDJitivtQvaI9KaLyKrc+hBW0yg==}
    engines: {node: '>=8'}

  find-cache-dir@3.3.2:
    resolution: {integrity: sha512-wXZV5emFEjrridIgED11OoUKLxiYjAcqot/NJdAkOhlJ+vGzwhOAfcG5OX1jP+S0PcjEn8bdMJv+g2jwQ3Onig==}
    engines: {node: '>=8'}

  find-up@4.1.0:
    resolution: {integrity: sha512-PpOwAdQ/YlXQ2vj8a3h8IipDuYRi3wceVQQGYWxNINccq40Anw7BlsEXCMbt1Zt+OLA6Fq9suIpIWD0OsnISlw==}
    engines: {node: '>=8'}

  find-up@5.0.0:
    resolution: {integrity: sha512-78/PXT1wlLLDgTzDs7sjq9hzz0vXD+zn+7wypEe4fXQxCmdmqfGsEPQxmiCSQI3ajFV91bVSsvNtrJRiW6nGng==}
    engines: {node: '>=10'}

  flat-cache@4.0.1:
    resolution: {integrity: sha512-f7ccFPK3SXFHpx15UIGyRJ/FJQctuKZ0zVuN3frBo4HnK3cay9VEW0R6yPYFHC0AgqhukPzKjq22t5DmAyqGyw==}
    engines: {node: '>=16'}

  flatted@3.3.1:
    resolution: {integrity: sha512-X8cqMLLie7KsNUDSdzeN8FYK9rEt4Dt67OsG/DNGnYTSDBG4uFAJFBnUeiV+zCVAvwFy56IjM9sH51jVaEhNxw==}

  for-each@0.3.3:
    resolution: {integrity: sha512-jqYfLp7mo9vIyQf8ykW2v7A+2N4QjeCeI5+Dz9XraiO1ign81wjiH7Fb9vSOWvQfNtmSa4H2RoQTrrXivdUZmw==}

  foreground-child@3.3.1:
    resolution: {integrity: sha512-gIXjKqtFuWEgzFRJA9WCQeSJLZDjgJUOMCMzxtvFq/37KojM1BFGufqsCy0r4qSQmYLsZYMeyRqzIWOMup03sw==}
    engines: {node: '>=14'}

  form-data-encoder@4.1.0:
    resolution: {integrity: sha512-G6NsmEW15s0Uw9XnCg+33H3ViYRyiM0hMrMhhqQOR8NFc5GhYrI+6I3u7OTw7b91J2g8rtvMBZJDbcGb2YUniw==}
    engines: {node: '>= 18'}

  form-data@4.0.3:
    resolution: {integrity: sha512-qsITQPfmvMOSAdeyZ+12I1c+CKSstAFAwu+97zrnWAbIr5u8wfsExUzCesVLC8NgHuRUqNN4Zy6UPWUTRGslcA==}
    engines: {node: '>= 6'}

  formdata-node@6.0.3:
    resolution: {integrity: sha512-8e1++BCiTzUno9v5IZ2J6bv4RU+3UKDmqWUQD0MIMVCd9AdhWkO1gw57oo1mNEX1dMq2EGI+FbWz4B92pscSQg==}
    engines: {node: '>= 18'}

  fraction.js@4.3.7:
    resolution: {integrity: sha512-ZsDfxO51wGAXREY55a7la9LScWpwv9RxIrYABrlvOFBlH/ShPnrtsXeuUIfXKKOVicNxQ+o8JTbJvjS4M89yew==}

  fs-constants@1.0.0:
    resolution: {integrity: sha512-y6OAwoSIf7FyjMIv94u+b5rdheZEjzR63GTyZJm5qh4Bi+2YgwLCcI/fPFZkL5PSixOt6ZNKm+w+Hfp/Bciwow==}

  fs-extra@10.1.0:
    resolution: {integrity: sha512-oRXApq54ETRj4eMiFzGnHWGy+zo5raudjuxN0b8H7s/RU2oW0Wvsx9O0ACRN/kRq9E8Vu/ReskGB5o3ji+FzHQ==}
    engines: {node: '>=12'}

  fs-extra@11.2.0:
    resolution: {integrity: sha512-PmDi3uwK5nFuXh7XDTlVnS17xJS7vW36is2+w3xcv8SVxiB4NyATf4ctkVY5bkSjX0Y4nbvZCq1/EjtEyr9ktw==}
    engines: {node: '>=14.14'}

  fs.realpath@1.0.0:
    resolution: {integrity: sha512-OO0pH2lK6a0hZnAdau5ItzHPI6pUlvI7jMVnxUQRtw4owF2wk8lOSabtGDCTP4Ggrg2MbGnWO9X8K1t4+fGMDw==}

  fsevents@2.3.2:
    resolution: {integrity: sha512-xiqMQR4xAeHTuB9uWm+fFRcIOgKBMiOBP+eXiyT7jsgVCq1bkVygt00oASowB7EdtpOHaaPgKt812P9ab+DDKA==}
    engines: {node: ^8.16.0 || ^10.6.0 || >=11.0.0}
    os: [darwin]

  fsevents@2.3.3:
    resolution: {integrity: sha512-5xoDfX+fL7faATnagmWPpbFtwh/R77WmMMqqHGS65C3vvB0YHrgF+B1YmZ3441tMj5n63k0212XNoJwzlhffQw==}
    engines: {node: ^8.16.0 || ^10.6.0 || >=11.0.0}
    os: [darwin]

  function-bind@1.1.2:
    resolution: {integrity: sha512-7XHNxH7qX9xG5mIwxkhumTox/MIRNcOgDrxWsMt2pAr23WHp6MrRlN7FBSFpCpr+oVO0F744iUgR82nJMfG2SA==}

  function.prototype.name@1.1.6:
    resolution: {integrity: sha512-Z5kx79swU5P27WEayXM1tBi5Ze/lbIyiNgU3qyXUOf9b2rgXYyF9Dy9Cx+IQv/Lc8WCG6L82zwUPpSS9hGehIg==}
    engines: {node: '>= 0.4'}

  functions-have-names@1.2.3:
    resolution: {integrity: sha512-xckBUXyTIqT97tq2x2AMb+g163b5JFysYk0x4qxNFwbfQkmNZoiRHb6sPzI9/QV33WeuvVYBUIiD4NzNIyqaRQ==}

  generic-names@4.0.0:
    resolution: {integrity: sha512-ySFolZQfw9FoDb3ed9d80Cm9f0+r7qj+HJkWjeD9RBfpxEVTlVhol+gvaQB/78WbwYfbnNh8nWHHBSlg072y6A==}

  gensync@1.0.0-beta.2:
    resolution: {integrity: sha512-3hN7NaskYvMDLQY55gnW3NQ+mesEAepTqlg+VEbj7zzqEMBVNhzcGYYeqFo/TlYz6eQiFcp1HcsCZO+nGgS8zg==}
    engines: {node: '>=6.9.0'}

  get-caller-file@2.0.5:
    resolution: {integrity: sha512-DyFP3BM/3YHTQOCUL/w0OZHR0lpKeGrxotcHWcqNEdnltqFwXVfhEBQ94eIo34AfQpo0rGki4cyIiftY06h2Fg==}
    engines: {node: 6.* || 8.* || >= 10.*}

  get-intrinsic@1.2.4:
    resolution: {integrity: sha512-5uYhsJH8VJBTv7oslg4BznJYhDoRI6waYCxMmCdnTrcCrHA/fCFKoTFz2JKKE0HdDFUF7/oQuhzumXJK7paBRQ==}
    engines: {node: '>= 0.4'}

  get-intrinsic@1.3.0:
    resolution: {integrity: sha512-9fSjSaos/fRIVIp+xSJlE6lfwhES7LNtKaCBIamHsjr2na1BiABJPo0mOjjz8GJDURarmCPGqaiVg5mfjb98CQ==}
    engines: {node: '>= 0.4'}

  get-nonce@1.0.1:
    resolution: {integrity: sha512-FJhYRoDaiatfEkUK8HKlicmu/3SGFD51q3itKDGoSTysQJBnfOcxU5GxnhE1E6soB76MbT0MBtnKJuXyAx+96Q==}
    engines: {node: '>=6'}

  get-package-type@0.1.0:
    resolution: {integrity: sha512-pjzuKtY64GYfWizNAJ0fr9VqttZkNiK2iS430LtIHzjBEr6bX8Am2zm4sW4Ro5wjWW5cAlRL1qAMTcXbjNAO2Q==}
    engines: {node: '>=8.0.0'}

  get-proto@1.0.1:
    resolution: {integrity: sha512-sTSfBjoXBp89JvIKIefqw7U2CCebsc74kiY6awiGogKtoSGbgjYE/G/+l9sF3MWFPNc9IcoOC4ODfKHfxFmp0g==}
    engines: {node: '>= 0.4'}

  get-stream@6.0.1:
    resolution: {integrity: sha512-ts6Wi+2j3jQjqi70w5AlN8DFnkSwC+MqmxEzdEALB2qXZYV3X/b1CTfgPLGJNMeAWxdPfU8FO1ms3NUfaHCPYg==}
    engines: {node: '>=10'}

  get-symbol-description@1.0.2:
    resolution: {integrity: sha512-g0QYk1dZBxGwk+Ngc+ltRH2IBp2f7zBkBMBJZCDerh6EhlhSR6+9irMCuT/09zD6qkarHUSn529sK/yL4S27mg==}
    engines: {node: '>= 0.4'}

  get-tsconfig@4.10.1:
    resolution: {integrity: sha512-auHyJ4AgMz7vgS8Hp3N6HXSmlMdUyhSUrfBF16w153rxtLIEOE+HGqaBppczZvnHLqQJfiHotCYpNhl0lUROFQ==}

  github-from-package@0.0.0:
    resolution: {integrity: sha512-SyHy3T1v2NUXn29OsWdxmK6RwHD+vkj3v8en8AOBZ1wBQ/hCAQ5bAQTD02kW4W9tUp/3Qh6J8r9EvntiyCmOOw==}

  glob-parent@5.1.2:
    resolution: {integrity: sha512-AOIgSQCepiJYwP3ARnGx+5VnTu2HBYdzbGP45eLw1vr3zB3vZLeyed1sC9hnbcOc9/SrMyM5RPQrkGz4aS9Zow==}
    engines: {node: '>= 6'}

  glob-parent@6.0.2:
    resolution: {integrity: sha512-XxwI8EOhVQgWp6iDL+3b0r86f4d6AX6zSU55HfB4ydCEuXLXc5FcYeOu+nnGftS4TEju/11rt4KJPTMgbfmv4A==}
    engines: {node: '>=10.13.0'}

  glob@10.4.5:
    resolution: {integrity: sha512-7Bv8RF0k6xjo7d4A/PxYLbUCfb6c+Vpd2/mB2yRDlew7Jb5hEXiCD9ibfO7wpk8i4sevK6DFny9h7EYbM3/sHg==}
    hasBin: true

  glob@7.2.3:
    resolution: {integrity: sha512-nFR0zLpU2YCaRxwoCJvL6UvCH2JFyFVIvwTLsIf21AuHlMskA1hhTdk+LlYJtOlYt9v6dvszD2BGRqBL+iQK9Q==}
    deprecated: Glob versions prior to v9 are no longer supported

  globals@11.12.0:
    resolution: {integrity: sha512-WOBp/EEGUiIsJSp7wcv/y6MO+lV9UoncWqxuFfm8eBwzWNgyfBd6Gz+IeKQ9jCmyhoH99g15M3T+QaVHFjizVA==}
    engines: {node: '>=4'}

  globals@14.0.0:
    resolution: {integrity: sha512-oahGvuMGQlPw/ivIYBjVSrWAfWLBeku5tpPE2fOPLi+WHffIWbuh2tCjhyQhTBPMf5E9jDEH4FOmTYgYwbKwtQ==}
    engines: {node: '>=18'}

  globalthis@1.0.4:
    resolution: {integrity: sha512-DpLKbNU4WylpxJykQujfCcwYWiV/Jhm50Goo0wrVILAv5jOr9d+H+UR3PhSCD2rCCEIg0uc+G+muBTwD54JhDQ==}
    engines: {node: '>= 0.4'}

  globalyzer@0.1.0:
    resolution: {integrity: sha512-40oNTM9UfG6aBmuKxk/giHn5nQ8RVz/SS4Ir6zgzOv9/qC3kKZ9v4etGTcJbEl/NyVQH7FGU7d+X1egr57Md2Q==}

  globby@11.1.0:
    resolution: {integrity: sha512-jhIXaOzy1sb8IyocaruWSn1TjmnBVs8Ayhcy83rmxNJ8q2uWKCAj3CnJY+KpGSXCueAPc0i05kVvVKtP1t9S3g==}
    engines: {node: '>=10'}

  globrex@0.1.2:
    resolution: {integrity: sha512-uHJgbwAMwNFf5mLst7IWLNg14x1CkeqglJb/K3doi4dw6q2IvAAmM/Y81kevy83wP+Sst+nutFTYOGg3d1lsxg==}

  gopd@1.0.1:
    resolution: {integrity: sha512-d65bNlIadxvpb/A2abVdlqKqV563juRnZ1Wtk6s1sIR8uNsXR70xqIzVqxVf1eTqDunwT2MkczEeaezCKTZhwA==}

  gopd@1.2.0:
    resolution: {integrity: sha512-ZUKRh6/kUFoAiTAtTYPZJ3hw9wNxx+BIBOijnlG9PnrJsCcSjs1wyyD6vJpaYtgnzDrKYRSqf3OO6Rfa93xsRg==}
    engines: {node: '>= 0.4'}

  graceful-fs@4.2.11:
    resolution: {integrity: sha512-RbJ5/jmFcNNCcDV5o9eTnBLJ/HszWV0P73bc+Ff4nS/rJj+YaS6IGyiOL0VoBYX+l1Wrl3k63h/KrH+nhJ0XvQ==}

  graphemer@1.4.0:
    resolution: {integrity: sha512-EtKwoO6kxCL9WO5xipiHTZlSzBm7WLT627TqC/uVRd0HKmq8NXyebnNYxDoBi7wt8eTWrUrKXCOVaFq9x1kgag==}

  graphql@16.9.0:
    resolution: {integrity: sha512-GGTKBX4SD7Wdb8mqeDLni2oaRGYQWjWHGKPQ24ZMnUtKfcsVoiv4uX8+LJr1K6U5VW2Lu1BwJnj7uiori0YtRw==}
    engines: {node: ^12.22.0 || ^14.16.0 || ^16.0.0 || >=17.0.0}

  gzip-size@3.0.0:
    resolution: {integrity: sha512-6s8trQiK+OMzSaCSVXX+iqIcLV9tC+E73jrJrJTyS4h/AJhlxHvzFKqM1YLDJWRGgHX8uLkBeXkA0njNj39L4w==}
    engines: {node: '>=0.12.0'}

  gzip-size@6.0.0:
    resolution: {integrity: sha512-ax7ZYomf6jqPTQ4+XCpUGyXKHk5WweS+e05MBO4/y3WJ5RkmPXNKvX+bx1behVILVwr6JSQvZAku021CHPXG3Q==}
    engines: {node: '>=10'}

  has-ansi@2.0.0:
    resolution: {integrity: sha512-C8vBJ8DwUCx19vhm7urhTuUsr4/IyP6l4VzNQDv+ryHQObW3TTTp9yB68WpYgRe2bbaGuZ/se74IqFeVnMnLZg==}
    engines: {node: '>=0.10.0'}

  has-bigints@1.0.2:
    resolution: {integrity: sha512-tSvCKtBr9lkF0Ex0aQiP9N+OpV4zi2r/Nee5VkRDbaqv35RLYMzbwQfFSZZH0kR+Rd6302UJZ2p/bJCEoR3VoQ==}

  has-flag@3.0.0:
    resolution: {integrity: sha512-sKJf1+ceQBr4SMkvQnBDNDtf4TXpVhVGateu0t918bl30FnbE2m4vNLX+VWe/dpjlb+HugGYzW7uQXH98HPEYw==}
    engines: {node: '>=4'}

  has-flag@4.0.0:
    resolution: {integrity: sha512-EykJT/Q1KjTWctppgIAgfSO0tKVuZUjhgMr17kqTumMl6Afv3EISleU7qZUzoXDFTAHTDC4NOoG/ZxU3EvlMPQ==}
    engines: {node: '>=8'}

  has-property-descriptors@1.0.2:
    resolution: {integrity: sha512-55JNKuIW+vq4Ke1BjOTjM2YctQIvCT7GFzHwmfZPGo5wnrgkid0YQtnAleFSqumZm4az3n2BS+erby5ipJdgrg==}

  has-proto@1.0.3:
    resolution: {integrity: sha512-SJ1amZAJUiZS+PhsVLf5tGydlaVB8EdFpaSO4gmiUKUOxk8qzn5AIy4ZeJUmh22znIdk/uMAUT2pl3FxzVUH+Q==}
    engines: {node: '>= 0.4'}

  has-symbols@1.0.3:
    resolution: {integrity: sha512-l3LCuF6MgDNwTDKkdYGEihYjt5pRPbEg46rtlmnSPlUbgmB8LOIrKJbYYFBSbnPaJexMKtiPO8hmeRjRz2Td+A==}
    engines: {node: '>= 0.4'}

  has-symbols@1.1.0:
    resolution: {integrity: sha512-1cDNdwJ2Jaohmb3sg4OmKaMBwuC48sYni5HUw2DvsC8LjGTLK9h+eb1X6RyuOHe4hT0ULCW68iomhjUoKUqlPQ==}
    engines: {node: '>= 0.4'}

  has-tostringtag@1.0.2:
    resolution: {integrity: sha512-NqADB8VjPFLM2V0VvHUewwwsw0ZWBaIdgo+ieHtK3hasLz4qeCRjYcqfB6AQrBggRKppKF8L52/VqdVsO47Dlw==}
    engines: {node: '>= 0.4'}

  hasown@2.0.2:
    resolution: {integrity: sha512-0hJU9SCPvmMzIBdZFqNPXWa6dqh7WdH0cII9y+CyS8rG3nL48Bclra9HmKhVVUHyPWNH5Y7xDwAB7bfgSjkUMQ==}
    engines: {node: '>= 0.4'}

  he@1.2.0:
    resolution: {integrity: sha512-F/1DnUGPopORZi0ni+CvrCgHQ5FyEAHRLSApuYWMmrbSwoN2Mn/7k+Gl38gJnR7yyDZk6WLXwiGod1JOWNDKGw==}
    hasBin: true

  headers-polyfill@4.0.3:
    resolution: {integrity: sha512-IScLbePpkvO846sIwOtOTDjutRMWdXdJmXdMvk6gCBHxFO8d+QKOQedyZSxFTTFYRSmlgSTDtXqqq4pcenBXLQ==}

  html-escaper@2.0.2:
    resolution: {integrity: sha512-H2iMtd0I4Mt5eYiapRdIDjp+XzelXQ0tFE4JS7YFwFevXXMmOp9myNrUvCg0D6ws8iqkRPBfKHgbwig1SmlLfg==}

  human-signals@2.1.0:
    resolution: {integrity: sha512-B4FFZ6q/T2jhhksgkbEW3HBvWIfDW85snkQgawt07S7J5QXTk6BkNV+0yAeZrM5QpMAdYlocGoljn0sJ/WQkFw==}
    engines: {node: '>=10.17.0'}

  husky@9.1.3:
    resolution: {integrity: sha512-ET3TQmQgdIu0pt+jKkpo5oGyg/4MQZpG6xcam5J5JyNJV+CBT23OBpCF15bKHKycRyMH9k6ONy8g2HdGIsSkMQ==}
    engines: {node: '>=18'}
    hasBin: true

  icss-replace-symbols@1.1.0:
    resolution: {integrity: sha512-chIaY3Vh2mh2Q3RGXttaDIzeiPvaVXJ+C4DAh/w3c37SKZ/U6PGMmuicR2EQQp9bKG8zLMCl7I+PtIoOOPp8Gg==}

  icss-utils@5.1.0:
    resolution: {integrity: sha512-soFhflCVWLfRNOPU3iv5Z9VUdT44xFRbzjLsEzSr5AQmgqPMTHdU3PMT1Cf1ssx8fLNJDA1juftYl+PUcv3MqA==}
    engines: {node: ^10 || ^12 || >= 14}
    peerDependencies:
      postcss: ^8.1.0

  ieee754@1.2.1:
    resolution: {integrity: sha512-dcyqhDvX1C46lXZcVqCpK+FtMRQVdIMN6/Df5js2zouUsqG7I6sFxitIC+7KYK29KdXOLHdu9zL4sFnoVQnqaA==}

  ignore@5.3.1:
    resolution: {integrity: sha512-5Fytz/IraMjqpwfd34ke28PTVMjZjJG2MPn5t7OE4eUCUNf8BAa7b5WUS9/Qvr6mwOQS7Mk6vdsMno5he+T8Xw==}
    engines: {node: '>= 4'}

  import-cwd@3.0.0:
    resolution: {integrity: sha512-4pnzH16plW+hgvRECbDWpQl3cqtvSofHWh44met7ESfZ8UZOWWddm8hEyDTqREJ9RbYHY8gi8DqmaelApoOGMg==}
    engines: {node: '>=8'}

  import-fresh@3.3.0:
    resolution: {integrity: sha512-veYYhQa+D1QBKznvhUHxb8faxlrwUnxseDAbAp457E0wLNio2bOSKnjYDhMj+YiAq61xrMGhQk9iXVk5FzgQMw==}
    engines: {node: '>=6'}

  import-from@3.0.0:
    resolution: {integrity: sha512-CiuXOFFSzkU5x/CR0+z7T91Iht4CXgfCxVOFRhh2Zyhg5wOpWvvDLQUsWl+gcN+QscYBjez8hDCt85O7RLDttQ==}
    engines: {node: '>=8'}

  import-local@3.2.0:
    resolution: {integrity: sha512-2SPlun1JUPWoM6t3F0dw0FkCF/jWY8kttcY4f599GLTSjh2OCuuhdTkJQsEcZzBqbXZGKMK2OqW1oZsjtf/gQA==}
    engines: {node: '>=8'}
    hasBin: true

  imurmurhash@0.1.4:
    resolution: {integrity: sha512-JmXMZ6wuvDmLiHEml9ykzqO6lwFbof0GG4IkcGaENdCRDDmMVnny7s5HsIgHCbaq0w2MyPhDqkhTUgS2LU2PHA==}
    engines: {node: '>=0.8.19'}

  inflight@1.0.6:
    resolution: {integrity: sha512-k92I/b08q4wvFscXCLvqfsHCrjrF7yiXsQuIVvVE7N82W3+aqpzuUdBbfhWcy/FZR3/4IgflMgKLOsvPDrGCJA==}
    deprecated: This module is not supported, and leaks memory. Do not use it. Check out lru-cache if you want a good and tested way to coalesce async requests by a key value, which is much more comprehensive and powerful.

  inherits@2.0.4:
    resolution: {integrity: sha512-k/vGaX4/Yla3WzyMCvTQOXYeIHvqOKtnqBduzTHpzpQZzAskKMhZ2K+EnBiSM9zGSoIFeMpXKxa4dYeZIQqewQ==}

  ini@1.3.8:
    resolution: {integrity: sha512-JV/yugV2uzW5iMRSiZAyDtQd+nxtUnjeLt0acNdw98kKLrvuRVyB80tsREOE7yvGVgalhZ6RNXCmEHkUKBKxew==}

  internal-slot@1.0.7:
    resolution: {integrity: sha512-NGnrKwXzSms2qUUih/ILZ5JBqNTSa1+ZmP6flaIp6KmSElgE9qdndzS3cqjrDovwFdmwsGsLdeFgB6suw+1e9g==}
    engines: {node: '>= 0.4'}

  is-array-buffer@3.0.4:
    resolution: {integrity: sha512-wcjaerHw0ydZwfhiKbXJWLDY8A7yV7KhjQOpb83hGgGfId/aQa4TOvwyzn2PuswW2gPCYEL/nEAiSVpdOj1lXw==}
    engines: {node: '>= 0.4'}

  is-arrayish@0.2.1:
    resolution: {integrity: sha512-zz06S8t0ozoDXMG+ube26zeCTNXcKIPJZJi8hBrF4idCLms4CG9QtK7qBl1boi5ODzFpjswb5JPmHCbMpjaYzg==}

  is-bigint@1.0.4:
    resolution: {integrity: sha512-zB9CruMamjym81i2JZ3UMn54PKGsQzsJeo6xvN3HJJ4CAsQNB6iRutp2To77OfCNuoxspsIhzaPoO1zyCEhFOg==}

  is-binary-path@2.1.0:
    resolution: {integrity: sha512-ZMERYes6pDydyuGidse7OsHxtbI7WVeUEozgR/g7rd0xUimYNlvZRE/K2MgZTjWy725IfelLeVcEM97mmtRGXw==}
    engines: {node: '>=8'}

  is-boolean-object@1.1.2:
    resolution: {integrity: sha512-gDYaKHJmnj4aWxyj6YHyXVpdQawtVLHU5cb+eztPGczf6cjuTdwve5ZIEfgXqH4e57An1D1AKf8CZ3kYrQRqYA==}
    engines: {node: '>= 0.4'}

  is-callable@1.2.7:
    resolution: {integrity: sha512-1BC0BVFhS/p0qtw6enp8e+8OD0UrK0oFLztSjNzhcKA3WDuJxxAPXzPuPtKkjEY9UUoEWlX/8fgKeu2S8i9JTA==}
    engines: {node: '>= 0.4'}

  is-core-module@2.15.0:
    resolution: {integrity: sha512-Dd+Lb2/zvk9SKy1TGCt1wFJFo/MWBPMX5x7KcvLajWTGuomczdQX61PvY5yK6SVACwpoexWo81IfFyoKY2QnTA==}
    engines: {node: '>= 0.4'}

  is-data-view@1.0.1:
    resolution: {integrity: sha512-AHkaJrsUVW6wq6JS8y3JnM/GJF/9cf+k20+iDzlSaJrinEo5+7vRiteOSwBhHRiAyQATN1AmY4hwzxJKPmYf+w==}
    engines: {node: '>= 0.4'}

  is-date-object@1.0.5:
    resolution: {integrity: sha512-9YQaSxsAiSwcvS33MBk3wTCVnWK+HhF8VZR2jRxehM16QcVOdHqPn4VPHmRK4lSr38n9JriurInLcP90xsYNfQ==}
    engines: {node: '>= 0.4'}

  is-docker@2.2.1:
    resolution: {integrity: sha512-F+i2BKsFrH66iaUFc0woD8sLy8getkwTwtOBjvs56Cx4CgJDeKQeqfz8wAYiSb8JOprWhHH5p77PbmYCvvUuXQ==}
    engines: {node: '>=8'}
    hasBin: true

  is-extglob@2.1.1:
    resolution: {integrity: sha512-SbKbANkN603Vi4jEZv49LeVJMn4yGwsbzZworEoyEiutsN3nJYdbO36zfhGJ6QEDpOZIFkDtnq5JRxmvl3jsoQ==}
    engines: {node: '>=0.10.0'}

  is-fullwidth-code-point@3.0.0:
    resolution: {integrity: sha512-zymm5+u+sCsSWyD9qNaejV3DFvhCKclKdizYaJUuHA83RLjb7nSuGnddCHGv0hk+KY7BMAlsWeK4Ueg6EV6XQg==}
    engines: {node: '>=8'}

  is-generator-fn@2.1.0:
    resolution: {integrity: sha512-cTIB4yPYL/Grw0EaSzASzg6bBy9gqCofvWN8okThAYIxKJZC+udlRAmGbM0XLeniEJSs8uEgHPGuHSe1XsOLSQ==}
    engines: {node: '>=6'}

  is-glob@4.0.3:
    resolution: {integrity: sha512-xelSayHH36ZgE7ZWhli7pW34hNbNl8Ojv5KVmkJD4hBdD3th8Tfk9vYasLM+mXWOZhFkgZfxhLSnrwRr4elSSg==}
    engines: {node: '>=0.10.0'}

  is-module@1.0.0:
    resolution: {integrity: sha512-51ypPSPCoTEIN9dy5Oy+h4pShgJmPCygKfyRCISBI+JoWT/2oJvK8QPxmwv7b/p239jXrm9M1mlQbyKJ5A152g==}

  is-negative-zero@2.0.3:
    resolution: {integrity: sha512-5KoIu2Ngpyek75jXodFvnafB6DJgr3u8uuK0LEZJjrU19DrMD3EVERaR8sjz8CCGgpZvxPl9SuE1GMVPFHx1mw==}
    engines: {node: '>= 0.4'}

  is-node-process@1.2.0:
    resolution: {integrity: sha512-Vg4o6/fqPxIjtxgUH5QLJhwZ7gW5diGCVlXpuUfELC62CuxM1iHcRe51f2W1FDy04Ai4KJkagKjx3XaqyfRKXw==}

  is-number-object@1.0.7:
    resolution: {integrity: sha512-k1U0IRzLMo7ZlYIfzRu23Oh6MiIFasgpb9X76eqfFZAqwH44UI4KTBvBYIZ1dSL9ZzChTB9ShHfLkR4pdW5krQ==}
    engines: {node: '>= 0.4'}

  is-number@7.0.0:
    resolution: {integrity: sha512-41Cifkg6e8TylSpdtTpeLVMqvSBEVzTttHvERD741+pnZ8ANv0004MRL43QKPDlK9cGvNp6NZWZUBlbGXYxxng==}
    engines: {node: '>=0.12.0'}

  is-path-inside@3.0.3:
    resolution: {integrity: sha512-Fd4gABb+ycGAmKou8eMftCupSir5lRxqf4aD/vd0cD2qc4HL07OjCeuHMr8Ro4CoMaeCKDB0/ECBOVWjTwUvPQ==}
    engines: {node: '>=8'}

  is-reference@1.2.1:
    resolution: {integrity: sha512-U82MsXXiFIrjCK4otLT+o2NA2Cd2g5MLoOVXUZjIOhLurrRxpEXzI8O0KZHr3IjLvlAH1kTPYSuqer5T9ZVBKQ==}

  is-regex@1.1.4:
    resolution: {integrity: sha512-kvRdxDsxZjhzUX07ZnLydzS1TU/TJlTUHHY4YLL87e37oUA49DfkLqgy+VjFocowy29cKvcSiu+kIv728jTTVg==}
    engines: {node: '>= 0.4'}

  is-shared-array-buffer@1.0.3:
    resolution: {integrity: sha512-nA2hv5XIhLR3uVzDDfCIknerhx8XUKnstuOERPNNIinXG7v9u+ohXF67vxm4TPTEPU6lm61ZkwP3c9PCB97rhg==}
    engines: {node: '>= 0.4'}

  is-stream@2.0.1:
    resolution: {integrity: sha512-hFoiJiTl63nn+kstHGBtewWSKnQLpyb155KHheA1l39uvtO9nWIop1p3udqPcUd/xbF1VLMO4n7OI6p7RbngDg==}
    engines: {node: '>=8'}

  is-string@1.0.7:
    resolution: {integrity: sha512-tE2UXzivje6ofPW7l23cjDOMa09gb7xlAqG6jG5ej6uPV32TlWP3NKPigtaGeHNu9fohccRYvIiZMfOOnOYUtg==}
    engines: {node: '>= 0.4'}

  is-symbol@1.0.4:
    resolution: {integrity: sha512-C/CPBqKWnvdcxqIARxyOh4v1UUEOCHpgDa0WYgpKDFMszcrPcffg5uhwSgPCLD2WWxmq6isisz87tzT01tuGhg==}
    engines: {node: '>= 0.4'}

  is-typed-array@1.1.13:
    resolution: {integrity: sha512-uZ25/bUAlUY5fR4OKT4rZQEBrzQWYV9ZJYGGsUmEJ6thodVJ1HX64ePQ6Z0qPWP+m+Uq6e9UugrE38jeYsDSMw==}
    engines: {node: '>= 0.4'}

  is-weakref@1.0.2:
    resolution: {integrity: sha512-qctsuLZmIQ0+vSSMfoVvyFe2+GSEvnmZ2ezTup1SBse9+twCCeial6EEi3Nc2KFcf6+qz2FBPnjXsk8xhKSaPQ==}

  is-wsl@2.2.0:
    resolution: {integrity: sha512-fKzAra0rGJUUBwGBgNkHZuToZcn+TtXHpeCgmkMJMMYx1sQDYaCSyjJBSCa2nH1DGm7s3n1oBnohoVTBaN7Lww==}
    engines: {node: '>=8'}

  isarray@2.0.5:
    resolution: {integrity: sha512-xHjhDr3cNBK0BzdUJSPXZntQUx/mwMS5Rw4A7lPJ90XGAO6ISP/ePDNuo0vhqOZU+UD5JoodwCAAoZQd3FeAKw==}

  isexe@2.0.0:
    resolution: {integrity: sha512-RHxMLp9lnKHGHRng9QFhRCMbYAcVpn69smSGcq3f36xjgVVWThj4qqLbTLlq7Ssj8B+fIQ1EuCEGI2lKsyQeIw==}

  istanbul-lib-coverage@3.2.2:
    resolution: {integrity: sha512-O8dpsF+r0WV/8MNRKfnmrtCWhuKjxrq2w+jpzBL5UZKTi2LeVWnWOmWRxFlesJONmc+wLAGvKQZEOanko0LFTg==}
    engines: {node: '>=8'}

  istanbul-lib-instrument@5.2.1:
    resolution: {integrity: sha512-pzqtp31nLv/XFOzXGuvhCb8qhjmTVo5vjVk19XE4CRlSWz0KoeJ3bw9XsA7nOp9YBf4qHjwBxkDzKcME/J29Yg==}
    engines: {node: '>=8'}

  istanbul-lib-instrument@6.0.3:
    resolution: {integrity: sha512-Vtgk7L/R2JHyyGW07spoFlB8/lpjiOLTjMdms6AFMraYt3BaJauod/NGrfnVG/y4Ix1JEuMRPDPEj2ua+zz1/Q==}
    engines: {node: '>=10'}

  istanbul-lib-report@3.0.1:
    resolution: {integrity: sha512-GCfE1mtsHGOELCU8e/Z7YWzpmybrx/+dSTfLrvY8qRmaY6zXTKWn6WQIjaAFw069icm6GVMNkgu0NzI4iPZUNw==}
    engines: {node: '>=10'}

  istanbul-lib-source-maps@4.0.1:
    resolution: {integrity: sha512-n3s8EwkdFIJCG3BPKBYvskgXGoy88ARzvegkitk60NxRdwltLOTaH7CUiMRXvwYorl0Q712iEjcWB+fK/MrWVw==}
    engines: {node: '>=10'}

  istanbul-reports@3.1.7:
    resolution: {integrity: sha512-BewmUXImeuRk2YY0PVbxgKAysvhRPUQE0h5QRM++nVWyubKGV0l8qQ5op8+B2DOmwSe63Jivj0BjkPQVf8fP5g==}
    engines: {node: '>=8'}

  jackspeak@3.4.3:
    resolution: {integrity: sha512-OGlZQpz2yfahA/Rd1Y8Cd9SIEsqvXkLVoSw/cgwhnhFMDbsQFeZYoJJ7bIZBS9BcamUW96asq/npPWugM+RQBw==}

  jake@10.9.2:
    resolution: {integrity: sha512-2P4SQ0HrLQ+fw6llpLnOaGAvN2Zu6778SJMrCUwns4fOoG9ayrTiZk3VV8sCPkVZF8ab0zksVpS8FDY5pRCNBA==}
    engines: {node: '>=10'}
    hasBin: true

  jest-changed-files@29.7.0:
    resolution: {integrity: sha512-fEArFiwf1BpQ+4bXSprcDc3/x4HSzL4al2tozwVpDFpsxALjLYdyiIK4e5Vz66GQJIbXJ82+35PtysofptNX2w==}
    engines: {node: ^14.15.0 || ^16.10.0 || >=18.0.0}

  jest-circus@29.7.0:
    resolution: {integrity: sha512-3E1nCMgipcTkCocFwM90XXQab9bS+GMsjdpmPrlelaxwD93Ad8iVEjX/vvHPdLPnFf+L40u+5+iutRdA1N9myw==}
    engines: {node: ^14.15.0 || ^16.10.0 || >=18.0.0}

  jest-cli@29.7.0:
    resolution: {integrity: sha512-OVVobw2IubN/GSYsxETi+gOe7Ka59EFMR/twOU3Jb2GnKKeMGJB5SGUUrEz3SFVmJASUdZUzy83sLNNQ2gZslg==}
    engines: {node: ^14.15.0 || ^16.10.0 || >=18.0.0}
    hasBin: true
    peerDependencies:
      node-notifier: ^8.0.1 || ^9.0.0 || ^10.0.0
    peerDependenciesMeta:
      node-notifier:
        optional: true

  jest-config@29.7.0:
    resolution: {integrity: sha512-uXbpfeQ7R6TZBqI3/TxCU4q4ttk3u0PJeC+E0zbfSoSjq6bJ7buBPxzQPL0ifrkY4DNu4JUdk0ImlBUYi840eQ==}
    engines: {node: ^14.15.0 || ^16.10.0 || >=18.0.0}
    peerDependencies:
      '@types/node': '*'
      ts-node: '>=9.0.0'
    peerDependenciesMeta:
      '@types/node':
        optional: true
      ts-node:
        optional: true

  jest-diff@29.7.0:
    resolution: {integrity: sha512-LMIgiIrhigmPrs03JHpxUh2yISK3vLFPkAodPeo0+BuF7wA2FoQbkEg1u8gBYBThncu7e1oEDUfIXVuTqLRUjw==}
    engines: {node: ^14.15.0 || ^16.10.0 || >=18.0.0}

  jest-diff@30.0.4:
    resolution: {integrity: sha512-TSjceIf6797jyd+R64NXqicttROD+Qf98fex7CowmlSn7f8+En0da1Dglwr1AXxDtVizoxXYZBlUQwNhoOXkNw==}
    engines: {node: ^18.14.0 || ^20.0.0 || ^22.0.0 || >=24.0.0}

  jest-docblock@29.7.0:
    resolution: {integrity: sha512-q617Auw3A612guyaFgsbFeYpNP5t2aoUNLwBUbc/0kD1R4t9ixDbyFTHd1nok4epoVFpr7PmeWHrhvuV3XaJ4g==}
    engines: {node: ^14.15.0 || ^16.10.0 || >=18.0.0}

  jest-each@29.7.0:
    resolution: {integrity: sha512-gns+Er14+ZrEoC5fhOfYCY1LOHHr0TI+rQUHZS8Ttw2l7gl+80eHc/gFf2Ktkw0+SIACDTeWvpFcv3B04VembQ==}
    engines: {node: ^14.15.0 || ^16.10.0 || >=18.0.0}

  jest-environment-node@29.7.0:
    resolution: {integrity: sha512-DOSwCRqXirTOyheM+4d5YZOrWcdu0LNZ87ewUoywbcb2XR4wKgqiG8vNeYwhjFMbEkfju7wx2GYH0P2gevGvFw==}
    engines: {node: ^14.15.0 || ^16.10.0 || >=18.0.0}

  jest-get-type@29.6.3:
    resolution: {integrity: sha512-zrteXnqYxfQh7l5FHyL38jL39di8H8rHoecLH3JNxH3BwOrBsNeabdap5e0I23lD4HHI8W5VFBZqG4Eaq5LNcw==}
    engines: {node: ^14.15.0 || ^16.10.0 || >=18.0.0}

  jest-haste-map@29.7.0:
    resolution: {integrity: sha512-fP8u2pyfqx0K1rGn1R9pyE0/KTn+G7PxktWidOBTqFPLYX0b9ksaMFkhK5vrS3DVun09pckLdlx90QthlW7AmA==}
    engines: {node: ^14.15.0 || ^16.10.0 || >=18.0.0}

  jest-haste-map@30.0.2:
    resolution: {integrity: sha512-telJBKpNLeCb4MaX+I5k496556Y2FiKR/QLZc0+MGBYl4k3OO0472drlV2LUe7c1Glng5HuAu+5GLYp//GpdOQ==}
    engines: {node: ^18.14.0 || ^20.0.0 || ^22.0.0 || >=24.0.0}

  jest-leak-detector@29.7.0:
    resolution: {integrity: sha512-kYA8IJcSYtST2BY9I+SMC32nDpBT3J2NvWJx8+JCuCdl/CR1I4EKUJROiP8XtCcxqgTTBGJNdbB1A8XRKbTetw==}
    engines: {node: ^14.15.0 || ^16.10.0 || >=18.0.0}

  jest-matcher-utils@29.7.0:
    resolution: {integrity: sha512-sBkD+Xi9DtcChsI3L3u0+N0opgPYnCRPtGcQYrgXmR+hmt/fYfWAL0xRXYU8eWOdfuLgBe0YCW3AFtnRLagq/g==}
    engines: {node: ^14.15.0 || ^16.10.0 || >=18.0.0}

  jest-matcher-utils@30.0.4:
    resolution: {integrity: sha512-ubCewJ54YzeAZ2JeHHGVoU+eDIpQFsfPQs0xURPWoNiO42LGJ+QGgfSf+hFIRplkZDkhH5MOvuxHKXRTUU3dUQ==}
    engines: {node: ^18.14.0 || ^20.0.0 || ^22.0.0 || >=24.0.0}

  jest-message-util@29.7.0:
    resolution: {integrity: sha512-GBEV4GRADeP+qtB2+6u61stea8mGcOT4mCtrYISZwfu9/ISHFJ/5zOMXYbpBE9RsS5+Gb63DW4FgmnKJ79Kf6w==}
    engines: {node: ^14.15.0 || ^16.10.0 || >=18.0.0}

  jest-message-util@30.0.2:
    resolution: {integrity: sha512-vXywcxmr0SsKXF/bAD7t7nMamRvPuJkras00gqYeB1V0WllxZrbZ0paRr3XqpFU2sYYjD0qAaG2fRyn/CGZ0aw==}
    engines: {node: ^18.14.0 || ^20.0.0 || ^22.0.0 || >=24.0.0}

  jest-mock@29.7.0:
    resolution: {integrity: sha512-ITOMZn+UkYS4ZFh83xYAOzWStloNzJFO2s8DWrE4lhtGD+AorgnbkiKERe4wQVBydIGPx059g6riW5Btp6Llnw==}
    engines: {node: ^14.15.0 || ^16.10.0 || >=18.0.0}

  jest-mock@30.0.2:
    resolution: {integrity: sha512-PnZOHmqup/9cT/y+pXIVbbi8ID6U1XHRmbvR7MvUy4SLqhCbwpkmXhLbsWbGewHrV5x/1bF7YDjs+x24/QSvFA==}
    engines: {node: ^18.14.0 || ^20.0.0 || ^22.0.0 || >=24.0.0}

  jest-pnp-resolver@1.2.3:
    resolution: {integrity: sha512-+3NpwQEnRoIBtx4fyhblQDPgJI0H1IEIkX7ShLUjPGA7TtUTvI1oiKi3SR4oBR0hQhQR80l4WAe5RrXBwWMA8w==}
    engines: {node: '>=6'}
    peerDependencies:
      jest-resolve: '*'
    peerDependenciesMeta:
      jest-resolve:
        optional: true

  jest-regex-util@29.6.3:
    resolution: {integrity: sha512-KJJBsRCyyLNWCNBOvZyRDnAIfUiRJ8v+hOBQYGn8gDyF3UegwiP4gwRR3/SDa42g1YbVycTidUF3rKjyLFDWbg==}
    engines: {node: ^14.15.0 || ^16.10.0 || >=18.0.0}

  jest-regex-util@30.0.1:
    resolution: {integrity: sha512-jHEQgBXAgc+Gh4g0p3bCevgRCVRkB4VB70zhoAE48gxeSr1hfUOsM/C2WoJgVL7Eyg//hudYENbm3Ne+/dRVVA==}
    engines: {node: ^18.14.0 || ^20.0.0 || ^22.0.0 || >=24.0.0}

  jest-resolve-dependencies@29.7.0:
    resolution: {integrity: sha512-un0zD/6qxJ+S0et7WxeI3H5XSe9lTBBR7bOHCHXkKR6luG5mwDDlIzVQ0V5cZCuoTgEdcdwzTghYkTWfubi+nA==}
    engines: {node: ^14.15.0 || ^16.10.0 || >=18.0.0}

  jest-resolve@29.7.0:
    resolution: {integrity: sha512-IOVhZSrg+UvVAshDSDtHyFCCBUl/Q3AAJv8iZ6ZjnZ74xzvwuzLXid9IIIPgTnY62SJjfuupMKZsZQRsCvxEgA==}
    engines: {node: ^14.15.0 || ^16.10.0 || >=18.0.0}

  jest-runner@29.7.0:
    resolution: {integrity: sha512-fsc4N6cPCAahybGBfTRcq5wFR6fpLznMg47sY5aDpsoejOcVYFb07AHuSnR0liMcPTgBsA3ZJL6kFOjPdoNipQ==}
    engines: {node: ^14.15.0 || ^16.10.0 || >=18.0.0}

  jest-runtime@29.7.0:
    resolution: {integrity: sha512-gUnLjgwdGqW7B4LvOIkbKs9WGbn+QLqRQQ9juC6HndeDiezIwhDP+mhMwHWCEcfQ5RUXa6OPnFF8BJh5xegwwQ==}
    engines: {node: ^14.15.0 || ^16.10.0 || >=18.0.0}

  jest-snapshot@29.7.0:
    resolution: {integrity: sha512-Rm0BMWtxBcioHr1/OX5YCP8Uov4riHvKPknOGs804Zg9JGZgmIBkbtlxJC/7Z4msKYVbIJtfU+tKb8xlYNfdkw==}
    engines: {node: ^14.15.0 || ^16.10.0 || >=18.0.0}

  jest-snapshot@30.0.4:
    resolution: {integrity: sha512-S/8hmSkeUib8WRUq9pWEb5zMfsOjiYWDWzFzKnjX7eDyKKgimsu9hcmsUEg8a7dPAw8s/FacxsXquq71pDgPjQ==}
    engines: {node: ^18.14.0 || ^20.0.0 || ^22.0.0 || >=24.0.0}

  jest-util@29.7.0:
    resolution: {integrity: sha512-z6EbKajIpqGKU56y5KBUgy1dt1ihhQJgWzUlZHArA/+X2ad7Cb5iF+AK1EWVL/Bo7Rz9uurpqw6SiBCefUbCGA==}
    engines: {node: ^14.15.0 || ^16.10.0 || >=18.0.0}

  jest-util@30.0.2:
    resolution: {integrity: sha512-8IyqfKS4MqprBuUpZNlFB5l+WFehc8bfCe1HSZFHzft2mOuND8Cvi9r1musli+u6F3TqanCZ/Ik4H4pXUolZIg==}
    engines: {node: ^18.14.0 || ^20.0.0 || ^22.0.0 || >=24.0.0}

  jest-validate@29.7.0:
    resolution: {integrity: sha512-ZB7wHqaRGVw/9hST/OuFUReG7M8vKeq0/J2egIGLdvjHCmYqGARhzXmtgi+gVeZ5uXFF219aOc3Ls2yLg27tkw==}
    engines: {node: ^14.15.0 || ^16.10.0 || >=18.0.0}

  jest-watcher@29.7.0:
    resolution: {integrity: sha512-49Fg7WXkU3Vl2h6LbLtMQ/HyB6rXSIX7SqvBLQmssRBGN9I0PNvPmAmCWSOY6SOvrjhI/F7/bGAv9RtnsPA03g==}
    engines: {node: ^14.15.0 || ^16.10.0 || >=18.0.0}

  jest-worker@26.6.2:
    resolution: {integrity: sha512-KWYVV1c4i+jbMpaBC+U++4Va0cp8OisU185o73T1vo99hqi7w8tSJfUXYswwqqrjzwxa6KpRK54WhPvwf5w6PQ==}
    engines: {node: '>= 10.13.0'}

  jest-worker@29.7.0:
    resolution: {integrity: sha512-eIz2msL/EzL9UFTFFx7jBTkeZfku0yUAyZZZmJ93H2TYEiroIx2PQjEXcwYtYl8zXCxb+PAmA2hLIt/6ZEkPHw==}
    engines: {node: ^14.15.0 || ^16.10.0 || >=18.0.0}

  jest-worker@30.0.2:
    resolution: {integrity: sha512-RN1eQmx7qSLFA+o9pfJKlqViwL5wt+OL3Vff/A+/cPsmuw7NPwfgl33AP+/agRmHzPOFgXviRycR9kYwlcRQXg==}
    engines: {node: ^18.14.0 || ^20.0.0 || ^22.0.0 || >=24.0.0}

  jest@29.7.0:
    resolution: {integrity: sha512-NIy3oAFp9shda19hy4HK0HRTWKtPJmGdnvywu01nOqNC2vZg+Z+fvJDxpMQA88eb2I9EcafcdjYgsDthnYTvGw==}
    engines: {node: ^14.15.0 || ^16.10.0 || >=18.0.0}
    hasBin: true
    peerDependencies:
      node-notifier: ^8.0.1 || ^9.0.0 || ^10.0.0
    peerDependenciesMeta:
      node-notifier:
        optional: true

  jiti@1.21.7:
    resolution: {integrity: sha512-/imKNG4EbWNrVjoNC/1H5/9GFy+tqjGBHCaSsN+P2RnPqjsLmv6UD3Ej+Kj8nBWaRAwyk7kK5ZUc+OEatnTR3A==}
    hasBin: true

  js-tokens@4.0.0:
    resolution: {integrity: sha512-RdJUflcE3cUzKiMqQgsCu06FPu9UdIJO0beYbPhHN4k6apgJtifcoCtT9bcxOpYBtpD2kCM6Sbzg4CausW/PKQ==}

  js-yaml@3.14.1:
    resolution: {integrity: sha512-okMH7OXXJ7YrN9Ok3/SXrnu4iX9yOk+25nqX4imS2npuvTYDmo/QEZoqwZkYaIDk3jVvBOTOIEgEhaLOynBS9g==}
    hasBin: true

  js-yaml@4.1.0:
    resolution: {integrity: sha512-wpxZs9NoxZaJESJGIZTyDEaYpl0FKSA+FB9aJiyemKhMwkxQg63h4T1KJgUGHpTqPDNRcmmYLugrRjJlBtWvRA==}
    hasBin: true

  jsesc@0.5.0:
    resolution: {integrity: sha512-uZz5UnB7u4T9LvwmFqXii7pZSouaRPorGs5who1Ip7VO0wxanFvBL7GkM6dTHlgX+jhBApRetaWpnDabOeTcnA==}
    hasBin: true

  jsesc@2.5.2:
    resolution: {integrity: sha512-OYu7XEzjkCQ3C5Ps3QIZsQfNpqoJyZZA99wd9aWd05NCtC5pWOkShK2mkL6HXQR6/Cy2lbNdPlZBpuQHXE63gA==}
    engines: {node: '>=4'}
    hasBin: true

  jsesc@3.1.0:
    resolution: {integrity: sha512-/sM3dO2FOzXjKQhJuo0Q173wf2KOo8t4I8vHy6lF9poUp7bKT0/NHE8fPX23PwfhnykfqnC2xRxOnVw5XuGIaA==}
    engines: {node: '>=6'}
    hasBin: true

  json-buffer@3.0.1:
    resolution: {integrity: sha512-4bV5BfR2mqfQTJm+V5tPPdf+ZpuhiIvTuAB5g8kcrXOZpTT/QwwVRWBywX1ozr6lEuPdbHxwaJlm9G6mI2sfSQ==}

  json-parse-even-better-errors@2.3.1:
    resolution: {integrity: sha512-xyFwyhro/JEof6Ghe2iz2NcXoj2sloNsWr/XsERDK/oiPCfaNhl5ONfp+jQdAZRQQ0IJWNzH9zIZF7li91kh2w==}

  json-schema-traverse@0.4.1:
    resolution: {integrity: sha512-xbbCH5dCYU5T8LcEhhuh7HJ88HXuW3qsI3Y0zOZFKfZEHcpWiHU/Jxzk629Brsab/mMiHQti9wMP+845RPe3Vg==}

  json-stable-stringify-without-jsonify@1.0.1:
    resolution: {integrity: sha512-Bdboy+l7tA3OGW6FjyFHWkP5LuByj1Tk33Ljyq0axyzdk9//JSi2u3fP1QSmd1KNwq6VOKYGlAu87CisVir6Pw==}

  json5@2.2.3:
    resolution: {integrity: sha512-XmOWe7eyHYH14cLdVPoyg+GOH3rYX++KpzrylJwSW98t3Nk+U8XOl8FWKOgwtzdb8lXGf6zYwDUzeHMWfxasyg==}
    engines: {node: '>=6'}
    hasBin: true

  jsonfile@6.1.0:
    resolution: {integrity: sha512-5dgndWOriYSm5cnYaJNhalLNDKOqFwyDB/rr1E9ZsGciGvKPs8R2xYGCacuf3z6K1YKDz182fd+fY3cn3pMqXQ==}

  keytar@7.9.0:
    resolution: {integrity: sha512-VPD8mtVtm5JNtA2AErl6Chp06JBfy7diFQ7TQQhdpWOl6MrCRB+eRbvAZUsbGQS9kiMq0coJsy0W0vHpDCkWsQ==}

  keyv@4.5.4:
    resolution: {integrity: sha512-oxVHkHR/EJf2CNXnWxRLW6mg7JyCCUcG0DtEGmL2ctUo1PNTin1PUil+r/+4r5MpVgC/fn1kjsx7mjSujKqIpw==}

  kleur@3.0.3:
    resolution: {integrity: sha512-eTIzlVOSUR+JxdDFepEYcBMtZ9Qqdef+rnzWdRZuMbOywu5tO2w2N7rqjoANZ5k9vywhL6Br1VRjUIgTQx4E8w==}
    engines: {node: '>=6'}

  kleur@4.1.5:
    resolution: {integrity: sha512-o+NO+8WrRiQEE4/7nwRJhN1HWpVmJm511pBHUxPLtp0BUISzlBplORYSmTclCnJvQq2tKu/sgl3xVpkc7ZWuQQ==}
    engines: {node: '>=6'}

  kolorist@1.8.0:
    resolution: {integrity: sha512-Y+60/zizpJ3HRH8DCss+q95yr6145JXZo46OTpFvDZWLfRCE4qChOyk1b26nMaNpfHHgxagk9dXT5OP0Tfe+dQ==}

  leven@2.1.0:
    resolution: {integrity: sha512-nvVPLpIHUxCUoRLrFqTgSxXJ614d8AgQoWl7zPe/2VadE8+1dpU3LBhowRuBAcuwruWtOdD8oYC9jDNJjXDPyA==}
    engines: {node: '>=0.10.0'}

  leven@3.1.0:
    resolution: {integrity: sha512-qsda+H8jTaUaN/x5vzW2rzc+8Rw4TAQ/4KjB46IwK5VH+IlVeeeje/EoZRpiXvIqjFgK84QffqPztGI3VBLG1A==}
    engines: {node: '>=6'}

  levn@0.4.1:
    resolution: {integrity: sha512-+bT2uH4E5LGE7h/n3evcS/sQlJXCpIp6ym8OWJ5eV6+67Dsql/LaaT7qJBAt2rzfoa/5QBGBhxDix1dMt2kQKQ==}
    engines: {node: '>= 0.8.0'}

  lilconfig@2.1.0:
    resolution: {integrity: sha512-utWOt/GHzuUxnLKxB6dk81RoOeoNeHgbrXiuGk4yyF5qlRz+iIVWu56E2fqGHFrXz0QNUhLB/8nKqvRH66JKGQ==}
    engines: {node: '>=10'}

  lilconfig@3.1.3:
    resolution: {integrity: sha512-/vlFKAoH5Cgt3Ie+JLhRbwOsCQePABiU3tJ1egGvyQ+33R/vcwM2Zl2QR/LzjsBeItPt3oSVXapn+m4nQDvpzw==}
    engines: {node: '>=14'}

  lines-and-columns@1.2.4:
    resolution: {integrity: sha512-7ylylesZQ/PV29jhEDl3Ufjo6ZX7gCqJr5F7PKrqc93v7fzSymt1BpwEU8nAUXs8qzzvqhbjhK5QZg6Mt/HkBg==}

  livekit-client@2.13.5:
    resolution: {integrity: sha512-f9IO9GCL0aWAQSZXbsm6dGmQuQ2SXDpNUz62wWediXtmoTDLg077suyWC2ZtmI31vJCb7+qcaylL2qK4n+xDZg==}
    peerDependencies:
      '@types/dom-mediacapture-record': ^1

  loader-utils@3.3.1:
    resolution: {integrity: sha512-FMJTLMXfCLMLfJxcX9PFqX5qD88Z5MRGaZCVzfuqeZSPsyiBzs+pahDQjbIWz2QIzPZz0NX9Zy4FX3lmK6YHIg==}
    engines: {node: '>= 12.13.0'}

  locate-path@5.0.0:
    resolution: {integrity: sha512-t7hw9pI+WvuwNJXwk5zVHpyhIqzg2qTlklJOf0mVxGSbe3Fp2VieZcduNYjaLDoy6p9uGpQEGWG87WpMKlNq8g==}
    engines: {node: '>=8'}

  locate-path@6.0.0:
    resolution: {integrity: sha512-iPZK6eYjbxRu3uB4/WZ3EsEIMJFMqAoopl3R+zuq0UjcAm/MO6KCweDgPfP3elTztoKP3KtnVHxTn2NHBSDVUw==}
    engines: {node: '>=10'}

  lodash.camelcase@4.3.0:
    resolution: {integrity: sha512-TwuEnCnxbc3rAvhf/LbG7tJUDzhqXyFnv3dtzLOPgCG/hODL7WFnsbwktkD7yUV0RrreP/l1PALq/YSg6VvjlA==}

  lodash.debounce@4.0.8:
    resolution: {integrity: sha512-FT1yDzDYEoYWhnSGnpE/4Kj1fLZkDFyqRb7fNt6FdYOSxlUWAtp42Eh6Wb0rGIv/m9Bgo7x4GhQbm5Ys4SG5ow==}

  lodash.memoize@4.1.2:
    resolution: {integrity: sha512-t7j+NzmgnQzTAYXcsHYLgimltOV1MXHtlOWf6GjL9Kj8GK5FInw5JotxvbOs+IvV1/Dzo04/fCGfLVs7aXb4Ag==}

  lodash.merge@4.6.2:
    resolution: {integrity: sha512-0KpjqXRVvrYyCsX1swR/XTK0va6VQkQM6MNo7PqW77ByjAhoARA8EfrP1N4+KlKj8YS0ZUCtRT/YUuhyYDujIQ==}

  lodash.uniq@4.5.0:
    resolution: {integrity: sha512-xfBaXQd9ryd9dlSDvnvI0lvxfLJlYAZzXomUYzLKtUeOQvOP5piqAWuGtrhWeqaXK9hhoM/iyJc5AV+XfsX3HQ==}

  loglevel@1.9.2:
    resolution: {integrity: sha512-HgMmCqIJSAKqo68l0rS2AanEWfkxaZ5wNiEFb5ggm08lDs9Xl2KxBlX3PTcaD2chBM1gXAYf491/M2Rv8Jwayg==}
    engines: {node: '>= 0.6.0'}

  loose-envify@1.4.0:
    resolution: {integrity: sha512-lyuxPGr/Wfhrlem2CL/UcnUc1zcqKAImBDzukY7Y5F/yQiNdko6+fRLevlw1HgMySw7f611UIY408EtxRSoK3Q==}
    hasBin: true

  loupe@3.1.3:
    resolution: {integrity: sha512-kkIp7XSkP78ZxJEsSxW3712C6teJVoeHHwgo9zJ380de7IYyJ2ISlxojcH2pC5OFLewESmnRi/+XCDIEEVyoug==}

  lru-cache@10.4.3:
    resolution: {integrity: sha512-JNAzZcXrCt42VGLuYz0zfAzDfAvJWW6AfYlDBQyDV5DClI2m5sAmK+OIO7s59XfsRsWHp02jAJrRadPRGTt6SQ==}

  lru-cache@5.1.1:
    resolution: {integrity: sha512-KpNARQA3Iwv+jTA0utUVVbrh+Jlrr1Fv0e56GGzAFOXN7dk/FviaDW8LHmK52DlcH4WP2n6gI8vN1aesBFgo9w==}

  lz-string@1.5.0:
    resolution: {integrity: sha512-h5bgJWpxJNswbU7qCrV0tIKQCaS3blPDrqKWx+QxzuzL1zGUzij9XCWLrSLsJPu5t+eWA/ycetzYAO5IOMcWAQ==}
    hasBin: true

  magic-string@0.25.9:
    resolution: {integrity: sha512-RmF0AsMzgt25qzqqLc1+MbHmhdx0ojF2Fvs4XnOqz2ZOBXzzkEwc/dJQZCYHAn7v1jbVOjAZfK8msRn4BxO4VQ==}

  magic-string@0.30.17:
    resolution: {integrity: sha512-sNPKHvyjVf7gyjwS4xGTaW/mCnF8wnjtifKBEhxfZ7E/S8tQ0rssrwGNn6q8JH/ohItJfSQp9mBtQYuTlH5QnA==}

  make-dir@3.1.0:
    resolution: {integrity: sha512-g3FeP20LNwhALb/6Cz6Dd4F2ngze0jz7tbzrD2wAV+o9FeNHe4rL+yK2md0J/fiSf1sa1ADhXqi5+oVwOM/eGw==}
    engines: {node: '>=8'}

  make-dir@4.0.0:
    resolution: {integrity: sha512-hXdUTZYIVOt1Ex//jAQi+wTZZpUpwBj/0QsOzqegb3rGMMeJiSEu5xLHnYfBrRV4RH2+OCSOO95Is/7x1WJ4bw==}
    engines: {node: '>=10'}

  make-error@1.3.6:
    resolution: {integrity: sha512-s8UhlNe7vPKomQhC1qFelMokr/Sc3AgNbso3n74mVPA5LTZwkB9NlXf4XPamLxJE8h0gh73rM94xvwRT2CVInw==}

  makeerror@1.0.12:
    resolution: {integrity: sha512-JmqCvUhmt43madlpFzG4BQzG2Z3m6tvQDNKdClZnO3VbIudJYmxsT0FNJMeiB2+JTSlTQTSbU8QdesVmwJcmLg==}

  math-intrinsics@1.1.0:
    resolution: {integrity: sha512-/IXtbwEk5HTPyEwyKX6hGkYXxM9nbj64B+ilVJnC/R6B0pH5G4V3b0pVbL7DBj4tkhBAppbQUlf6F6Xl9LHu1g==}
    engines: {node: '>= 0.4'}

  maxmin@2.1.0:
    resolution: {integrity: sha512-NWlApBjW9az9qRPaeg7CX4sQBWwytqz32bIEo1PW9pRW+kBP9KLRfJO3UC+TV31EcQZEUq7eMzikC7zt3zPJcw==}
    engines: {node: '>=0.12'}

  mdn-data@2.0.14:
    resolution: {integrity: sha512-dn6wd0uw5GsdswPFfsgMp5NSB0/aDe6fK94YJV/AJDYXL6HVLWBsxeq7js7Ad+mU2K9LAlwpk6kN2D5mwCPVow==}

  merge-stream@2.0.0:
    resolution: {integrity: sha512-abv/qOcuPfk3URPfDzmZU1LKmuw8kT+0nIHvKrKgFrwifol/doWcdA4ZqsWQ8ENrFKkd67Mfpo/LovbIUsbt3w==}

  merge2@1.4.1:
    resolution: {integrity: sha512-8q7VEgMJW4J8tcfVPy8g09NcQwZdbwFEqhe/WZkoIzjn/3TGDwtOCYtXGxA3O8tPzpczCCDgv+P2P5y00ZJOOg==}
    engines: {node: '>= 8'}

  microbundle@0.15.1:
    resolution: {integrity: sha512-aAF+nwFbkSIJGfrJk+HyzmJOq3KFaimH6OIFBU6J2DPjQeg1jXIYlIyEv81Gyisb9moUkudn+wj7zLNYMOv75Q==}
    hasBin: true

  micromatch@4.0.7:
    resolution: {integrity: sha512-LPP/3KorzCwBxfeUuZmaR6bG2kdeHSbe0P2tY3FLRU4vYrjYz5hI4QZwV0njUx3jeuKe67YukQ1LSPZBKDqO/Q==}
    engines: {node: '>=8.6'}

  micromatch@4.0.8:
    resolution: {integrity: sha512-PXwfBhYu0hBCPw8Dn0E+WDYb7af3dSLVWKi3HGv84IdF4TyFoC0ysxFd0Goxw7nSv4T/PzEJQxsYsEiFCKo2BA==}
    engines: {node: '>=8.6'}

  mime-db@1.52.0:
    resolution: {integrity: sha512-sPU4uV7dYlvtWJxwwxHD0PuihVNiE7TyAbQ5SWxDCB9mUYvOgroQOwYQQOKPJ8CIbE+1ETVlOoK1UC2nU3gYvg==}
    engines: {node: '>= 0.6'}

  mime-types@2.1.35:
    resolution: {integrity: sha512-ZDY+bPm5zTTF+YpCrAU9nK0UgICYPT0QtT1NZWFv4s++TNkcgVaT0g6+4R2uI4MjQjzysHB1zxuWL50hzaeXiw==}
    engines: {node: '>= 0.6'}

  mimic-fn@2.1.0:
    resolution: {integrity: sha512-OqbOk5oEQeAZ8WXWydlu9HJjz9WVdEIvamMCcXmuqUYjTknH/sqsWvhQ3vgwKFRR1HpjvNBKQ37nbJgYzGqGcg==}
    engines: {node: '>=6'}

  mimic-response@3.1.0:
    resolution: {integrity: sha512-z0yWI+4FDrrweS8Zmt4Ej5HdJmky15+L2e6Wgn3+iK5fWzb6T3fhNFq2+MeTRb064c6Wr4N/wv0DzQTjNzHNGQ==}
    engines: {node: '>=10'}

  minimatch@3.1.2:
    resolution: {integrity: sha512-J7p63hRiAjw1NDEww1W7i37+ByIrOWO5XQQAzZ3VOcL0PNybwpfmV/N05zFAzwQ9USyEcX6t3UO+K5aqBQOIHw==}

  minimatch@5.1.6:
    resolution: {integrity: sha512-lKwV/1brpG6mBUFHtb7NUmtABCb2WZZmm2wNiOA5hAb8VdCS4B3dtMWyvcoViccwAW/COERjXLt0zP1zXUN26g==}
    engines: {node: '>=10'}

  minimatch@9.0.5:
    resolution: {integrity: sha512-G6T0ZX48xgozx7587koeX9Ys2NYy6Gmv//P89sEte9V9whIapMNF4idKxnW2QtCcLiTWlb/wfCabAtAFWhhBow==}
    engines: {node: '>=16 || 14 >=14.17'}

  minimist@1.2.8:
    resolution: {integrity: sha512-2yyAR8qBkN3YuheJanUpWC5U3bb5osDywNB8RzDVlDwDHbocAJveqqj1u8+SVD7jkWT4yvsHCpWqqWqAxb0zCA==}

  minipass@7.1.2:
    resolution: {integrity: sha512-qOOzS1cBTWYF4BH8fVePDBOO9iptMnGUEZwNc/cMWnTV2nVLZ7VoNWEPHkYczZA0pdoA7dl6e7FL659nX9S2aw==}
    engines: {node: '>=16 || 14 >=14.17'}

  mkdirp-classic@0.5.3:
    resolution: {integrity: sha512-gKLcREMhtuZRwRAfqP3RFW+TK4JqApVBtOIftVgjuABpAtpxhPGaDcfvbhNvD0B8iD1oUr/txX35NjcaY6Ns/A==}

  mock-socket@9.3.1:
    resolution: {integrity: sha512-qxBgB7Qa2sEQgHFjj0dSigq7fX4k6Saisd5Nelwp2q8mlbAFh5dHV9JTTlF8viYJLSSWgMCZFUom8PJcMNBoJw==}
    engines: {node: '>= 8'}

  mri@1.1.4:
    resolution: {integrity: sha512-6y7IjGPm8AzlvoUrwAaw1tLnUBudaS3752vcd8JtrpGGQn+rXIe63LFVHm/YMwtqAuh+LJPCFdlLYPWM1nYn6w==}
    engines: {node: '>=4'}

  mri@1.2.0:
    resolution: {integrity: sha512-tzzskb3bG8LvYGFF/mDTpq3jpI6Q9wc3LEmBaghu+DdCssd1FakN7Bc0hVNmEyGq1bq3RgfkCb3cmQLpNPOroA==}
    engines: {node: '>=4'}

  mrmime@2.0.0:
    resolution: {integrity: sha512-eu38+hdgojoyq63s+yTpN4XMBdt5l8HhMhc4VKLO9KM5caLIBvUm4thi7fFaxyTmCKeNnXZ5pAlBwCUnhA09uw==}
    engines: {node: '>=10'}

  ms@2.1.2:
    resolution: {integrity: sha512-sGkPx+VjMtmA6MX27oA4FBFELFCZZ4S4XqeGOXCv68tT+jb3vk/RyaKWP0PTKyWtmLSM0b+adUTEvbs1PEaH2w==}

  ms@2.1.3:
    resolution: {integrity: sha512-6FlzubTLZG3J2a/NVCAleEhjzq5oxgHyaCU9yYXvcLsvoVaHJq/s5xXI6/XXP6tz7R9xAOtHnSO/tXtF3WRTlA==}

  msw@2.7.5:
    resolution: {integrity: sha512-00MyTlY3TJutBa5kiU+jWiz2z5pNJDYHn2TgPkGkh92kMmNH43RqvMXd8y/7HxNn8RjzUbvZWYZjcS36fdb6sw==}
    engines: {node: '>=18'}
    hasBin: true
    peerDependencies:
      typescript: '>= 4.8.x'
    peerDependenciesMeta:
      typescript:
        optional: true

  mute-stream@2.0.0:
    resolution: {integrity: sha512-WWdIxpyjEn+FhQJQQv9aQAYlHoNVdzIzUySNV1gHUPDSdZJ3yZn7pAAbQcV7B56Mvu881q9FZV+0Vx2xC44VWA==}
    engines: {node: ^18.17.0 || >=20.5.0}

  mz@2.7.0:
    resolution: {integrity: sha512-z81GNO7nnYMEhrGh9LeymoE4+Yr0Wn5McHIZMK5cfQCl+NDX08sCZgUc9/6MHni9IWuFLm1Z3HTCXu2z9fN62Q==}

  nanoid@3.3.11:
    resolution: {integrity: sha512-N8SpfPUnUp1bK+PMYW8qSWdl9U+wwNWI4QKxOYDy9JAro3WMX7p2OeVRF9v+347pnakNevPmiHhNmZ2HbFA76w==}
    engines: {node: ^10 || ^12 || ^13.7 || ^14 || >=15.0.1}
    hasBin: true

  nanoid@3.3.7:
    resolution: {integrity: sha512-eSRppjcPIatRIMC1U6UngP8XFcz8MQWGQdt1MTBQ7NaAmvXDfvNxbvWV3x2y6CdEUciCSsDHDQZbhYaB8QEo2g==}
    engines: {node: ^10 || ^12 || ^13.7 || ^14 || >=15.0.1}
    hasBin: true

  napi-build-utils@2.0.0:
    resolution: {integrity: sha512-GEbrYkbfF7MoNaoh2iGG84Mnf/WZfB0GdGEsM8wz7Expx/LlWf5U8t9nvJKXSp3qr5IsEbK04cBGhol/KwOsWA==}

  natural-compare@1.4.0:
    resolution: {integrity: sha512-OWND8ei3VtNC9h7V60qff3SVobHr996CTwgxubgyQYEpg290h9J0buyECNNJexkFm5sOajh5G116RYA1c8ZMSw==}

  node-abi@3.75.0:
    resolution: {integrity: sha512-OhYaY5sDsIka7H7AtijtI9jwGYLyl29eQn/W623DiN/MIv5sUqc4g7BIDThX+gb7di9f6xK02nkp8sdfFWZLTg==}
    engines: {node: '>=10'}

  node-addon-api@4.3.0:
    resolution: {integrity: sha512-73sE9+3UaLYYFmDsFZnqCInzPyh3MqIwZO9cw58yIqAZhONrrabrYyYe3TuIqtIiOuTXVhsGau8hcrhhwSsDIQ==}

  node-fetch@2.7.0:
    resolution: {integrity: sha512-c4FRfUm/dbcWZ7U+1Wq0AwCyFL+3nt2bEw05wfxSz+DWpWsitgmSgYmy2dQdWyKC1694ELPqMs/YzUSNozLt8A==}
    engines: {node: 4.x || >=6.0.0}
    peerDependencies:
      encoding: ^0.1.0
    peerDependenciesMeta:
      encoding:
        optional: true

  node-html-parser@6.1.13:
    resolution: {integrity: sha512-qIsTMOY4C/dAa5Q5vsobRpOOvPfC4pB61UVW2uSwZNUp0QU/jCekTal1vMmbO0DgdHeLUJpv/ARmDqErVxA3Sg==}

  node-int64@0.4.0:
    resolution: {integrity: sha512-O5lz91xSOeoXP6DulyHfllpq+Eg00MWitZIbtPfoSEvqIHdl5gfcY6hYzDWnj0qD5tz52PI08u9qUvSVeUBeHw==}

  node-releases@2.0.18:
    resolution: {integrity: sha512-d9VeXT4SJ7ZeOqGX6R5EM022wpL+eWPooLI+5UpWn2jCT1aosUQEhQP214x33Wkwx3JQMvIm+tIoVOdodFS40g==}

  node-releases@2.0.19:
    resolution: {integrity: sha512-xxOWJsBKtzAq7DY0J+DTzuz58K8e7sJbdgwkbMWQe8UYB6ekmsQ45q0M/tJDsGaZmbC+l7n57UV8Hl5tHxO9uw==}

  node-wav@0.0.2:
    resolution: {integrity: sha512-M6Rm/bbG6De/gKGxOpeOobx/dnGuP0dz40adqx38boqHhlWssBJZgLCPBNtb9NkrmnKYiV04xELq+R6PFOnoLA==}
    engines: {node: '>=4.4.0'}

  normalize-path@3.0.0:
    resolution: {integrity: sha512-6eZs5Ls3WtCisHWp9S2GUy8dqkpGi4BVSz3GaqiE6ezub0512ESztXUwUB6C6IKbQkY2Pnb/mD4WYojCRwcwLA==}
    engines: {node: '>=0.10.0'}

  normalize-range@0.1.2:
    resolution: {integrity: sha512-bdok/XvKII3nUpklnV6P2hxtMNrCboOjAcyBuQnWEhO665FwrSNRxU+AqpsyvO6LgGYPspN+lu5CLtw4jPRKNA==}
    engines: {node: '>=0.10.0'}

  normalize-url@6.1.0:
    resolution: {integrity: sha512-DlL+XwOy3NxAQ8xuC0okPgK46iuVNAK01YN7RueYBqqFeGsBjV9XmCAzAdgt+667bCl5kPh9EqKKDwnaPG1I7A==}
    engines: {node: '>=10'}

  npm-run-path@4.0.1:
    resolution: {integrity: sha512-S48WzZW777zhNIrn7gxOlISNAqi9ZC/uQFnRdbeIHhZhCA6UqpkOT8T1G7BvfdgP4Er8gF4sUbaS0i7QvIfCWw==}
    engines: {node: '>=8'}

  nth-check@2.1.1:
    resolution: {integrity: sha512-lqjrjmaOoAnWfMmBPL+XNnynZh2+swxiX3WUE0s4yEHI6m+AwrK2UZOimIRl3X/4QctVqS8AiZjFqyOGrMXb/w==}

  number-is-nan@1.0.1:
    resolution: {integrity: sha512-4jbtZXNAsfZbAHiiqjLPBiCl16dES1zI4Hpzzxw61Tk+loF+sBDBKx1ICKKKwIqQ7M0mFn1TmkN7euSncWgHiQ==}
    engines: {node: '>=0.10.0'}

  object-assign@4.1.1:
    resolution: {integrity: sha512-rJgTQnkUnH1sFw8yT6VSU3zD3sWmu6sZhIseY8VX+GRu3P6F7Fu+JNDoXfklElbLJSnc3FUQHVe4cU5hj+BcUg==}
    engines: {node: '>=0.10.0'}

  object-hash@3.0.0:
    resolution: {integrity: sha512-RSn9F68PjH9HqtltsSnqYC1XXoWe9Bju5+213R98cNGttag9q9yAOTzdbsqvIa7aNm5WffBZFpWYr2aWrklWAw==}
    engines: {node: '>= 6'}

  object-inspect@1.13.2:
    resolution: {integrity: sha512-IRZSRuzJiynemAXPYtPe5BoI/RESNYR7TYm50MC5Mqbd3Jmw5y790sErYw3V6SryFJD64b74qQQs9wn5Bg/k3g==}
    engines: {node: '>= 0.4'}

  object-inspect@1.13.4:
    resolution: {integrity: sha512-W67iLl4J2EXEGTbfeHCffrjDfitvLANg0UlX3wFUUSTx92KXRFegMHUVgSqE+wvhAbi4WqjGg9czysTV2Epbew==}
    engines: {node: '>= 0.4'}

  object-keys@1.1.1:
    resolution: {integrity: sha512-NuAESUOUMrlIXOfHKzD6bpPu3tYt3xvjNdRIQ+FeT0lNb4K8WR70CaDxhuNguS2XG+GjkyMwOzsN5ZktImfhLA==}
    engines: {node: '>= 0.4'}

  object.assign@4.1.5:
    resolution: {integrity: sha512-byy+U7gp+FVwmyzKPYhW2h5l3crpmGsxl7X2s8y43IgxvG4g3QZ6CffDtsNQy1WsmZpQbO+ybo0AlW7TY6DcBQ==}
    engines: {node: '>= 0.4'}

  once@1.4.0:
    resolution: {integrity: sha512-lNaJgI+2Q5URQBkccEKHTQOPaXdUxnZZElQTZY0MFUAuaEqe1E+Nyvgdz/aIyNi6Z9MzO5dv1H8n58/GELp3+w==}

  onetime@5.1.2:
    resolution: {integrity: sha512-kbpaSSGJTWdAY5KPVeMOKXSrPtr8C8C7wodJbcsd51jRnmD+GZu8Y0VoU6Dm5Z4vWr0Ig/1NKuWRKf7j5aaYSg==}
    engines: {node: '>=6'}

  open@8.4.2:
    resolution: {integrity: sha512-7x81NCL719oNbsq/3mh+hVrAWmFuEYUqrq/Iw3kUzH8ReypT9QQ0BLoJS7/G9k6N81XjW4qHWtjWwe/9eLy1EQ==}
    engines: {node: '>=12'}

  optionator@0.9.4:
    resolution: {integrity: sha512-6IpQ7mKUxRcZNLIObR0hz7lxsapSSIYNZJwXPGeF0mTVqGKFIXj1DQcMoT22S3ROcLyY/rz0PWaWZ9ayWmad9g==}
    engines: {node: '>= 0.8.0'}

  outvariant@1.4.3:
    resolution: {integrity: sha512-+Sl2UErvtsoajRDKCE5/dBz4DIvHXQQnAxtQTF04OJxY0+DyZXSo5P5Bb7XYWOh81syohlYL24hbDwxedPUJCA==}

  p-finally@1.0.0:
    resolution: {integrity: sha512-LICb2p9CB7FS+0eR1oqWnHhp0FljGLZCWBE9aix0Uye9W8LTQPwMTYVGWQWIw9RdQiDg4+epXQODwIYJtSJaow==}
    engines: {node: '>=4'}

  p-limit@2.3.0:
    resolution: {integrity: sha512-//88mFWSJx8lxCzwdAABTJL2MyWB12+eIY7MDL2SqLmAkeKU9qxRvWuSyTjm3FUmpBEMuFfckAIqEaVGUDxb6w==}
    engines: {node: '>=6'}

  p-limit@3.1.0:
    resolution: {integrity: sha512-TYOanM3wGwNGsZN2cVTYPArw454xnXj5qmWF1bEoAc4+cU/ol7GVh7odevjp1FNHduHc3KZMcFduxU5Xc6uJRQ==}
    engines: {node: '>=10'}

  p-locate@4.1.0:
    resolution: {integrity: sha512-R79ZZ/0wAxKGu3oYMlz8jy/kbhsNrS7SKZ7PxEHBgJ5+F2mtFW2fK2cOtBh1cHYkQsbzFV7I+EoRKe6Yt0oK7A==}
    engines: {node: '>=8'}

  p-locate@5.0.0:
    resolution: {integrity: sha512-LaNjtRWUBY++zB5nE/NwcaoMylSPk+S+ZHNB1TzdbMJMny6dynpAGt7X/tl/QYq3TIeE6nxHppbo2LGymrG5Pw==}
    engines: {node: '>=10'}

  p-queue@6.6.2:
    resolution: {integrity: sha512-RwFpb72c/BhQLEXIZ5K2e+AhgNVmIejGlTgiB9MzZ0e93GRvqZ7uSi0dvRF7/XIXDeNkra2fNHBxTyPDGySpjQ==}
    engines: {node: '>=8'}

  p-timeout@3.2.0:
    resolution: {integrity: sha512-rhIwUycgwwKcP9yTOOFK/AKsAopjjCakVqLHePO3CC6Mir1Z99xT+R63jZxAT5lFZLa2inS5h+ZS2GvR99/FBg==}
    engines: {node: '>=8'}

  p-try@2.2.0:
    resolution: {integrity: sha512-R4nPAVTAU0B9D35/Gk3uJf/7XYbQcyohSKdvAxIRSNghFl4e71hVoGnBNQz9cWaXxO2I10KTC+3jMdvvoKw6dQ==}
    engines: {node: '>=6'}

  package-json-from-dist@1.0.1:
    resolution: {integrity: sha512-UEZIS3/by4OC8vL3P2dTXRETpebLI2NiI5vIrjaD/5UtrkFX/tNbwjTSRAGC/+7CAo2pIcBaRgWmcBBHcsaCIw==}

  parent-module@1.0.1:
    resolution: {integrity: sha512-GQ2EWRpQV8/o+Aw8YqtfZZPfNRWZYkbidE9k5rpl/hC3vtHHBfGm2Ifi6qWV+coDGkrUKZAxE3Lot5kcsRlh+g==}
    engines: {node: '>=6'}

  parse-json@5.2.0:
    resolution: {integrity: sha512-ayCKvm/phCGxOkYRSCM82iDwct8/EonSEgCSxWxD7ve6jHggsFl4fZVQBPRNgQoKiuV/odhFrGzQXZwbifC8Rg==}
    engines: {node: '>=8'}

  path-exists@4.0.0:
    resolution: {integrity: sha512-ak9Qy5Q7jYb2Wwcey5Fpvg2KoAc/ZIhLSLOSBmRmygPsGwkVVt0fZa0qrtMz+m6tJTAHfZQ8FnmB4MG4LWy7/w==}
    engines: {node: '>=8'}

  path-is-absolute@1.0.1:
    resolution: {integrity: sha512-AVbw3UJ2e9bq64vSaS9Am0fje1Pa8pbGqTTsmXfaIiMpnr5DlDhfJOuLj9Sf95ZPVDAUerDfEk88MPmPe7UCQg==}
    engines: {node: '>=0.10.0'}

  path-key@3.1.1:
    resolution: {integrity: sha512-ojmeN0qd+y0jszEtoY48r0Peq5dwMEkIlCOu6Q5f41lfkswXuKtYrhgoTpLnyIcHm24Uhqx+5Tqm2InSwLhE6Q==}
    engines: {node: '>=8'}

  path-parse@1.0.7:
    resolution: {integrity: sha512-LDJzPVEEEPR+y48z93A0Ed0yXb8pAByGWo/k5YYdYgpY2/2EsOsksJrq7lOHxryrVOn1ejG6oAp8ahvOIQD8sw==}

  path-scurry@1.11.1:
    resolution: {integrity: sha512-Xa4Nw17FS9ApQFJ9umLiJS4orGjm7ZzwUrwamcGQuHSzDyth9boKDaycYdDcZDuqYATXw4HFXgaqWTctW/v1HA==}
    engines: {node: '>=16 || 14 >=14.18'}

  path-to-regexp@6.3.0:
    resolution: {integrity: sha512-Yhpw4T9C6hPpgPeA28us07OJeqZ5EzQTkbfwuhsUg0c237RomFoETJgmp2sa3F/41gfLE6G5cqcYwznmeEeOlQ==}

  path-type@4.0.0:
    resolution: {integrity: sha512-gDKb8aZMDeD/tZWs9P6+q0J9Mwkdl6xMV8TjnGP3qJVJ06bdMgkbBlLU8IdfOsIsFz2BW1rNVT3XuNEl8zPAvw==}
    engines: {node: '>=8'}

  pathe@2.0.2:
    resolution: {integrity: sha512-15Ztpk+nov8DR524R4BF7uEuzESgzUEAV4Ah7CUMNGXdE5ELuvxElxGXndBl32vMSsWa1jpNf22Z+Er3sKwq+w==}

  pathe@2.0.3:
    resolution: {integrity: sha512-WUjGcAqP1gQacoQe+OBJsFA7Ld4DyXuUIjZ5cc75cLHvJ7dtNsTugphxIADwspS+AraAUePCKrSVtPLFj/F88w==}

  pathval@2.0.0:
    resolution: {integrity: sha512-vE7JKRyES09KiunauX7nd2Q9/L7lhok4smP9RZTDeD4MVs72Dp2qNFVz39Nz5a0FVEW0BJR6C0DYrq6unoziZA==}
    engines: {node: '>= 14.16'}

  picocolors@1.1.1:
    resolution: {integrity: sha512-xceH2snhtb5M9liqDsmEw56le376mTZkEX/jEb/RxNFyegNul7eNslCXP9FDj/Lcu0X8KEyMceP2ntpaHrDEVA==}

  picomatch@2.3.1:
    resolution: {integrity: sha512-JU3teHTNjmE2VCGFzuY8EXzCDVwEqB2a8fsIvwaStHhAWJEeVd1o1QD80CU6+ZdEXXSLbSsuLwJjkCBWqRQUVA==}
    engines: {node: '>=8.6'}

  picomatch@4.0.2:
    resolution: {integrity: sha512-M7BAV6Rlcy5u+m6oPhAPFgJTzAioX/6B0DxyvDlo9l8+T3nLKbrczg2WLUyzd45L8RqfUMyGPzekbMvX2Ldkwg==}
    engines: {node: '>=12'}

  pify@2.3.0:
    resolution: {integrity: sha512-udgsAY+fTnvv7kI7aaxbqwWNb0AHiB0qBO89PZKPkoTmGOgdbrHDKD+0B2X4uTfJ/FT1R09r9gTsjUjNJotuog==}
    engines: {node: '>=0.10.0'}

  pify@5.0.0:
    resolution: {integrity: sha512-eW/gHNMlxdSP6dmG6uJip6FXN0EQBwm2clYYd8Wul42Cwu/DK8HEftzsapcNdYe2MfLiIwZqsDk2RDEsTE79hA==}
    engines: {node: '>=10'}

  pirates@4.0.6:
    resolution: {integrity: sha512-saLsH7WeYYPiD25LDuLRRY/i+6HaPYr6G1OUlN39otzkSTxKnubR9RTxS3/Kk50s1g2JTgFwWQDQyplC5/SHZg==}
    engines: {node: '>= 6'}

  pirates@4.0.7:
    resolution: {integrity: sha512-TfySrs/5nm8fQJDcBDuUng3VOUKsd7S+zqvbOTiGXHfxX4wK31ard+hoNuvkicM/2YFzlpDgABOevKSsB4G/FA==}
    engines: {node: '>= 6'}

  pkg-dir@4.2.0:
    resolution: {integrity: sha512-HRDzbaKjC+AOWVXxAU/x54COGeIv9eb+6CkDSQoNTt4XyWoIJvuPsXizxu/Fr23EiekbtZwmh1IcIG/l/a10GQ==}
    engines: {node: '>=8'}

  playwright-core@1.46.1:
    resolution: {integrity: sha512-h9LqIQaAv+CYvWzsZ+h3RsrqCStkBHlgo6/TJlFst3cOTlLghBQlJwPOZKQJTKNaD3QIB7aAVQ+gfWbN3NXB7A==}
    engines: {node: '>=18'}
    hasBin: true

  playwright@1.46.1:
    resolution: {integrity: sha512-oPcr1yqoXLCkgKtD5eNUPLiN40rYEM39odNpIb6VE6S7/15gJmA1NzVv6zJYusV0e7tzvkU/utBFNa/Kpxmwng==}
    engines: {node: '>=18'}
    hasBin: true

  possible-typed-array-names@1.0.0:
    resolution: {integrity: sha512-d7Uw+eZoloe0EHDIYoe+bQ5WXnGMOpmiZFTuMWCwpjzzkL2nTjcKiAk4hh8TjnGye2TwWOk3UXucZ+3rbmBa8Q==}
    engines: {node: '>= 0.4'}

  postcss-calc@8.2.4:
    resolution: {integrity: sha512-SmWMSJmB8MRnnULldx0lQIyhSNvuDl9HfrZkaqqE/WHAhToYsAvDq+yAsA/kIyINDszOp3Rh0GFoNuH5Ypsm3Q==}
    peerDependencies:
      postcss: ^8.2.2

  postcss-colormin@5.3.1:
    resolution: {integrity: sha512-UsWQG0AqTFQmpBegeLLc1+c3jIqBNB0zlDGRWR+dQ3pRKJL1oeMzyqmH3o2PIfn9MBdNrVPWhDbT769LxCTLJQ==}
    engines: {node: ^10 || ^12 || >=14.0}
    peerDependencies:
      postcss: ^8.2.15

  postcss-convert-values@5.1.3:
    resolution: {integrity: sha512-82pC1xkJZtcJEfiLw6UXnXVXScgtBrjlO5CBmuDQc+dlb88ZYheFsjTn40+zBVi3DkfF7iezO0nJUPLcJK3pvA==}
    engines: {node: ^10 || ^12 || >=14.0}
    peerDependencies:
      postcss: ^8.2.15

  postcss-discard-comments@5.1.2:
    resolution: {integrity: sha512-+L8208OVbHVF2UQf1iDmRcbdjJkuBF6IS29yBDSiWUIzpYaAhtNl6JYnYm12FnkeCwQqF5LeklOu6rAqgfBZqQ==}
    engines: {node: ^10 || ^12 || >=14.0}
    peerDependencies:
      postcss: ^8.2.15

  postcss-discard-duplicates@5.1.0:
    resolution: {integrity: sha512-zmX3IoSI2aoenxHV6C7plngHWWhUOV3sP1T8y2ifzxzbtnuhk1EdPwm0S1bIUNaJ2eNbWeGLEwzw8huPD67aQw==}
    engines: {node: ^10 || ^12 || >=14.0}
    peerDependencies:
      postcss: ^8.2.15

  postcss-discard-empty@5.1.1:
    resolution: {integrity: sha512-zPz4WljiSuLWsI0ir4Mcnr4qQQ5e1Ukc3i7UfE2XcrwKK2LIPIqE5jxMRxO6GbI3cv//ztXDsXwEWT3BHOGh3A==}
    engines: {node: ^10 || ^12 || >=14.0}
    peerDependencies:
      postcss: ^8.2.15

  postcss-discard-overridden@5.1.0:
    resolution: {integrity: sha512-21nOL7RqWR1kasIVdKs8HNqQJhFxLsyRfAnUDm4Fe4t4mCWL9OJiHvlHPjcd8zc5Myu89b/7wZDnOSjFgeWRtw==}
    engines: {node: ^10 || ^12 || >=14.0}
    peerDependencies:
      postcss: ^8.2.15

  postcss-import@15.1.0:
    resolution: {integrity: sha512-hpr+J05B2FVYUAXHeK1YyI267J/dDDhMU6B6civm8hSY1jYJnBXxzKDKDswzJmtLHryrjhnDjqqp/49t8FALew==}
    engines: {node: '>=14.0.0'}
    peerDependencies:
      postcss: ^8.0.0

  postcss-js@4.0.1:
    resolution: {integrity: sha512-dDLF8pEO191hJMtlHFPRa8xsizHaM82MLfNkUHdUtVEV3tgTp5oj+8qbEqYM57SLfc74KSbw//4SeJma2LRVIw==}
    engines: {node: ^12 || ^14 || >= 16}
    peerDependencies:
      postcss: ^8.4.21

  postcss-load-config@3.1.4:
    resolution: {integrity: sha512-6DiM4E7v4coTE4uzA8U//WhtPwyhiim3eyjEMFCnUpzbrkK9wJHgKDT2mR+HbtSrd/NubVaYTOpSpjUl8NQeRg==}
    engines: {node: '>= 10'}
    peerDependencies:
      postcss: '>=8.0.9'
      ts-node: '>=9.0.0'
    peerDependenciesMeta:
      postcss:
        optional: true
      ts-node:
        optional: true

  postcss-load-config@4.0.2:
    resolution: {integrity: sha512-bSVhyJGL00wMVoPUzAVAnbEoWyqRxkjv64tUl427SKnPrENtq6hJwUojroMz2VB+Q1edmi4IfrAPpami5VVgMQ==}
    engines: {node: '>= 14'}
    peerDependencies:
      postcss: '>=8.0.9'
      ts-node: '>=9.0.0'
    peerDependenciesMeta:
      postcss:
        optional: true
      ts-node:
        optional: true

  postcss-merge-longhand@5.1.7:
    resolution: {integrity: sha512-YCI9gZB+PLNskrK0BB3/2OzPnGhPkBEwmwhfYk1ilBHYVAZB7/tkTHFBAnCrvBBOmeYyMYw3DMjT55SyxMBzjQ==}
    engines: {node: ^10 || ^12 || >=14.0}
    peerDependencies:
      postcss: ^8.2.15

  postcss-merge-rules@5.1.4:
    resolution: {integrity: sha512-0R2IuYpgU93y9lhVbO/OylTtKMVcHb67zjWIfCiKR9rWL3GUk1677LAqD/BcHizukdZEjT8Ru3oHRoAYoJy44g==}
    engines: {node: ^10 || ^12 || >=14.0}
    peerDependencies:
      postcss: ^8.2.15

  postcss-minify-font-values@5.1.0:
    resolution: {integrity: sha512-el3mYTgx13ZAPPirSVsHqFzl+BBBDrXvbySvPGFnQcTI4iNslrPaFq4muTkLZmKlGk4gyFAYUBMH30+HurREyA==}
    engines: {node: ^10 || ^12 || >=14.0}
    peerDependencies:
      postcss: ^8.2.15

  postcss-minify-gradients@5.1.1:
    resolution: {integrity: sha512-VGvXMTpCEo4qHTNSa9A0a3D+dxGFZCYwR6Jokk+/3oB6flu2/PnPXAh2x7x52EkY5xlIHLm+Le8tJxe/7TNhzw==}
    engines: {node: ^10 || ^12 || >=14.0}
    peerDependencies:
      postcss: ^8.2.15

  postcss-minify-params@5.1.4:
    resolution: {integrity: sha512-+mePA3MgdmVmv6g+30rn57USjOGSAyuxUmkfiWpzalZ8aiBkdPYjXWtHuwJGm1v5Ojy0Z0LaSYhHaLJQB0P8Jw==}
    engines: {node: ^10 || ^12 || >=14.0}
    peerDependencies:
      postcss: ^8.2.15

  postcss-minify-selectors@5.2.1:
    resolution: {integrity: sha512-nPJu7OjZJTsVUmPdm2TcaiohIwxP+v8ha9NehQ2ye9szv4orirRU3SDdtUmKH+10nzn0bAyOXZ0UEr7OpvLehg==}
    engines: {node: ^10 || ^12 || >=14.0}
    peerDependencies:
      postcss: ^8.2.15

  postcss-modules-extract-imports@3.1.0:
    resolution: {integrity: sha512-k3kNe0aNFQDAZGbin48pL2VNidTF0w4/eASDsxlyspobzU3wZQLOGj7L9gfRe0Jo9/4uud09DsjFNH7winGv8Q==}
    engines: {node: ^10 || ^12 || >= 14}
    peerDependencies:
      postcss: ^8.1.0

  postcss-modules-local-by-default@4.0.5:
    resolution: {integrity: sha512-6MieY7sIfTK0hYfafw1OMEG+2bg8Q1ocHCpoWLqOKj3JXlKu4G7btkmM/B7lFubYkYWmRSPLZi5chid63ZaZYw==}
    engines: {node: ^10 || ^12 || >= 14}
    peerDependencies:
      postcss: ^8.1.0

  postcss-modules-scope@3.2.0:
    resolution: {integrity: sha512-oq+g1ssrsZOsx9M96c5w8laRmvEu9C3adDSjI8oTcbfkrTE8hx/zfyobUoWIxaKPO8bt6S62kxpw5GqypEw1QQ==}
    engines: {node: ^10 || ^12 || >= 14}
    peerDependencies:
      postcss: ^8.1.0

  postcss-modules-values@4.0.0:
    resolution: {integrity: sha512-RDxHkAiEGI78gS2ofyvCsu7iycRv7oqw5xMWn9iMoR0N/7mf9D50ecQqUo5BZ9Zh2vH4bCUR/ktCqbB9m8vJjQ==}
    engines: {node: ^10 || ^12 || >= 14}
    peerDependencies:
      postcss: ^8.1.0

  postcss-modules@4.3.1:
    resolution: {integrity: sha512-ItUhSUxBBdNamkT3KzIZwYNNRFKmkJrofvC2nWab3CPKhYBQ1f27XXh1PAPE27Psx58jeelPsxWB/+og+KEH0Q==}
    peerDependencies:
      postcss: ^8.0.0

  postcss-nested@6.2.0:
    resolution: {integrity: sha512-HQbt28KulC5AJzG+cZtj9kvKB93CFCdLvog1WFLf1D+xmMvPGlBstkpTEZfK5+AN9hfJocyBFCNiqyS48bpgzQ==}
    engines: {node: '>=12.0'}
    peerDependencies:
      postcss: ^8.2.14

  postcss-normalize-charset@5.1.0:
    resolution: {integrity: sha512-mSgUJ+pd/ldRGVx26p2wz9dNZ7ji6Pn8VWBajMXFf8jk7vUoSrZ2lt/wZR7DtlZYKesmZI680qjr2CeFF2fbUg==}
    engines: {node: ^10 || ^12 || >=14.0}
    peerDependencies:
      postcss: ^8.2.15

  postcss-normalize-display-values@5.1.0:
    resolution: {integrity: sha512-WP4KIM4o2dazQXWmFaqMmcvsKmhdINFblgSeRgn8BJ6vxaMyaJkwAzpPpuvSIoG/rmX3M+IrRZEz2H0glrQNEA==}
    engines: {node: ^10 || ^12 || >=14.0}
    peerDependencies:
      postcss: ^8.2.15

  postcss-normalize-positions@5.1.1:
    resolution: {integrity: sha512-6UpCb0G4eofTCQLFVuI3EVNZzBNPiIKcA1AKVka+31fTVySphr3VUgAIULBhxZkKgwLImhzMR2Bw1ORK+37INg==}
    engines: {node: ^10 || ^12 || >=14.0}
    peerDependencies:
      postcss: ^8.2.15

  postcss-normalize-repeat-style@5.1.1:
    resolution: {integrity: sha512-mFpLspGWkQtBcWIRFLmewo8aC3ImN2i/J3v8YCFUwDnPu3Xz4rLohDO26lGjwNsQxB3YF0KKRwspGzE2JEuS0g==}
    engines: {node: ^10 || ^12 || >=14.0}
    peerDependencies:
      postcss: ^8.2.15

  postcss-normalize-string@5.1.0:
    resolution: {integrity: sha512-oYiIJOf4T9T1N4i+abeIc7Vgm/xPCGih4bZz5Nm0/ARVJ7K6xrDlLwvwqOydvyL3RHNf8qZk6vo3aatiw/go3w==}
    engines: {node: ^10 || ^12 || >=14.0}
    peerDependencies:
      postcss: ^8.2.15

  postcss-normalize-timing-functions@5.1.0:
    resolution: {integrity: sha512-DOEkzJ4SAXv5xkHl0Wa9cZLF3WCBhF3o1SKVxKQAa+0pYKlueTpCgvkFAHfk+Y64ezX9+nITGrDZeVGgITJXjg==}
    engines: {node: ^10 || ^12 || >=14.0}
    peerDependencies:
      postcss: ^8.2.15

  postcss-normalize-unicode@5.1.1:
    resolution: {integrity: sha512-qnCL5jzkNUmKVhZoENp1mJiGNPcsJCs1aaRmURmeJGES23Z/ajaln+EPTD+rBeNkSryI+2WTdW+lwcVdOikrpA==}
    engines: {node: ^10 || ^12 || >=14.0}
    peerDependencies:
      postcss: ^8.2.15

  postcss-normalize-url@5.1.0:
    resolution: {integrity: sha512-5upGeDO+PVthOxSmds43ZeMeZfKH+/DKgGRD7TElkkyS46JXAUhMzIKiCa7BabPeIy3AQcTkXwVVN7DbqsiCew==}
    engines: {node: ^10 || ^12 || >=14.0}
    peerDependencies:
      postcss: ^8.2.15

  postcss-normalize-whitespace@5.1.1:
    resolution: {integrity: sha512-83ZJ4t3NUDETIHTa3uEg6asWjSBYL5EdkVB0sDncx9ERzOKBVJIUeDO9RyA9Zwtig8El1d79HBp0JEi8wvGQnA==}
    engines: {node: ^10 || ^12 || >=14.0}
    peerDependencies:
      postcss: ^8.2.15

  postcss-ordered-values@5.1.3:
    resolution: {integrity: sha512-9UO79VUhPwEkzbb3RNpqqghc6lcYej1aveQteWY+4POIwlqkYE21HKWaLDF6lWNuqCobEAyTovVhtI32Rbv2RQ==}
    engines: {node: ^10 || ^12 || >=14.0}
    peerDependencies:
      postcss: ^8.2.15

  postcss-reduce-initial@5.1.2:
    resolution: {integrity: sha512-dE/y2XRaqAi6OvjzD22pjTUQ8eOfc6m/natGHgKFBK9DxFmIm69YmaRVQrGgFlEfc1HePIurY0TmDeROK05rIg==}
    engines: {node: ^10 || ^12 || >=14.0}
    peerDependencies:
      postcss: ^8.2.15

  postcss-reduce-transforms@5.1.0:
    resolution: {integrity: sha512-2fbdbmgir5AvpW9RLtdONx1QoYG2/EtqpNQbFASDlixBbAYuTcJ0dECwlqNqH7VbaUnEnh8SrxOe2sRIn24XyQ==}
    engines: {node: ^10 || ^12 || >=14.0}
    peerDependencies:
      postcss: ^8.2.15

  postcss-selector-parser@6.1.1:
    resolution: {integrity: sha512-b4dlw/9V8A71rLIDsSwVmak9z2DuBUB7CA1/wSdelNEzqsjoSPeADTWNO09lpH49Diy3/JIZ2bSPB1dI3LJCHg==}
    engines: {node: '>=4'}

  postcss-selector-parser@6.1.2:
    resolution: {integrity: sha512-Q8qQfPiZ+THO/3ZrOrO0cJJKfpYCagtMUkXbnEfmgUjwXg6z/WBeOyS9APBBPCTSiDV+s4SwQGu8yFsiMRIudg==}
    engines: {node: '>=4'}

  postcss-svgo@5.1.0:
    resolution: {integrity: sha512-D75KsH1zm5ZrHyxPakAxJWtkyXew5qwS70v56exwvw542d9CRtTo78K0WeFxZB4G7JXKKMbEZtZayTGdIky/eA==}
    engines: {node: ^10 || ^12 || >=14.0}
    peerDependencies:
      postcss: ^8.2.15

  postcss-unique-selectors@5.1.1:
    resolution: {integrity: sha512-5JiODlELrz8L2HwxfPnhOWZYWDxVHWL83ufOv84NrcgipI7TaeRsatAhK4Tr2/ZiYldpK/wBvw5BD3qfaK96GA==}
    engines: {node: ^10 || ^12 || >=14.0}
    peerDependencies:
      postcss: ^8.2.15

  postcss-value-parser@4.2.0:
    resolution: {integrity: sha512-1NNCs6uurfkVbeXG4S8JFT9t19m45ICnif8zWLd5oPSZ50QnwMfK+H3jv408d4jw/7Bttv5axS5IiHoLaVNHeQ==}

  postcss@8.4.40:
    resolution: {integrity: sha512-YF2kKIUzAofPMpfH6hOi2cGnv/HrUlfucspc7pDyvv7kGdqXrfj8SCl/t8owkEgKEuu8ZcRjSOxFxVLqwChZ2Q==}
    engines: {node: ^10 || ^12 || >=14}

  postcss@8.4.41:
    resolution: {integrity: sha512-TesUflQ0WKZqAvg52PWL6kHgLKP6xB6heTOdoYM0Wt2UHyxNa4K25EZZMgKns3BH1RLVbZCREPpLY0rhnNoHVQ==}
    engines: {node: ^10 || ^12 || >=14}

  postcss@8.5.3:
    resolution: {integrity: sha512-dle9A3yYxlBSrt8Fu+IpjGT8SY8hN0mlaA6GY8t0P5PjIOZemULz/E2Bnm/2dcUOena75OTNkHI76uZBNUUq3A==}
    engines: {node: ^10 || ^12 || >=14}

  preact-custom-element@4.3.0:
    resolution: {integrity: sha512-5hG7nQhU4e7RNfCEQklaUqYQiiyibLuJ2wbhR+E2v1m8m9NDsJok5MykW/Nx0YLLBcXr8xnkap6DwByGy2TzDA==}
    peerDependencies:
      preact: 10.x

  preact@10.26.5:
    resolution: {integrity: sha512-fmpDkgfGU6JYux9teDWLhj9mKN55tyepwYbxHgQuIxbWQzgFg5vk7Mrrtfx7xRxq798ynkY4DDDxZr235Kk+4w==}

  prebuild-install@7.1.3:
    resolution: {integrity: sha512-8Mf2cbV7x1cXPUILADGI3wuhfqWvtiLA1iclTDbFRZkgRQS0NqsPZphna9V+HyTEadheuPmjaJMsbzKQFOzLug==}
    engines: {node: '>=10'}
    hasBin: true

  prelude-ls@1.2.1:
    resolution: {integrity: sha512-vkcDPrRZo1QZLbn5RLGPpg/WmIQ65qoWWhcGKf/b5eplkkarX0m9z8ppCat4mlOqUsWpyNuYgO3VRyrYHSzX5g==}
    engines: {node: '>= 0.8.0'}

  prettier@3.3.3:
    resolution: {integrity: sha512-i2tDNA0O5IrMO757lfrdQZCc2jPNDVntV0m/+4whiDfWaTKfMNgR7Qz0NAeGz/nRqF4m5/6CLzbP4/liHt12Ew==}
    engines: {node: '>=14'}
    hasBin: true

  pretty-bytes@3.0.1:
    resolution: {integrity: sha512-eb7ZAeUTgfh294cElcu51w+OTRp/6ItW758LjwJSK72LDevcuJn0P4eD71PLMDGPwwatXmAmYHTkzvpKlJE3ow==}
    engines: {node: '>=0.10.0'}

  pretty-bytes@5.6.0:
    resolution: {integrity: sha512-FFw039TmrBqFK8ma/7OL3sDz/VytdtJr044/QUJtH0wK9lb9jLq9tJyIxUwtQJHwar2BqtiA4iCWSwo9JLkzFg==}
    engines: {node: '>=6'}

  pretty-format@27.5.1:
    resolution: {integrity: sha512-Qb1gy5OrP5+zDf2Bvnzdl3jsTf1qXVMazbvCoKhtKqVs4/YK4ozX4gKQJJVyNe+cajNPn0KoC0MC3FUmaHWEmQ==}
    engines: {node: ^10.13.0 || ^12.13.0 || ^14.15.0 || >=15.0.0}

  pretty-format@29.7.0:
    resolution: {integrity: sha512-Pdlw/oPxN+aXdmM9R00JVC9WVFoCLTKJvDVLgmJ+qAffBMxsV85l/Lu7sNx4zSzPyoL2euImuEwHhOXdEgNFZQ==}
    engines: {node: ^14.15.0 || ^16.10.0 || >=18.0.0}

  pretty-format@30.0.2:
    resolution: {integrity: sha512-yC5/EBSOrTtqhCKfLHqoUIAXVRZnukHPwWBJWR7h84Q3Be1DRQZLncwcfLoPA5RPQ65qfiCMqgYwdUuQ//eVpg==}
    engines: {node: ^18.14.0 || ^20.0.0 || ^22.0.0 || >=24.0.0}

  process@0.11.10:
    resolution: {integrity: sha512-cdGef/drWFoydD1JsMzuFf8100nZl+GT+yacc2bEced5f9Rjk4z+WtFUTBu9PhOi9j/jfmBPu0mMEY4wIdAF8A==}
    engines: {node: '>= 0.6.0'}

  promise.series@0.2.0:
    resolution: {integrity: sha512-VWQJyU2bcDTgZw8kpfBpB/ejZASlCrzwz5f2hjb/zlujOEB4oeiAhHygAWq8ubsX2GVkD4kCU5V2dwOTaCY5EQ==}
    engines: {node: '>=0.12'}

  prompts@2.4.2:
    resolution: {integrity: sha512-NxNv/kLguCA7p3jE8oL2aEBsrJWgAakBpgmgK6lpPWV+WuOmY6r2/zbAVnP+T8bQlA0nzHXSJSJW0Hq7ylaD2Q==}
    engines: {node: '>= 6'}

  psl@1.9.0:
    resolution: {integrity: sha512-E/ZsdU4HLs/68gYzgGTkMicWTLPdAftJLfJFlLUAAKZGkStNU72sZjT66SnMDVOfOWY/YAoiD7Jxa9iHvngcag==}

  pump@3.0.3:
    resolution: {integrity: sha512-todwxLMY7/heScKmntwQG8CXVkWUOdYxIvY2s0VWAAMh/nd8SoYiRaKjlr7+iCs984f2P8zvrfWcDDYVb73NfA==}

  punycode@2.3.1:
    resolution: {integrity: sha512-vYt7UD1U9Wg6138shLtLOvdAu+8DsC/ilFtEVHcH+wydcSpNE20AfSOduf6MkRFahL5FY7X1oU7nKVZFtfq8Fg==}
    engines: {node: '>=6'}

  pure-rand@6.1.0:
    resolution: {integrity: sha512-bVWawvoZoBYpp6yIoQtQXHZjmz35RSVHnUOTefl8Vcjr8snTPY1wnpSPMWekcFwbxI6gtmT7rSYPFvz71ldiOA==}

  qs@6.14.0:
    resolution: {integrity: sha512-YWWTjgABSKcvs/nWBi9PycY/JiPJqOD4JA6o9Sej2AtvSGarXxKC3OQSk4pAarbdQlKAh5D4FCQkJNkW+GAn3w==}
    engines: {node: '>=0.6'}

  querystringify@2.2.0:
    resolution: {integrity: sha512-FIqgj2EUvTa7R50u0rGsyTftzjYmv/a3hO345bZNrqabNqjtgiDMgmo4mkUjd+nzU5oF3dClKqFIPUKybUyqoQ==}

  queue-microtask@1.2.3:
    resolution: {integrity: sha512-NuaNSa6flKT5JaSYQzJok04JzTL1CA6aGhv5rfLW3PgqA+M2ChpZQnAC8h8i4ZFkBS8X5RqkDBHA7r4hej3K9A==}

  randombytes@2.1.0:
    resolution: {integrity: sha512-vYl3iOX+4CKUWuxGi9Ukhie6fsqXqS9FE2Zaic4tNFD2N2QQaXOMFbuKK4QmDHC0JO6B1Zp41J0LpT0oR68amQ==}

  rc@1.2.8:
    resolution: {integrity: sha512-y3bGgqKj3QBdxLbLkomlohkvsA8gdAiUQlSBJnBhfn+BPxg4bc62d8TcBW15wavDfgexCgccckhcZvywyQYPOw==}
    hasBin: true

  react-dom@19.1.0:
    resolution: {integrity: sha512-Xs1hdnE+DyKgeHJeJznQmYMIBG3TKIHJJT95Q58nHLSrElKlGQqDTR2HQ9fx5CN/Gk6Vh/kupBTDLU11/nDk/g==}
    peerDependencies:
      react: ^19.1.0

  react-is@17.0.2:
    resolution: {integrity: sha512-w2GsyukL62IJnlaff/nRegPQR94C/XXamvMWmSHRJ4y7Ts/4ocGRmTHvOs8PSE6pB3dWOrD/nueuU5sduBsQ4w==}

  react-is@18.3.1:
    resolution: {integrity: sha512-/LLMVyas0ljjAtoYiPqYiL8VWXzUUdThrmU5+n20DZv+a+ClRoevUzw5JxU+Ieh5/c87ytoTBV9G1FiKfNJdmg==}

  react-remove-scroll-bar@2.3.8:
    resolution: {integrity: sha512-9r+yi9+mgU33AKcj6IbT9oRCO78WriSj6t/cF8DWBZJ9aOGPOTEDvdUDz1FwKim7QXWwmHqtdHnRJfhAxEG46Q==}
    engines: {node: '>=10'}
    peerDependencies:
      '@types/react': '*'
      react: ^16.8.0 || ^17.0.0 || ^18.0.0 || ^19.0.0
    peerDependenciesMeta:
      '@types/react':
        optional: true

  react-remove-scroll@2.6.3:
    resolution: {integrity: sha512-pnAi91oOk8g8ABQKGF5/M9qxmmOPxaAnopyTHYfqYEwJhyFrbbBtHuSgtKEoH0jpcxx5o3hXqH1mNd9/Oi+8iQ==}
    engines: {node: '>=10'}
    peerDependencies:
      '@types/react': '*'
      react: ^16.8.0 || ^17.0.0 || ^18.0.0 || ^19.0.0 || ^19.0.0-rc
    peerDependenciesMeta:
      '@types/react':
        optional: true

  react-style-singleton@2.2.3:
    resolution: {integrity: sha512-b6jSvxvVnyptAiLjbkWLE/lOnR4lfTtDAl+eUC7RZy+QQWc6wRzIV2CE6xBuMmDxc2qIihtDCZD5NPOFl7fRBQ==}
    engines: {node: '>=10'}
    peerDependencies:
      '@types/react': '*'
      react: ^16.8.0 || ^17.0.0 || ^18.0.0 || ^19.0.0 || ^19.0.0-rc
    peerDependenciesMeta:
      '@types/react':
        optional: true

  react@18.3.1:
    resolution: {integrity: sha512-wS+hAgJShR0KhEvPJArfuPVN1+Hz1t0Y6n5jLrGQbkb4urgPE/0Rve+1kMB1v/oWgHgm4WIcV+i7F2pTVj+2iQ==}
    engines: {node: '>=0.10.0'}

  read-cache@1.0.0:
    resolution: {integrity: sha512-Owdv/Ft7IjOgm/i0xvNDZ1LrRANRfew4b2prF3OWMQLxLfu3bS8FVhCsrSCMK4lR56Y9ya+AThoTpDCTxCmpRA==}

<<<<<<< HEAD
  read@4.1.0:
    resolution: {integrity: sha512-uRfX6K+f+R8OOrYScaM3ixPY4erg69f8DN6pgTvMcA9iRc8iDhwrA4m3Yu8YYKsXJgVvum+m8PkRboZwwuLzYA==}
    engines: {node: ^18.17.0 || >=20.5.0}

=======
>>>>>>> f061ac92
  readable-stream@3.6.2:
    resolution: {integrity: sha512-9u/sniCrY3D5WdsERHzHE4G2YCXqoG5FTHUiCC4SIbr6XcLZBY05ya9EKjYek9O5xOAwjGq+1JdGBAS7Q9ScoA==}
    engines: {node: '>= 6'}

  readable-stream@4.7.0:
    resolution: {integrity: sha512-oIGGmcpTLwPga8Bn6/Z75SVaH1z5dUut2ibSyAMVhmUggWpmDn2dapB0n7f8nwaSiRtepAsfJyfXIO5DCVAODg==}
    engines: {node: ^12.22.0 || ^14.17.0 || >=16.0.0}

  readdirp@3.6.0:
    resolution: {integrity: sha512-hOS089on8RduqdbhvQ5Z37A0ESjsqz6qnRcffsMU3495FuTdqSm+7bhJ29JvIOsBDEEnan5DPu9t3To9VRlMzA==}
    engines: {node: '>=8.10.0'}

  regenerate-unicode-properties@10.1.1:
    resolution: {integrity: sha512-X007RyZLsCJVVrjgEFVpLUTZwyOZk3oiL75ZcuYjlIWd6rNJtOjkBwQc5AsRrpbKVkxN6sklw/k/9m2jJYOf8Q==}
    engines: {node: '>=4'}

  regenerate@1.4.2:
    resolution: {integrity: sha512-zrceR/XhGYU/d/opr2EKO7aRHUeiBI8qjtfHqADTwZd6Szfy16la6kqD0MIUs5z5hx6AaKa+PixpPrR289+I0A==}

  regenerator-runtime@0.14.1:
    resolution: {integrity: sha512-dYnhHh0nJoMfnkZs6GmmhFknAGRrLznOu5nc9ML+EJxGvrx6H7teuevqVqCuPcPK//3eDrrjQhehXVx9cnkGdw==}

  regenerator-transform@0.15.2:
    resolution: {integrity: sha512-hfMp2BoF0qOk3uc5V20ALGDS2ddjQaLrdl7xrGXvAIow7qeWRM2VA2HuCHkUKk9slq3VwEwLNK3DFBqDfPGYtg==}

  regexp.prototype.flags@1.5.2:
    resolution: {integrity: sha512-NcDiDkTLuPR+++OCKB0nWafEmhg/Da8aUPLPMQbK+bxKKCm1/S5he+AqYa4PlMCVBalb4/yxIRub6qkEx5yJbw==}
    engines: {node: '>= 0.4'}

  regexpu-core@5.3.2:
    resolution: {integrity: sha512-RAM5FlZz+Lhmo7db9L298p2vHP5ZywrVXmVXpmAD9GuL5MPH6t9ROw1iA/wfHkQ76Qe7AaPF0nGuim96/IrQMQ==}
    engines: {node: '>=4'}

  regjsparser@0.9.1:
    resolution: {integrity: sha512-dQUtn90WanSNl+7mQKcXAgZxvUe7Z0SqXlgzv0za4LwiUhyzBC58yQO3liFoUgu8GiJVInAhJjkj1N0EtQ5nkQ==}
    hasBin: true

  require-directory@2.1.1:
    resolution: {integrity: sha512-fGxEI7+wsG9xrvdjsrlmL22OMTTiHRwAMroiEeMgq8gzoLC/PQr7RsRDSTLUg/bZAZtF+TVIkHc6/4RIKrui+Q==}
    engines: {node: '>=0.10.0'}

  requires-port@1.0.0:
    resolution: {integrity: sha512-KigOCHcocU3XODJxsu8i/j8T9tzT4adHiecwORRQ0ZZFcp7ahwXuRU1m+yuO90C5ZUyGeGfocHDI14M3L3yDAQ==}

  resolve-cwd@3.0.0:
    resolution: {integrity: sha512-OrZaX2Mb+rJCpH/6CpSqt9xFVpN++x01XnN2ie9g6P5/3xelLAkXWVADpdz1IHD/KFfEXyE6V0U01OQ3UO2rEg==}
    engines: {node: '>=8'}

  resolve-from@4.0.0:
    resolution: {integrity: sha512-pb/MYmXstAkysRFx8piNI1tGFNQIFA3vkE3Gq4EuA1dF6gHp/+vgZqsCGJapvy8N3Q+4o7FwvquPJcnZ7RYy4g==}
    engines: {node: '>=4'}

  resolve-from@5.0.0:
    resolution: {integrity: sha512-qYg9KP24dD5qka9J47d0aVky0N+b4fTU89LN9iDnjB5waksiC49rvMB0PrUJQGoTmH50XPiqOvAjDfaijGxYZw==}
    engines: {node: '>=8'}

  resolve-pkg-maps@1.0.0:
    resolution: {integrity: sha512-seS2Tj26TBVOC2NIc2rOe2y2ZO7efxITtLZcGSOnHHNOQ7CkiUBfw0Iw2ck6xkIhPwLhKNLS8BO+hEpngQlqzw==}

  resolve.exports@2.0.2:
    resolution: {integrity: sha512-X2UW6Nw3n/aMgDVy+0rSqgHlv39WZAlZrXCdnbyEiKm17DSqHX4MmQMaST3FbeWR5FTuRcUwYAziZajji0Y7mg==}
    engines: {node: '>=10'}

  resolve@1.22.8:
    resolution: {integrity: sha512-oKWePCxqpd6FlLvGV1VU0x7bkPmmCNolxzjMf4NczoDnQcIWrAF+cPtZn5i6n+RfD2d9i0tzpKnG6Yk168yIyw==}
    hasBin: true

  reusify@1.0.4:
    resolution: {integrity: sha512-U9nH88a3fc/ekCF1l0/UP1IosiuIjyTh7hBvXVMHYgVcfGvt897Xguj2UOLDeI5BG2m7/uwyaLVT6fbtCwTyzw==}
    engines: {iojs: '>=1.0.0', node: '>=0.10.0'}

  rollup-plugin-bundle-size@1.0.3:
    resolution: {integrity: sha512-aWj0Pvzq90fqbI5vN1IvUrlf4utOqy+AERYxwWjegH1G8PzheMnrRIgQ5tkwKVtQMDP0bHZEACW/zLDF+XgfXQ==}

  rollup-plugin-postcss@4.0.2:
    resolution: {integrity: sha512-05EaY6zvZdmvPUDi3uCcAQoESDcYnv8ogJJQRp6V5kZ6J6P7uAVJlrTZcaaA20wTH527YTnKfkAoPxWI/jPp4w==}
    engines: {node: '>=10'}
    peerDependencies:
      postcss: 8.x

  rollup-plugin-terser@7.0.2:
    resolution: {integrity: sha512-w3iIaU4OxcF52UUXiZNsNeuXIMDvFrr+ZXK6bFZ0Q60qyVfq4uLptoS4bbq3paG3x216eQllFZX7zt6TIImguQ==}
    deprecated: This package has been deprecated and is no longer maintained. Please use @rollup/plugin-terser
    peerDependencies:
      rollup: ^2.0.0

  rollup-plugin-typescript2@0.32.1:
    resolution: {integrity: sha512-RanO8bp1WbeMv0bVlgcbsFNCn+Y3rX7wF97SQLDxf0fMLsg0B/QFF005t4AsGUcDgF3aKJHoqt4JF2xVaABeKw==}
    peerDependencies:
      rollup: '>=1.26.3'
      typescript: '>=2.4.0'

  rollup-plugin-visualizer@5.12.0:
    resolution: {integrity: sha512-8/NU9jXcHRs7Nnj07PF2o4gjxmm9lXIrZ8r175bT9dK8qoLlvKTwRMArRCMgpMGlq8CTLugRvEmyMeMXIU2pNQ==}
    engines: {node: '>=14'}
    hasBin: true
    peerDependencies:
      rollup: 2.x || 3.x || 4.x
    peerDependenciesMeta:
      rollup:
        optional: true

  rollup-pluginutils@2.8.2:
    resolution: {integrity: sha512-EEp9NhnUkwY8aif6bxgovPHMoMoNr2FulJziTndpt5H9RdwC47GSGuII9XxpSdzVGM0GWrNPHV6ie1LTNJPaLQ==}

  rollup@2.79.1:
    resolution: {integrity: sha512-uKxbd0IhMZOhjAiD5oAFp7BqvkA4Dv47qpOCtaNvng4HBwdbWtdOh8f5nZNuk2rp51PMGk3bzfWu5oayNEuYnw==}
    engines: {node: '>=10.0.0'}
    hasBin: true

  rollup@4.21.0:
    resolution: {integrity: sha512-vo+S/lfA2lMS7rZ2Qoubi6I5hwZwzXeUIctILZLbHI+laNtvhhOIon2S1JksA5UEDQ7l3vberd0fxK44lTYjbQ==}
    engines: {node: '>=18.0.0', npm: '>=8.0.0'}
    hasBin: true

  rollup@4.40.0:
    resolution: {integrity: sha512-Noe455xmA96nnqH5piFtLobsGbCij7Tu+tb3c1vYjNbTkfzGqXqQXG3wJaYXkRZuQ0vEYN4bhwg7QnIrqB5B+w==}
    engines: {node: '>=18.0.0', npm: '>=8.0.0'}
    hasBin: true

  run-parallel@1.2.0:
    resolution: {integrity: sha512-5l4VyZR86LZ/lDxZTR6jqL8AFE2S0IFLMP26AbjsLVADxHdhB/c0GUsH+y39UfCi3dzz8OlQuPmnaJOMoDHQBA==}

  rxjs@7.8.2:
    resolution: {integrity: sha512-dhKf903U/PQZY6boNNtAGdWbG85WAbjT/1xYoZIC7FAY0yWapOBQVsVrDl58W86//e1VpMNBtRV4MaXfdMySFA==}

  sade@1.8.1:
    resolution: {integrity: sha512-xal3CZX1Xlo/k4ApwCFrHVACi9fBqJ7V+mwhBsuf/1IOKbBy098Fex+Wa/5QMubw09pSZ/u8EY8PWgevJsXp1A==}
    engines: {node: '>=6'}

  safe-array-concat@1.1.2:
    resolution: {integrity: sha512-vj6RsCsWBCf19jIeHEfkRMw8DPiBb+DMXklQ/1SGDHOMlHdPUkZXFQ2YdplS23zESTijAcurb1aSgJA3AgMu1Q==}
    engines: {node: '>=0.4'}

  safe-buffer@5.2.1:
    resolution: {integrity: sha512-rp3So07KcdmmKbGvgaNxQSJr7bGVSVk5S9Eq1F+ppbRo70+YeaDxkw5Dd8NPN+GD6bjnYm2VuPuCXmpuYvmCXQ==}

  safe-identifier@0.4.2:
    resolution: {integrity: sha512-6pNbSMW6OhAi9j+N8V+U715yBQsaWJ7eyEUaOrawX+isg5ZxhUlV1NipNtgaKHmFGiABwt+ZF04Ii+3Xjkg+8w==}

  safe-regex-test@1.0.3:
    resolution: {integrity: sha512-CdASjNJPvRa7roO6Ra/gLYBTzYzzPyyBXxIMdGW3USQLyjWEls2RgW5UBTXaQVp+OrpeCK3bLem8smtmheoRuw==}
    engines: {node: '>= 0.4'}

  scheduler@0.26.0:
    resolution: {integrity: sha512-NlHwttCI/l5gCPR3D1nNXtWABUmBwvZpEQiD4IXSbIDq8BzLIK/7Ir5gTFSGZDUu37K5cMNp0hFtzO38sC7gWA==}

  sdp-transform@2.15.0:
    resolution: {integrity: sha512-KrOH82c/W+GYQ0LHqtr3caRpM3ITglq3ljGUIb8LTki7ByacJZ9z+piSGiwZDsRyhQbYBOBJgr2k6X4BZXi3Kw==}
    hasBin: true

  sdp@3.2.1:
    resolution: {integrity: sha512-lwsAIzOPlH8/7IIjjz3K0zYBk7aBVVcvjMwt3M4fLxpjMYyy7i3I97SLHebgn4YBjirkzfp3RvRDWSKsh/+WFw==}

  semver@6.3.1:
    resolution: {integrity: sha512-BR7VvDCVHO+q2xBEWskxS6DJE1qRnb7DxzUrogb71CWoSficBxYsiAGd+Kl0mmq/MprG9yArRkyrQxTO6XjMzA==}
    hasBin: true

  semver@7.7.2:
    resolution: {integrity: sha512-RF0Fw+rO5AMf9MAyaRXI4AV0Ulj5lMHqVxxdSgiVbixSCXoEmmX/jk0CuJw4+3SqroYO9VoUh+HcuJivvtJemA==}
    engines: {node: '>=10'}
    hasBin: true

  serialize-javascript@4.0.0:
    resolution: {integrity: sha512-GaNA54380uFefWghODBWEGisLZFj00nS5ACs6yHa9nLqlLpVLO8ChDGeKRjZnV4Nh4n0Qi7nhYZD/9fCPzEqkw==}

  set-function-length@1.2.2:
    resolution: {integrity: sha512-pgRc4hJ4/sNjWCSS9AmnS40x3bNMDTknHgL5UaMBTMyJnU90EgWh1Rz+MC9eFu4BuN/UwZjKQuY/1v3rM7HMfg==}
    engines: {node: '>= 0.4'}

  set-function-name@2.0.2:
    resolution: {integrity: sha512-7PGFlmtwsEADb0WYyvCMa1t+yke6daIG4Wirafur5kcf+MhUnPms1UeR0CKQdTZD81yESwMHbtn+TR+dMviakQ==}
    engines: {node: '>= 0.4'}

  shebang-command@2.0.0:
    resolution: {integrity: sha512-kHxr2zZpYtdmrN1qDjrrX/Z1rR1kG8Dx+gkpK1G4eXmvXswmcE1hTWBWYUzlraYw1/yZp6YuDY77YtvbN0dmDA==}
    engines: {node: '>=8'}

  shebang-regex@3.0.0:
    resolution: {integrity: sha512-7++dFhtcx3353uBaq8DDR4NuxBetBzC7ZQOhmTQInHEd6bSrXdiEyzCvG07Z44UYdLShWUyXt5M/yhz8ekcb1A==}
    engines: {node: '>=8'}

  side-channel-list@1.0.0:
    resolution: {integrity: sha512-FCLHtRD/gnpCiCHEiJLOwdmFP+wzCmDEkc9y7NsYxeF4u7Btsn1ZuwgwJGxImImHicJArLP4R0yX4c2KCrMrTA==}
    engines: {node: '>= 0.4'}

  side-channel-map@1.0.1:
    resolution: {integrity: sha512-VCjCNfgMsby3tTdo02nbjtM/ewra6jPHmpThenkTYh8pG9ucZ/1P8So4u4FGBek/BjpOVsDCMoLA/iuBKIFXRA==}
    engines: {node: '>= 0.4'}

  side-channel-weakmap@1.0.2:
    resolution: {integrity: sha512-WPS/HvHQTYnHisLo9McqBHOJk2FkHO/tlpvldyrnem4aeQp4hai3gythswg6p01oSoTl58rcpiFAjF2br2Ak2A==}
    engines: {node: '>= 0.4'}

  side-channel@1.0.6:
    resolution: {integrity: sha512-fDW/EZ6Q9RiO8eFG8Hj+7u/oW+XrPTIChwCOM2+th2A6OblDtYYIpve9m+KvI9Z4C9qSEXlaGR6bTEYHReuglA==}
    engines: {node: '>= 0.4'}

  side-channel@1.1.0:
    resolution: {integrity: sha512-ZX99e6tRweoUXqR+VBrslhda51Nh5MTQwou5tnUDgbtyM0dBgmhEDtWGP/xbKn6hqfPRHujUNwz5fy/wbbhnpw==}
    engines: {node: '>= 0.4'}

  siginfo@2.0.0:
    resolution: {integrity: sha512-ybx0WO1/8bSBLEWXZvEd7gMW3Sn3JFlW3TvX1nREbDLRNQNaeNN8WK0meBwPdAaOI7TtRRRJn/Es1zhrrCHu7g==}

  signal-exit@3.0.7:
    resolution: {integrity: sha512-wnD2ZE+l+SPC/uoS0vXeE9L1+0wuaMqKlfz9AMUo38JsyLSBWSFcHR1Rri62LZc12vLr1gb3jl7iwQhgwpAbGQ==}

  signal-exit@4.1.0:
    resolution: {integrity: sha512-bzyZ1e88w9O1iNJbKnOlvYTrWPDl46O1bG0D3XInv+9tkPrxrN8jUUTiFlDkkmKWgn1M6CfIA13SuGqOa9Korw==}
    engines: {node: '>=14'}

  simple-code-frame@1.3.0:
    resolution: {integrity: sha512-MB4pQmETUBlNs62BBeRjIFGeuy/x6gGKh7+eRUemn1rCFhqo7K+4slPqsyizCbcbYLnaYqaoZ2FWsZ/jN06D8w==}

  simple-concat@1.0.1:
    resolution: {integrity: sha512-cSFtAPtRhljv69IK0hTVZQ+OfE9nePi/rtJmw5UjHeVyVroEqJXP1sFztKUy1qU+xvz3u/sfYJLa947b7nAN2Q==}

  simple-get@4.0.1:
    resolution: {integrity: sha512-brv7p5WgH0jmQJr1ZDDfKDOSeWWg+OVypG99A/5vYGPqJ6pxiaHLy8nxtFjBA7oMa01ebA9gfh1uMCFqOuXxvA==}

  sirv@3.0.0:
    resolution: {integrity: sha512-BPwJGUeDaDCHihkORDchNyyTvWFhcusy1XMmhEVTQTwGeybFbp8YEmB+njbPnth1FibULBSBVwCQni25XlCUDg==}
    engines: {node: '>=18'}

  sirv@3.0.1:
    resolution: {integrity: sha512-FoqMu0NCGBLCcAkS1qA+XJIQTR6/JHfQXl+uGteNCQ76T91DMUjPa9xfmeqMY3z80nLSg9yQmNjK0Px6RWsH/A==}
    engines: {node: '>=18'}

  sisteransi@1.0.5:
    resolution: {integrity: sha512-bLGGlR1QxBcynn2d5YmDX4MGjlZvy2MRBDRNHLJ8VI6l6+9FUiyTFNJ0IveOSP0bcXgVDPRcfGqA0pjaqUpfVg==}

  slash@3.0.0:
    resolution: {integrity: sha512-g9Q1haeby36OSStwb4ntCGGGaKsaVSjQ68fBxoQcutl5fS1vuY18H3wSt3jFyFtrkx+Kz0V1G85A4MyAdDMi2Q==}
    engines: {node: '>=8'}

  source-map-js@1.2.0:
    resolution: {integrity: sha512-itJW8lvSA0TXEphiRoawsCksnlf8SyvmFzIhltqAHluXd88pkCd+cXJVHTDwdCr0IzwptSm035IHQktUu1QUMg==}
    engines: {node: '>=0.10.0'}

  source-map-js@1.2.1:
    resolution: {integrity: sha512-UXWMKhLOwVKb728IUtQPXxfYU+usdybtUrK/8uGE8CQMvrhOpwvzDBwj0QhSL7MQc7vIsISBG8VQ8+IDQxpfQA==}
    engines: {node: '>=0.10.0'}

  source-map-support@0.5.13:
    resolution: {integrity: sha512-SHSKFHadjVA5oR4PPqhtAVdcBWwRYVd6g6cAXnIbRiIwc2EhPrTuKUBdSLvlEKyIP3GCf89fltvcZiP9MMFA1w==}

  source-map-support@0.5.21:
    resolution: {integrity: sha512-uBHU3L3czsIyYXKX88fdrGovxdSCoTGDRZ6SYXtSRxLZUzHg5P/66Ht6uoUlHu9EZod+inXhKo3qQgwXUT/y1w==}

  source-map@0.6.1:
    resolution: {integrity: sha512-UjgapumWlbMhkBgzT7Ykc5YXUT46F0iKu8SGXq0bcwP5dz/h0Plj6enJqjz1Zbq2l5WaqYnrVbwWOWMyF3F47g==}
    engines: {node: '>=0.10.0'}

  source-map@0.7.4:
    resolution: {integrity: sha512-l3BikUxvPOcn5E74dZiq5BGsTb5yEwhaTSzccU6t4sDOH8NWJCstKO5QT2CvtFoK6F0saL7p9xHAqHOlCPJygA==}
    engines: {node: '>= 8'}

  sourcemap-codec@1.4.8:
    resolution: {integrity: sha512-9NykojV5Uih4lgo5So5dtw+f0JgJX30KCNI8gwhz2J9A15wD0Ml6tjHKwf6fTSa6fAdVBdZeNOs9eJ71qCk8vA==}
    deprecated: Please use @jridgewell/sourcemap-codec instead

  sprintf-js@1.0.3:
    resolution: {integrity: sha512-D9cPgkvLlV3t3IzL0D0YLvGA9Ahk4PcvVwUbN0dSGr1aP0Nrt4AEnTUbuGvquEC0mA64Gqt1fzirlRs5ibXx8g==}

  stable@0.1.8:
    resolution: {integrity: sha512-ji9qxRnOVfcuLDySj9qzhGSEFVobyt1kIOSkj1qZzYLzq7Tos/oUUWvotUPQLlrsidqsK6tBH89Bc9kL5zHA6w==}
    deprecated: 'Modern JS already guarantees Array#sort() is a stable sort, so this library is deprecated. See the compatibility table on MDN: https://developer.mozilla.org/en-US/docs/Web/JavaScript/Reference/Global_Objects/Array/sort#browser_compatibility'

  stack-trace@1.0.0-pre2:
    resolution: {integrity: sha512-2ztBJRek8IVofG9DBJqdy2N5kulaacX30Nz7xmkYF6ale9WBVmIy6mFBchvGX7Vx/MyjBhx+Rcxqrj+dbOnQ6A==}
    engines: {node: '>=16'}

  stack-utils@2.0.6:
    resolution: {integrity: sha512-XlkWvfIm6RmsWtNJx+uqtKLS8eqFbxUg0ZzLXqY0caEy9l7hruX8IpiDnjsLavoBgqCCR71TqWO8MaXYheJ3RQ==}
    engines: {node: '>=10'}

  stackback@0.0.2:
    resolution: {integrity: sha512-1XMJE5fQo1jGH6Y/7ebnwPOBEkIEnT4QF32d5R1+VXdXveM0IBMJt8zfaxX1P3QhVwrYe+576+jkANtSS2mBbw==}

  statuses@2.0.1:
    resolution: {integrity: sha512-RwNA9Z/7PrK06rYLIzFMlaF+l73iwpzsqRIFgbMLbTcLD6cOao82TaWefPXQvB2fOC4AjuYSEndS7N/mTCbkdQ==}
    engines: {node: '>= 0.8'}

  std-env@3.8.0:
    resolution: {integrity: sha512-Bc3YwwCB+OzldMxOXJIIvC6cPRWr/LxOp48CdQTOkPyk/t4JWWJbrilwBd7RJzKV8QW7tJkcgAmeuLLJugl5/w==}

  std-env@3.9.0:
    resolution: {integrity: sha512-UGvjygr6F6tpH7o2qyqR6QYpwraIjKSdtzyBdyytFOHmPZY917kwdwLG0RbOjWOnKmnm3PeHjaoLLMie7kPLQw==}

  strict-event-emitter@0.5.1:
    resolution: {integrity: sha512-vMgjE/GGEPEFnhFub6pa4FmJBRBVOLpIII2hvCZ8Kzb7K0hlHo7mQv6xYrBvCL2LtAIBwFUK8wvuJgTVSQ5MFQ==}

  string-hash@1.1.3:
    resolution: {integrity: sha512-kJUvRUFK49aub+a7T1nNE66EJbZBMnBgoC1UbCZ5n6bsZKBRga4KgBRTMn/pFkeCZSYtNeSyMxPDM0AXWELk2A==}

  string-length@4.0.2:
    resolution: {integrity: sha512-+l6rNN5fYHNhZZy41RXsYptCjA2Igmq4EG7kZAYFQI1E1VTXarr6ZPXBg6eq7Y6eK4FEhY6AJlyuFIb/v/S0VQ==}
    engines: {node: '>=10'}

  string-width@4.2.3:
    resolution: {integrity: sha512-wKyQRQpjJ0sIp62ErSZdGsjMJWsap5oRNihHhu6G7JVO/9jIB6UyevL+tXuOqrng8j/cxKTWyWUwvSTriiZz/g==}
    engines: {node: '>=8'}

  string-width@5.1.2:
    resolution: {integrity: sha512-HnLOCR3vjcY8beoNLtcjZ5/nxn2afmME6lhrDrebokqMap+XbeW8n9TXpPDOqdGK5qcI3oT0GKTW6wC7EMiVqA==}
    engines: {node: '>=12'}

  string.prototype.matchall@4.0.11:
    resolution: {integrity: sha512-NUdh0aDavY2og7IbBPenWqR9exH+E26Sv8e0/eTe1tltDGZL+GtBkDAnnyBtmekfK6/Dq3MkcGtzXFEd1LQrtg==}
    engines: {node: '>= 0.4'}

  string.prototype.trim@1.2.9:
    resolution: {integrity: sha512-klHuCNxiMZ8MlsOihJhJEBJAiMVqU3Z2nEXWfWnIqjN0gEFS9J9+IxKozWWtQGcgoa1WUZzLjKPTr4ZHNFTFxw==}
    engines: {node: '>= 0.4'}

  string.prototype.trimend@1.0.8:
    resolution: {integrity: sha512-p73uL5VCHCO2BZZ6krwwQE3kCzM7NKmis8S//xEC6fQonchbum4eP6kR4DLEjQFO3Wnj3Fuo8NM0kOSjVdHjZQ==}

  string.prototype.trimstart@1.0.8:
    resolution: {integrity: sha512-UXSH262CSZY1tfu3G3Secr6uGLCFVPMhIqHjlgCUtCCcgihYc/xKs9djMTMUOb2j1mVSeU8EU6NWc/iQKU6Gfg==}
    engines: {node: '>= 0.4'}

  string_decoder@1.3.0:
    resolution: {integrity: sha512-hkRX8U1WjJFd8LsDJ2yQ/wWWxaopEsABU1XfkM8A+j0+85JAGppt16cr1Whg6KIbb4okU6Mql6BOj+uup/wKeA==}

  strip-ansi@3.0.1:
    resolution: {integrity: sha512-VhumSSbBqDTP8p2ZLKj40UjBCV4+v8bUSEpUb4KjRgWk9pbqGF4REFj6KEagidb2f/M6AzC0EmFyDNGaw9OCzg==}
    engines: {node: '>=0.10.0'}

  strip-ansi@6.0.1:
    resolution: {integrity: sha512-Y38VPSHcqkFrCpFnQ9vuSXmquuv5oXOKpGeT6aGrr3o3Gc9AlVa6JBfUSOCnbxGGZF+/0ooI7KrPuUSztUdU5A==}
    engines: {node: '>=8'}

  strip-ansi@7.1.0:
    resolution: {integrity: sha512-iq6eVVI64nQQTRYq2KtEg2d2uU7LElhTJwsH4YzIHZshxlgZms/wIc4VoDQTlG/IvVIrBKG06CrZnp0qv7hkcQ==}
    engines: {node: '>=12'}

  strip-bom@4.0.0:
    resolution: {integrity: sha512-3xurFv5tEgii33Zi8Jtp55wEIILR9eh34FAW00PZf+JnSsTmV/ioewSgQl97JHvgjoRGwPShsWm+IdrxB35d0w==}
    engines: {node: '>=8'}

  strip-final-newline@2.0.0:
    resolution: {integrity: sha512-BrpvfNAE3dcvq7ll3xVumzjKjZQ5tI1sEUIKr3Uoks0XUl45St3FlatVqef9prk4jRDzhW6WZg+3bk93y6pLjA==}
    engines: {node: '>=6'}

  strip-json-comments@2.0.1:
    resolution: {integrity: sha512-4gB8na07fecVVkOI6Rs4e7T6NOTki5EmL7TUduTs6bu3EdnSycntVJ4re8kgZA+wx9IueI2Y11bfbgwtzuE0KQ==}
    engines: {node: '>=0.10.0'}

  strip-json-comments@3.1.1:
    resolution: {integrity: sha512-6fPc+R4ihwqP6N/aIv2f1gMH8lOVtWQHoqC4yK6oSDVVocumAsfCqjkXnqiYMhmMwS/mEHLp7Vehlt3ql6lEig==}
    engines: {node: '>=8'}

  style-inject@0.3.0:
    resolution: {integrity: sha512-IezA2qp+vcdlhJaVm5SOdPPTUu0FCEqfNSli2vRuSIBbu5Nq5UvygTk/VzeCqfLz2Atj3dVII5QBKGZRZ0edzw==}

  stylehacks@5.1.1:
    resolution: {integrity: sha512-sBpcd5Hx7G6seo7b1LkpttvTz7ikD0LlH5RmdcBNb6fFR0Fl7LQwHDFr300q4cwUqi+IYrFGmsIHieMBfnN/Bw==}
    engines: {node: ^10 || ^12 || >=14.0}
    peerDependencies:
      postcss: ^8.2.15

  sucrase@3.35.0:
    resolution: {integrity: sha512-8EbVDiu9iN/nESwxeSxDKe0dunta1GOlHufmSSXxMD2z2/tMZpDMpvXQGsc+ajGo8y2uYUmixaSRUc/QPoQ0GA==}
    engines: {node: '>=16 || 14 >=14.17'}
    hasBin: true

  supports-color@2.0.0:
    resolution: {integrity: sha512-KKNVtd6pCYgPIKU4cp2733HWYCpplQhddZLBUryaAHou723x+FRzQ5Df824Fj+IyyuiQTRoub4SnIFfIcrp70g==}
    engines: {node: '>=0.8.0'}

  supports-color@5.5.0:
    resolution: {integrity: sha512-QjVjwdXIt408MIiAqCX4oUKsgU2EqAGzs2Ppkm4aQYbjm+ZEWEcW4SfFNTr4uMNZma0ey4f5lgLrkB0aX0QMow==}
    engines: {node: '>=4'}

  supports-color@7.2.0:
    resolution: {integrity: sha512-qpCAvRl9stuOHveKsn7HncJRvv501qIacKzQlO/+Lwxc9+0q2wLyv4Dfvt80/DPn2pqOBsJdDiogXGR9+OvwRw==}
    engines: {node: '>=8'}

  supports-color@8.1.1:
    resolution: {integrity: sha512-MpUEN2OodtUzxvKQl72cUF7RQ5EiHsGvSsVG0ia9c5RbWGL2CI4C7EpPS8UTBIplnlzZiNuV56w+FuNxy3ty2Q==}
    engines: {node: '>=10'}

  supports-preserve-symlinks-flag@1.0.0:
    resolution: {integrity: sha512-ot0WnXS9fgdkgIcePe6RHNk1WA8+muPa6cSjeR3V8K27q9BB1rTE3R1p7Hv0z1ZyAc8s6Vvv8DIyWf681MAt0w==}
    engines: {node: '>= 0.4'}

  svgo@2.8.0:
    resolution: {integrity: sha512-+N/Q9kV1+F+UeWYoSiULYo4xYSDQlTgb+ayMobAXPwMnLvop7oxKMo9OzIrX5x3eS4L4f2UHhc9axXwY8DpChg==}
    engines: {node: '>=10.13.0'}
    hasBin: true

  synckit@0.11.8:
    resolution: {integrity: sha512-+XZ+r1XGIJGeQk3VvXhT6xx/VpbHsRzsTkGgF6E5RX9TTXD0118l87puaEBZ566FhqblC6U0d4XnubznJDm30A==}
    engines: {node: ^14.18.0 || >=16.0.0}

  tailwindcss@3.4.17:
    resolution: {integrity: sha512-w33E2aCvSDP0tW9RZuNXadXlkHXqFzSkQew/aIa2i/Sj8fThxwovwlXHSPXTbAHwEIhBFXAedUhP2tueAKP8Og==}
    engines: {node: '>=14.0.0'}
    hasBin: true

  tar-fs@2.1.3:
    resolution: {integrity: sha512-090nwYJDmlhwFwEW3QQl+vaNnxsO2yVsd45eTKRBzSzu+hlb1w2K9inVq5b0ngXuLVqQ4ApvsUHHnu/zQNkWAg==}

  tar-stream@2.2.0:
    resolution: {integrity: sha512-ujeqbceABgwMZxEJnk2HDY2DlnUZ+9oEcb1KzTVfYHio0UE6dG71n60d8D2I4qNvleWrrXpmjpt7vZeF1LnMZQ==}
    engines: {node: '>=6'}

  terser@5.31.3:
    resolution: {integrity: sha512-pAfYn3NIZLyZpa83ZKigvj6Rn9c/vd5KfYGX7cN1mnzqgDcxWvrU5ZtAfIKhEXz9nRecw4z3LXkjaq96/qZqAA==}
    engines: {node: '>=10'}
    hasBin: true

  test-exclude@6.0.0:
    resolution: {integrity: sha512-cAGWPIyOHU6zlmg88jwm7VRyXnMN7iV68OGAbYDk/Mh/xC/pzVPlQtY6ngoIH/5/tciuhGfvESU8GrHrcxD56w==}
    engines: {node: '>=8'}

  text-table@0.2.0:
    resolution: {integrity: sha512-N+8UisAXDGk8PFXP4HAzVR9nbfmVJ3zYLAWiTIoqC5v5isinhr+r5uaO8+7r3BMfuNIufIsA7RdpVgacC2cSpw==}

  thenify-all@1.6.0:
    resolution: {integrity: sha512-RNxQH/qI8/t3thXJDwcstUO4zeqo64+Uy/+sNVRBx4Xn2OX+OZ9oP+iJnNFqplFra2ZUVeKCSa2oVWi3T4uVmA==}
    engines: {node: '>=0.8'}

  thenify@3.3.1:
    resolution: {integrity: sha512-RVZSIV5IG10Hk3enotrhvz0T9em6cyHBLkH/YAZuKqd8hRkKhSfCGIcP2KUY0EPxndzANBmNllzWPwak+bheSw==}

  tiny-glob@0.2.9:
    resolution: {integrity: sha512-g/55ssRPUjShh+xkfx9UPDXqhckHEsHr4Vd9zX55oSdGZc/MD0m3sferOkwWtp98bv+kcVfEHtRJgBVJzelrzg==}

  tinybench@2.9.0:
    resolution: {integrity: sha512-0+DUvqWMValLmha6lr4kD8iAMK1HzV0/aKnCtWb9v9641TnP/MFb7Pc2bxoxQjTXAErryXVgUOfv2YqNllqGeg==}

  tinyexec@0.3.2:
    resolution: {integrity: sha512-KQQR9yN7R5+OSwaK0XQoj22pwHoTlgYqmUscPYoknOoWCWfj/5/ABTMRi69FrKU5ffPVh5QcFikpWJI/P1ocHA==}

  tinyglobby@0.2.13:
    resolution: {integrity: sha512-mEwzpUgrLySlveBwEVDMKk5B57bhLPYovRfPAXD5gA/98Opn0rCDj3GtLwFvCvH5RK9uPCExUROW5NjDwvqkxw==}
    engines: {node: '>=12.0.0'}

  tinypool@1.0.2:
    resolution: {integrity: sha512-al6n+QEANGFOMf/dmUMsuS5/r9B06uwlyNjZZql/zv8J7ybHCgoihBNORZCY2mzUuAnomQa2JdhyHKzZxPCrFA==}
    engines: {node: ^18.0.0 || >=20.0.0}

  tinyrainbow@2.0.0:
    resolution: {integrity: sha512-op4nsTR47R6p0vMUUoYl/a+ljLFVtlfaXkLQmqfLR1qHma1h/ysYk4hEXZ880bf2CYgTskvTa/e196Vd5dDQXw==}
    engines: {node: '>=14.0.0'}

  tinyspy@3.0.2:
    resolution: {integrity: sha512-n1cw8k1k0x4pgA2+9XrOkFydTerNcJ1zWCO5Nn9scWHTD+5tp8dghT2x1uduQePZTZgd3Tupf+x9BxJjeJi77Q==}
    engines: {node: '>=14.0.0'}

  tmpl@1.0.5:
    resolution: {integrity: sha512-3f0uOEAQwIqGuWW2MVzYg8fV/QNnc/IpuJNG837rLuczAaLVHslWHZQj4IGiEl5Hs3kkbhwL9Ab7Hrsmuj+Smw==}

  to-fast-properties@2.0.0:
    resolution: {integrity: sha512-/OaKK0xYrs3DmxRYqL/yDc+FxFUVYhDlXMhRmv3z915w2HF1tnN1omB354j8VUGO/hbRzyD6Y3sA7v7GS/ceog==}
    engines: {node: '>=4'}

  to-regex-range@5.0.1:
    resolution: {integrity: sha512-65P7iz6X5yEr1cwcgvQxbbIw7Uk3gOy5dIdtZ4rDveLqhrdJP+Li/Hx6tyK0NEb+2GCyneCMJiGqrADCSNk8sQ==}
    engines: {node: '>=8.0'}

  totalist@3.0.1:
    resolution: {integrity: sha512-sf4i37nQ2LBx4m3wB74y+ubopq6W/dIzXg0FDGjsYnZHVa1Da8FH853wlL2gtUhg+xJXjfk3kUZS3BRoQeoQBQ==}
    engines: {node: '>=6'}

  tough-cookie@4.1.4:
    resolution: {integrity: sha512-Loo5UUvLD9ScZ6jh8beX1T6sO1w2/MpCRpEP7V280GKMVUQ0Jzar2U3UJPsrdbziLEMMhu3Ujnq//rhiFuIeag==}
    engines: {node: '>=6'}

  tr46@0.0.3:
    resolution: {integrity: sha512-N3WMsuqV66lT30CrXNbEjx4GEwlow3v6rr4mCcv6prnfwhS01rkgyFdjPNBYd9br7LpXV1+Emh01fHnq2Gdgrw==}

  ts-api-utils@1.4.3:
    resolution: {integrity: sha512-i3eMG77UTMD0hZhgRS562pv83RC6ukSAC2GMNWc+9dieh/+jDM5u5YG+NHX6VNDRHQcHwmsTHctP9LhbC3WxVw==}
    engines: {node: '>=16'}
    peerDependencies:
      typescript: '>=4.2.0'

  ts-debounce@4.0.0:
    resolution: {integrity: sha512-+1iDGY6NmOGidq7i7xZGA4cm8DAa6fqdYcvO5Z6yBevH++Bdo9Qt/mN0TzHUgcCcKv1gmh9+W5dHqz8pMWbCbg==}

  ts-interface-checker@0.1.13:
    resolution: {integrity: sha512-Y/arvbn+rrz3JCKl9C4kVNfTfSm2/mEp5FSz5EsZSANGPSlQrpRI5M4PKF+mJnE52jOO90PnPSc3Ur3bTQw0gA==}

  ts-jest@29.4.0:
    resolution: {integrity: sha512-d423TJMnJGu80/eSgfQ5w/R+0zFJvdtTxwtF9KzFFunOpSeD+79lHJQIiAhluJoyGRbvj9NZJsl9WjCUo0ND7Q==}
    engines: {node: ^14.15.0 || ^16.10.0 || ^18.0.0 || >=20.0.0}
    hasBin: true
    peerDependencies:
      '@babel/core': '>=7.0.0-beta.0 <8'
      '@jest/transform': ^29.0.0 || ^30.0.0
      '@jest/types': ^29.0.0 || ^30.0.0
      babel-jest: ^29.0.0 || ^30.0.0
      esbuild: '*'
      jest: ^29.0.0 || ^30.0.0
      jest-util: ^29.0.0 || ^30.0.0
      typescript: '>=4.3 <6'
    peerDependenciesMeta:
      '@babel/core':
        optional: true
      '@jest/transform':
        optional: true
      '@jest/types':
        optional: true
      babel-jest:
        optional: true
      esbuild:
        optional: true
      jest-util:
        optional: true

  tslib@2.6.3:
    resolution: {integrity: sha512-xNvxJEOUiWPGhUuUdQgAJPKOOJfGnIyKySOc09XkKsgdUV/3E2zvwZYdejjmRgPCgcym1juLH3226yA7sEFJKQ==}

  tslib@2.8.1:
    resolution: {integrity: sha512-oJFu94HQb+KVduSUQL7wnpmqnfmLsOA/nAh6b6EH0wCEoK0/mPeXU6c3wKDV83MkOuHPRHtSXKKU99IBazS/2w==}

  tsx@3.14.0:
    resolution: {integrity: sha512-xHtFaKtHxM9LOklMmJdI3BEnQq/D5F73Of2E1GDrITi9sgoVkvIsrQUTY1G8FlmGtA+awCI4EBlTRRYxkL2sRg==}
    hasBin: true

  tunnel-agent@0.6.0:
    resolution: {integrity: sha512-McnNiV1l8RYeY8tBgEpuodCC1mLUdbSN+CYBL7kJsJNInOP8UjDDEwdk6Mw60vdLLrr5NHKZhMAOSrR2NZuQ+w==}

  type-check@0.4.0:
    resolution: {integrity: sha512-XleUoc9uwGXqjWwXaUTZAmzMcFZ5858QA2vvx1Ur5xIcixXIP+8LnFDgRplU30us6teqdlskFfu+ae4K79Ooew==}
    engines: {node: '>= 0.8.0'}

  type-detect@4.0.8:
    resolution: {integrity: sha512-0fr/mIH1dlO+x7TlcMy+bIDqKPsw/70tVyeHW787goQjhmqaZe10uwLujubK9q9Lg6Fiho1KUKDYz0Z7k7g5/g==}
    engines: {node: '>=4'}

  type-fest@0.21.3:
    resolution: {integrity: sha512-t0rzBq87m3fVcduHDUFhKmyyX+9eo6WQjZvf51Ea/M0Q7+T374Jp1aUiyUl0GKxp8M/OETVHSDvmkyPgvX+X2w==}
    engines: {node: '>=10'}

  type-fest@4.34.1:
    resolution: {integrity: sha512-6kSc32kT0rbwxD6QL1CYe8IqdzN/J/ILMrNK+HMQCKH3insCDRY/3ITb0vcBss0a3t72fzh2YSzj8ko1HgwT3g==}
    engines: {node: '>=16'}

  type-fest@4.41.0:
    resolution: {integrity: sha512-TeTSQ6H5YHvpqVwBRcnLDCBnDOHWYu7IvGbHT6N8AOymcr9PJGjc1GTtiWZTYg0NCgYwvnYWEkVChQAr9bjfwA==}
    engines: {node: '>=16'}

  typed-array-buffer@1.0.2:
    resolution: {integrity: sha512-gEymJYKZtKXzzBzM4jqa9w6Q1Jjm7x2d+sh19AdsD4wqnMPDYyvwpsIc2Q/835kHuo3BEQ7CjelGhfTsoBb2MQ==}
    engines: {node: '>= 0.4'}

  typed-array-byte-length@1.0.1:
    resolution: {integrity: sha512-3iMJ9q0ao7WE9tWcaYKIptkNBuOIcZCCT0d4MRvuuH88fEoEH62IuQe0OtraD3ebQEoTRk8XCBoknUNc1Y67pw==}
    engines: {node: '>= 0.4'}

  typed-array-byte-offset@1.0.2:
    resolution: {integrity: sha512-Ous0vodHa56FviZucS2E63zkgtgrACj7omjwd/8lTEMEPFFyjfixMZ1ZXenpgCFBBt4EC1J2XsyVS2gkG0eTFA==}
    engines: {node: '>= 0.4'}

  typed-array-length@1.0.6:
    resolution: {integrity: sha512-/OxDN6OtAk5KBpGb28T+HZc2M+ADtvRxXrKKbUwtsLgdoxgX13hyy7ek6bFRl5+aBs2yZzB0c4CnQfAtVypW/g==}
    engines: {node: '>= 0.4'}

  typed-emitter@2.1.0:
    resolution: {integrity: sha512-g/KzbYKbH5C2vPkaXGu8DJlHrGKHLsM25Zg9WuC9pMGfuvT+X25tZQWo5fK1BjBm8+UrVE9LDCvaY0CQk+fXDA==}

  typescript@4.9.5:
    resolution: {integrity: sha512-1FXk9E2Hm+QzZQ7z+McJiHL4NW1F2EzMu9Nq9i3zAaGqibafqYwCVU6WyWAuyQRRzOlxou8xZSyXLEN8oKj24g==}
    engines: {node: '>=4.2.0'}
    hasBin: true

  typescript@5.5.4:
    resolution: {integrity: sha512-Mtq29sKDAEYP7aljRgtPOpTvOfbwRWlS6dPRzwjdE+C0R4brX/GUyhHSecbHMFLNBLcJIPt9nl9yG5TZ1weH+Q==}
    engines: {node: '>=14.17'}
    hasBin: true

  unbox-primitive@1.0.2:
    resolution: {integrity: sha512-61pPlCD9h51VoreyJ0BReideM3MDKMKnh6+V9L08331ipq6Q8OFXZYiqP6n/tbHx4s5I9uRhcye6BrbkizkBDw==}

  undici-types@5.26.5:
    resolution: {integrity: sha512-JlCMO+ehdEIKqlFxk6IfVoAUVmgz7cU7zD/h9XZ0qzeosSHmUJVOzSQvvYSYWXkFXC+IfLKSIffhv0sVZup6pA==}

  undici-types@6.19.8:
    resolution: {integrity: sha512-ve2KP6f/JnbPBFyobGHuerC9g1FYGn/F8n1LWTwNxCEzd6IfqTwUQcNXgEtmmQ6DlRrC1hrSrBnCZPokRrDHjw==}

  unicode-canonical-property-names-ecmascript@2.0.0:
    resolution: {integrity: sha512-yY5PpDlfVIU5+y/BSCxAJRBIS1Zc2dDG3Ujq+sR0U+JjUevW2JhocOF+soROYDSaAezOzOKuyyixhD6mBknSmQ==}
    engines: {node: '>=4'}

  unicode-match-property-ecmascript@2.0.0:
    resolution: {integrity: sha512-5kaZCrbp5mmbz5ulBkDkbY0SsPOjKqVS35VpL9ulMPfSl0J0Xsm+9Evphv9CoIZFwre7aJoa94AY6seMKGVN5Q==}
    engines: {node: '>=4'}

  unicode-match-property-value-ecmascript@2.1.0:
    resolution: {integrity: sha512-qxkjQt6qjg/mYscYMC0XKRn3Rh0wFPlfxB0xkt9CfyTvpX1Ra0+rAmdX2QyAobptSEvuy4RtpPRui6XkV+8wjA==}
    engines: {node: '>=4'}

  unicode-property-aliases-ecmascript@2.1.0:
    resolution: {integrity: sha512-6t3foTQI9qne+OZoVQB/8x8rk2k1eVy1gRXhV3oFQ5T6R1dqQ1xtin3XqSlx3+ATBkliTaR/hHyJBm+LVPNM8w==}
    engines: {node: '>=4'}

  universalify@0.2.0:
    resolution: {integrity: sha512-CJ1QgKmNg3CwvAv/kOFmtnEN05f0D/cn9QntgNOQlQF9dgvVTHj3t+8JPdjqawCHk7V/KA+fbUqzZ9XWhcqPUg==}
    engines: {node: '>= 4.0.0'}

  universalify@2.0.1:
    resolution: {integrity: sha512-gptHNQghINnc/vTGIk0SOFGFNXw7JVrlRUtConJRlvaw6DuX0wO5Jeko9sWrMBhh+PsYAZ7oXAiOnf/UKogyiw==}
    engines: {node: '>= 10.0.0'}

  update-browserslist-db@1.1.0:
    resolution: {integrity: sha512-EdRAaAyk2cUE1wOf2DkEhzxqOQvFOoRJFNS6NeyJ01Gp2beMRpBAINjM2iDXE3KCuKhwnvHIQCJm6ThL2Z+HzQ==}
    hasBin: true
    peerDependencies:
      browserslist: '>= 4.21.0'

  update-browserslist-db@1.1.3:
    resolution: {integrity: sha512-UxhIZQ+QInVdunkDAaiazvvT/+fXL5Osr0JZlJulepYu6Jd7qJtDZjlur0emRlT71EN3ScPoE7gvsuIKKNavKw==}
    hasBin: true
    peerDependencies:
      browserslist: '>= 4.21.0'

  uri-js@4.4.1:
    resolution: {integrity: sha512-7rKUyy33Q1yc98pQ1DAmLtwX109F7TIfWlW1Ydo8Wl1ii1SeHieeh0HHfPeL2fMXK6z0s8ecKs9frCuLJvndBg==}

  url-join@4.0.1:
    resolution: {integrity: sha512-jk1+QP6ZJqyOiuEI9AEWQfju/nB2Pw466kbA0LEZljHwKeMgd9WrAEgEGxjPDD2+TNbbb37rTyhEfrCXfuKXnA==}

  url-parse@1.5.10:
    resolution: {integrity: sha512-WypcfiRhfeUP9vvF0j6rw0J3hrWrw6iZv3+22h6iRMJ/8z1Tj6XfLP4DsUix5MhMPnXpiHDoKyoZ/bdCkwBCiQ==}

  use-callback-ref@1.3.3:
    resolution: {integrity: sha512-jQL3lRnocaFtu3V00JToYz/4QkNWswxijDaCVNZRiRTO3HQDLsdu1ZtmIUvV4yPp+rvWm5j0y0TG/S61cuijTg==}
    engines: {node: '>=10'}
    peerDependencies:
      '@types/react': '*'
      react: ^16.8.0 || ^17.0.0 || ^18.0.0 || ^19.0.0 || ^19.0.0-rc
    peerDependenciesMeta:
      '@types/react':
        optional: true

  use-sidecar@1.1.3:
    resolution: {integrity: sha512-Fedw0aZvkhynoPYlA5WXrMCAMm+nSWdZt6lzJQ7Ok8S6Q+VsHmHpRWndVRJ8Be0ZbkfPc5LRYH+5XrzXcEeLRQ==}
    engines: {node: '>=10'}
    peerDependencies:
      '@types/react': '*'
      react: ^16.8.0 || ^17.0.0 || ^18.0.0 || ^19.0.0 || ^19.0.0-rc
    peerDependenciesMeta:
      '@types/react':
        optional: true

  util-deprecate@1.0.2:
    resolution: {integrity: sha512-EPD5q1uXyFxJpCrLnCc1nHnq3gOa6DZBocAIiI2TaSCA7VCJ1UJDMagCzIkXNsUYfD1daK//LTEQ8xiIbrHtcw==}

  v8-to-istanbul@9.3.0:
    resolution: {integrity: sha512-kiGUalWN+rgBJ/1OHZsBtU4rXZOfj/7rKQxULKlIzwzQSvMJUUNgPwJEEh7gU6xEVxC0ahoOBvN2YI8GH6FNgA==}
    engines: {node: '>=10.12.0'}

  vite-node@3.0.5:
    resolution: {integrity: sha512-02JEJl7SbtwSDJdYS537nU6l+ktdvcREfLksk/NDAqtdKWGqHl+joXzEubHROmS3E6pip+Xgu2tFezMu75jH7A==}
    engines: {node: ^18.0.0 || ^20.0.0 || >=22.0.0}
    hasBin: true

  vite-node@3.1.2:
    resolution: {integrity: sha512-/8iMryv46J3aK13iUXsei5G/A3CUlW4665THCPS+K8xAaqrVWiGB4RfXMQXCLjpK9P2eK//BczrVkn5JLAk6DA==}
    engines: {node: ^18.0.0 || ^20.0.0 || >=22.0.0}
    hasBin: true

  vite-prerender-plugin@0.5.10:
    resolution: {integrity: sha512-m4i0G5oc3LPLA02uW2XsFZmYNxZdyryz5Ksi78O9puj/ao5c8dBUW06caGwoM1TmYknTBBUyKhtqajUpoP+z8Q==}
    peerDependencies:
      vite: 5.x || 6.x

  vite@5.4.2:
    resolution: {integrity: sha512-dDrQTRHp5C1fTFzcSaMxjk6vdpKvT+2/mIdE07Gw2ykehT49O0z/VHS3zZ8iV/Gh8BJJKHWOe5RjaNrW5xf/GA==}
    engines: {node: ^18.0.0 || >=20.0.0}
    hasBin: true
    peerDependencies:
      '@types/node': ^18.0.0 || >=20.0.0
      less: '*'
      lightningcss: ^1.21.0
      sass: '*'
      sass-embedded: '*'
      stylus: '*'
      sugarss: '*'
      terser: ^5.4.0
    peerDependenciesMeta:
      '@types/node':
        optional: true
      less:
        optional: true
      lightningcss:
        optional: true
      sass:
        optional: true
      sass-embedded:
        optional: true
      stylus:
        optional: true
      sugarss:
        optional: true
      terser:
        optional: true

  vite@6.3.2:
    resolution: {integrity: sha512-ZSvGOXKGceizRQIZSz7TGJ0pS3QLlVY/9hwxVh17W3re67je1RKYzFHivZ/t0tubU78Vkyb9WnHPENSBCzbckg==}
    engines: {node: ^18.0.0 || ^20.0.0 || >=22.0.0}
    hasBin: true
    peerDependencies:
      '@types/node': ^18.0.0 || ^20.0.0 || >=22.0.0
      jiti: '>=1.21.0'
      less: '*'
      lightningcss: ^1.21.0
      sass: '*'
      sass-embedded: '*'
      stylus: '*'
      sugarss: '*'
      terser: ^5.16.0
      tsx: ^4.8.1
      yaml: ^2.4.2
    peerDependenciesMeta:
      '@types/node':
        optional: true
      jiti:
        optional: true
      less:
        optional: true
      lightningcss:
        optional: true
      sass:
        optional: true
      sass-embedded:
        optional: true
      stylus:
        optional: true
      sugarss:
        optional: true
      terser:
        optional: true
      tsx:
        optional: true
      yaml:
        optional: true

  vitest@3.0.5:
    resolution: {integrity: sha512-4dof+HvqONw9bvsYxtkfUp2uHsTN9bV2CZIi1pWgoFpL1Lld8LA1ka9q/ONSsoScAKG7NVGf2stJTI7XRkXb2Q==}
    engines: {node: ^18.0.0 || ^20.0.0 || >=22.0.0}
    hasBin: true
    peerDependencies:
      '@edge-runtime/vm': '*'
      '@types/debug': ^4.1.12
      '@types/node': ^18.0.0 || ^20.0.0 || >=22.0.0
      '@vitest/browser': 3.0.5
      '@vitest/ui': 3.0.5
      happy-dom: '*'
      jsdom: '*'
    peerDependenciesMeta:
      '@edge-runtime/vm':
        optional: true
      '@types/debug':
        optional: true
      '@types/node':
        optional: true
      '@vitest/browser':
        optional: true
      '@vitest/ui':
        optional: true
      happy-dom:
        optional: true
      jsdom:
        optional: true

  vitest@3.1.2:
    resolution: {integrity: sha512-WaxpJe092ID1C0mr+LH9MmNrhfzi8I65EX/NRU/Ld016KqQNRgxSOlGNP1hHN+a/F8L15Mh8klwaF77zR3GeDQ==}
    engines: {node: ^18.0.0 || ^20.0.0 || >=22.0.0}
    hasBin: true
    peerDependencies:
      '@edge-runtime/vm': '*'
      '@types/debug': ^4.1.12
      '@types/node': ^18.0.0 || ^20.0.0 || >=22.0.0
      '@vitest/browser': 3.1.2
      '@vitest/ui': 3.1.2
      happy-dom: '*'
      jsdom: '*'
    peerDependenciesMeta:
      '@edge-runtime/vm':
        optional: true
      '@types/debug':
        optional: true
      '@types/node':
        optional: true
      '@vitest/browser':
        optional: true
      '@vitest/ui':
        optional: true
      happy-dom:
        optional: true
      jsdom:
        optional: true

  walker@1.0.8:
    resolution: {integrity: sha512-ts/8E8l5b7kY0vlWLewOkDXMmPdLcVV4GmOQLyxuSswIJsweeFZtAsMF7k1Nszz+TYBQrlYRmzOnr398y1JemQ==}

  webidl-conversions@3.0.1:
    resolution: {integrity: sha512-2JAn3z8AR6rjK8Sm8orRC0h/bcl/DqL7tRPdGZ4I1CjdF+EaMLmYxBHyXuKL849eucPFhvBoxMsflfOb8kxaeQ==}

  webrtc-adapter@9.0.3:
    resolution: {integrity: sha512-5fALBcroIl31OeXAdd1YUntxiZl1eHlZZWzNg3U4Fn+J9/cGL3eT80YlrsWGvj2ojuz1rZr2OXkgCzIxAZ7vRQ==}
    engines: {node: '>=6.0.0', npm: '>=3.10.0'}

  whatwg-url@5.0.0:
    resolution: {integrity: sha512-saE57nupxk6v3HY35+jzBwYa0rKSy0XR8JSxZPwgLr7ys0IBzhGviA1/TUGJLmSVqs8pb9AnvICXEuOHLprYTw==}

  which-boxed-primitive@1.0.2:
    resolution: {integrity: sha512-bwZdv0AKLpplFY2KZRX6TvyuN7ojjr7lwkg6ml0roIy9YeuSr7JS372qlNW18UQYzgYK9ziGcerWqZOmEn9VNg==}

  which-typed-array@1.1.15:
    resolution: {integrity: sha512-oV0jmFtUky6CXfkqehVvBP/LSWJ2sy4vWMioiENyJLePrBO/yKyV9OyJySfAKosh+RYkIl5zJCNZ8/4JncrpdA==}
    engines: {node: '>= 0.4'}

  which@2.0.2:
    resolution: {integrity: sha512-BLI3Tl1TW3Pvl70l3yq3Y64i+awpwXqsGBYWkkqMtnbXgrMD+yj7rhW0kuEDxzJaYXGjEW5ogapKNMEKNMjibA==}
    engines: {node: '>= 8'}
    hasBin: true

  why-is-node-running@2.3.0:
    resolution: {integrity: sha512-hUrmaWBdVDcxvYqnyh09zunKzROWjbZTiNy8dBEjkS7ehEDQibXJ7XvlmtbwuTclUiIyN+CyXQD4Vmko8fNm8w==}
    engines: {node: '>=8'}
    hasBin: true

  word-wrap@1.2.5:
    resolution: {integrity: sha512-BN22B5eaMMI9UMtjrGd5g5eCYPpCPDUy0FJXbYsaT5zYxjFOckS53SQDE3pWkVoWpHXVb3BrYcEN4Twa55B5cA==}
    engines: {node: '>=0.10.0'}

  wrap-ansi@6.2.0:
    resolution: {integrity: sha512-r6lPcBGxZXlIcymEu7InxDMhdW0KDxpLgoFLcguasxCaJ/SOIZwINatK9KY/tf+ZrlywOKU0UDj3ATXUBfxJXA==}
    engines: {node: '>=8'}

  wrap-ansi@7.0.0:
    resolution: {integrity: sha512-YVGIj2kamLSTxw6NsZjoBxfSwsn0ycdesmc4p+Q21c5zPuZ1pl+NfxVdxPtdHvmNVOQ6XSYG4AUtyt/Fi7D16Q==}
    engines: {node: '>=10'}

  wrap-ansi@8.1.0:
    resolution: {integrity: sha512-si7QWI6zUMq56bESFvagtmzMdGOtoxfR+Sez11Mobfc7tm+VkUckk9bW2UeffTGVUbOksxmSw0AA2gs8g71NCQ==}
    engines: {node: '>=12'}

  wrappy@1.0.2:
    resolution: {integrity: sha512-l4Sp/DRseor9wL6EvV2+TuQn63dMkPjZ/sp9XkghTEbV9KlPS1xUsZ3u7/IQO4wxtcFB4bgpQPRcR3QCvezPcQ==}

  write-file-atomic@4.0.2:
    resolution: {integrity: sha512-7KxauUdBmSdWnmpaGFg+ppNjKF8uNLry8LyzjauQDOVONfFLNKrKvQOxZ/VuTIcS/gge/YNahf5RIIQWTSarlg==}
    engines: {node: ^12.13.0 || ^14.15.0 || >=16.0.0}

  write-file-atomic@5.0.1:
    resolution: {integrity: sha512-+QU2zd6OTD8XWIJCbffaiQeH9U73qIqafo1x6V1snCWYGJf6cVE0cDR4D8xRzcEnfI21IFrUPzPGtcPf8AC+Rw==}
    engines: {node: ^14.17.0 || ^16.13.0 || >=18.0.0}

  ws@8.18.0:
    resolution: {integrity: sha512-8VbfWfHLbbwu3+N6OKsOMpBdT4kXPDDB9cJk2bJ6mh9ucxdlnNvH1e+roYkKmN9Nxw2yjz7VzeO9oOz2zJ04Pw==}
    engines: {node: '>=10.0.0'}
    peerDependencies:
      bufferutil: ^4.0.1
      utf-8-validate: '>=5.0.2'
    peerDependenciesMeta:
      bufferutil:
        optional: true
      utf-8-validate:
        optional: true

  ws@8.18.1:
    resolution: {integrity: sha512-RKW2aJZMXeMxVpnZ6bck+RswznaxmzdULiBr6KY7XkTnW8uvt0iT9H5DkHUChXrc+uurzwa0rVI16n/Xzjdz1w==}
    engines: {node: '>=10.0.0'}
    peerDependencies:
      bufferutil: ^4.0.1
      utf-8-validate: '>=5.0.2'
    peerDependenciesMeta:
      bufferutil:
        optional: true
      utf-8-validate:
        optional: true

  y18n@5.0.8:
    resolution: {integrity: sha512-0pfFzegeDWJHJIAmTLRP2DwHjdF5s7jo9tuztdQxAhINCdvS+3nGINqPd00AphqJR/0LhANUS6/+7SCb98YOfA==}
    engines: {node: '>=10'}

  yallist@3.1.1:
    resolution: {integrity: sha512-a4UGQaWPH59mOXUYnAG2ewncQS4i4F43Tv3JoAM+s2VDAmS9NsK8GpDMLrCHPksFT7h3K6TOoUNn2pb7RoXx4g==}

  yaml@1.10.2:
    resolution: {integrity: sha512-r3vXyErRCYJ7wg28yvBY5VSoAF8ZvlcW9/BwUzEtUsjvX/DKs24dIkuwjtuprwJJHsbyUbLApepYTR1BN4uHrg==}
    engines: {node: '>= 6'}

  yaml@2.7.1:
    resolution: {integrity: sha512-10ULxpnOCQXxJvBgxsn9ptjq6uviG/htZKk9veJGhlqn3w/DxQ631zFF+nlQXLwmImeS5amR2dl2U8sg6U9jsQ==}
    engines: {node: '>= 14'}
    hasBin: true

  yargs-parser@21.1.1:
    resolution: {integrity: sha512-tVpsJW7DdjecAiFpbIB1e3qxIQsE6NoPc5/eTdrbbIC4h0LVsWhnoa3g+m2HclBIujHzsxZ4VJVA+GUuc2/LBw==}
    engines: {node: '>=12'}

  yargs@17.7.2:
    resolution: {integrity: sha512-7dSzzRQ++CKnNI/krKnYRV7JKKPUXMEh61soaHKg9mrWEhzFWhFnxPxGl+69cD1Ou63C13NUPCnmIcrvqCuM6w==}
    engines: {node: '>=12'}

  yocto-queue@0.1.0:
    resolution: {integrity: sha512-rVksvsnNCdJ/ohGc6xgPwyN8eheCxsiLM8mxuE/t/mOVqJewPuO1miLpTHQiRgTKCLexL4MeAFVagts7HmNZ2Q==}
    engines: {node: '>=10'}

  yoctocolors-cjs@2.1.2:
    resolution: {integrity: sha512-cYVsTjKl8b+FrnidjibDWskAv7UKOfcwaVZdp/it9n1s9fU3IkgDbhdIRKCW4JDsAlECJY0ytoVPT3sK6kideA==}
    engines: {node: '>=18'}

snapshots:

  '@alloc/quick-lru@5.2.0': {}

  '@ampproject/remapping@2.3.0':
    dependencies:
      '@jridgewell/gen-mapping': 0.3.5
      '@jridgewell/trace-mapping': 0.3.25

  '@babel/code-frame@7.24.7':
    dependencies:
      '@babel/highlight': 7.24.7
      picocolors: 1.1.1

  '@babel/code-frame@7.27.1':
    dependencies:
      '@babel/helper-validator-identifier': 7.27.1
      js-tokens: 4.0.0
      picocolors: 1.1.1

  '@babel/compat-data@7.25.0': {}

  '@babel/compat-data@7.28.0': {}

  '@babel/core@7.24.9':
    dependencies:
      '@ampproject/remapping': 2.3.0
      '@babel/code-frame': 7.24.7
      '@babel/generator': 7.25.0
      '@babel/helper-compilation-targets': 7.24.8
      '@babel/helper-module-transforms': 7.25.0(@babel/core@7.24.9)
      '@babel/helpers': 7.25.0
      '@babel/parser': 7.25.0
      '@babel/template': 7.25.0
      '@babel/traverse': 7.25.0
      '@babel/types': 7.25.0
      convert-source-map: 2.0.0
      debug: 4.3.5
      gensync: 1.0.0-beta.2
      json5: 2.2.3
      semver: 6.3.1
    transitivePeerDependencies:
      - supports-color

  '@babel/core@7.28.0':
    dependencies:
      '@ampproject/remapping': 2.3.0
      '@babel/code-frame': 7.27.1
      '@babel/generator': 7.28.0
      '@babel/helper-compilation-targets': 7.27.2
      '@babel/helper-module-transforms': 7.27.3(@babel/core@7.28.0)
      '@babel/helpers': 7.27.6
      '@babel/parser': 7.28.0
      '@babel/template': 7.27.2
      '@babel/traverse': 7.28.0
      '@babel/types': 7.28.1
      convert-source-map: 2.0.0
      debug: 4.4.0
      gensync: 1.0.0-beta.2
      json5: 2.2.3
      semver: 6.3.1
    transitivePeerDependencies:
      - supports-color

  '@babel/generator@7.25.0':
    dependencies:
      '@babel/types': 7.25.0
      '@jridgewell/gen-mapping': 0.3.5
      '@jridgewell/trace-mapping': 0.3.25
      jsesc: 2.5.2

  '@babel/generator@7.28.0':
    dependencies:
      '@babel/parser': 7.28.0
      '@babel/types': 7.28.1
      '@jridgewell/gen-mapping': 0.3.12
      '@jridgewell/trace-mapping': 0.3.29
      jsesc: 3.1.0

  '@babel/helper-annotate-as-pure@7.24.7':
    dependencies:
      '@babel/types': 7.25.0

  '@babel/helper-builder-binary-assignment-operator-visitor@7.24.7':
    dependencies:
      '@babel/traverse': 7.25.0
      '@babel/types': 7.25.0
    transitivePeerDependencies:
      - supports-color

  '@babel/helper-compilation-targets@7.24.8':
    dependencies:
      '@babel/compat-data': 7.25.0
      '@babel/helper-validator-option': 7.24.8
      browserslist: 4.23.2
      lru-cache: 5.1.1
      semver: 6.3.1

  '@babel/helper-compilation-targets@7.27.2':
    dependencies:
      '@babel/compat-data': 7.28.0
      '@babel/helper-validator-option': 7.27.1
      browserslist: 4.25.1
      lru-cache: 5.1.1
      semver: 6.3.1

  '@babel/helper-create-class-features-plugin@7.25.0(@babel/core@7.24.9)':
    dependencies:
      '@babel/core': 7.24.9
      '@babel/helper-annotate-as-pure': 7.24.7
      '@babel/helper-member-expression-to-functions': 7.24.8
      '@babel/helper-optimise-call-expression': 7.24.7
      '@babel/helper-replace-supers': 7.25.0(@babel/core@7.24.9)
      '@babel/helper-skip-transparent-expression-wrappers': 7.24.7
      '@babel/traverse': 7.25.0
      semver: 6.3.1
    transitivePeerDependencies:
      - supports-color

  '@babel/helper-create-regexp-features-plugin@7.25.0(@babel/core@7.24.9)':
    dependencies:
      '@babel/core': 7.24.9
      '@babel/helper-annotate-as-pure': 7.24.7
      regexpu-core: 5.3.2
      semver: 6.3.1

  '@babel/helper-define-polyfill-provider@0.6.2(@babel/core@7.24.9)':
    dependencies:
      '@babel/core': 7.24.9
      '@babel/helper-compilation-targets': 7.24.8
      '@babel/helper-plugin-utils': 7.24.8
      debug: 4.4.0
      lodash.debounce: 4.0.8
      resolve: 1.22.8
    transitivePeerDependencies:
      - supports-color

  '@babel/helper-globals@7.28.0': {}

  '@babel/helper-member-expression-to-functions@7.24.8':
    dependencies:
      '@babel/traverse': 7.25.0
      '@babel/types': 7.25.0
    transitivePeerDependencies:
      - supports-color

  '@babel/helper-module-imports@7.24.7':
    dependencies:
      '@babel/traverse': 7.25.0
      '@babel/types': 7.25.0
    transitivePeerDependencies:
      - supports-color

  '@babel/helper-module-imports@7.27.1':
    dependencies:
      '@babel/traverse': 7.28.0
      '@babel/types': 7.28.1
    transitivePeerDependencies:
      - supports-color

  '@babel/helper-module-transforms@7.25.0(@babel/core@7.24.9)':
    dependencies:
      '@babel/core': 7.24.9
      '@babel/helper-module-imports': 7.24.7
      '@babel/helper-simple-access': 7.24.7
      '@babel/helper-validator-identifier': 7.24.7
      '@babel/traverse': 7.25.0
    transitivePeerDependencies:
      - supports-color

  '@babel/helper-module-transforms@7.27.3(@babel/core@7.28.0)':
    dependencies:
      '@babel/core': 7.28.0
      '@babel/helper-module-imports': 7.27.1
      '@babel/helper-validator-identifier': 7.27.1
      '@babel/traverse': 7.28.0
    transitivePeerDependencies:
      - supports-color

  '@babel/helper-optimise-call-expression@7.24.7':
    dependencies:
      '@babel/types': 7.25.0

  '@babel/helper-plugin-utils@7.24.8': {}

  '@babel/helper-plugin-utils@7.27.1': {}

  '@babel/helper-remap-async-to-generator@7.25.0(@babel/core@7.24.9)':
    dependencies:
      '@babel/core': 7.24.9
      '@babel/helper-annotate-as-pure': 7.24.7
      '@babel/helper-wrap-function': 7.25.0
      '@babel/traverse': 7.25.0
    transitivePeerDependencies:
      - supports-color

  '@babel/helper-replace-supers@7.25.0(@babel/core@7.24.9)':
    dependencies:
      '@babel/core': 7.24.9
      '@babel/helper-member-expression-to-functions': 7.24.8
      '@babel/helper-optimise-call-expression': 7.24.7
      '@babel/traverse': 7.25.0
    transitivePeerDependencies:
      - supports-color

  '@babel/helper-simple-access@7.24.7':
    dependencies:
      '@babel/traverse': 7.25.0
      '@babel/types': 7.25.0
    transitivePeerDependencies:
      - supports-color

  '@babel/helper-skip-transparent-expression-wrappers@7.24.7':
    dependencies:
      '@babel/traverse': 7.25.0
      '@babel/types': 7.25.0
    transitivePeerDependencies:
      - supports-color

  '@babel/helper-string-parser@7.24.8': {}

  '@babel/helper-string-parser@7.27.1': {}

  '@babel/helper-validator-identifier@7.24.7': {}

  '@babel/helper-validator-identifier@7.27.1': {}

  '@babel/helper-validator-option@7.24.8': {}

  '@babel/helper-validator-option@7.27.1': {}

  '@babel/helper-wrap-function@7.25.0':
    dependencies:
      '@babel/template': 7.25.0
      '@babel/traverse': 7.25.0
      '@babel/types': 7.25.0
    transitivePeerDependencies:
      - supports-color

  '@babel/helpers@7.25.0':
    dependencies:
      '@babel/template': 7.25.0
      '@babel/types': 7.25.0

  '@babel/helpers@7.27.6':
    dependencies:
      '@babel/template': 7.27.2
      '@babel/types': 7.28.1

  '@babel/highlight@7.24.7':
    dependencies:
      '@babel/helper-validator-identifier': 7.24.7
      chalk: 2.4.2
      js-tokens: 4.0.0
      picocolors: 1.1.1

  '@babel/parser@7.25.0':
    dependencies:
      '@babel/types': 7.25.0

  '@babel/parser@7.28.0':
    dependencies:
      '@babel/types': 7.28.1

  '@babel/plugin-bugfix-firefox-class-in-computed-class-key@7.25.0(@babel/core@7.24.9)':
    dependencies:
      '@babel/core': 7.24.9
      '@babel/helper-plugin-utils': 7.24.8
      '@babel/traverse': 7.25.0
    transitivePeerDependencies:
      - supports-color

  '@babel/plugin-bugfix-safari-class-field-initializer-scope@7.25.0(@babel/core@7.24.9)':
    dependencies:
      '@babel/core': 7.24.9
      '@babel/helper-plugin-utils': 7.24.8

  '@babel/plugin-bugfix-safari-id-destructuring-collision-in-function-expression@7.25.0(@babel/core@7.24.9)':
    dependencies:
      '@babel/core': 7.24.9
      '@babel/helper-plugin-utils': 7.24.8

  '@babel/plugin-bugfix-v8-spread-parameters-in-optional-chaining@7.24.7(@babel/core@7.24.9)':
    dependencies:
      '@babel/core': 7.24.9
      '@babel/helper-plugin-utils': 7.24.8
      '@babel/helper-skip-transparent-expression-wrappers': 7.24.7
      '@babel/plugin-transform-optional-chaining': 7.24.8(@babel/core@7.24.9)
    transitivePeerDependencies:
      - supports-color

  '@babel/plugin-bugfix-v8-static-class-fields-redefine-readonly@7.25.0(@babel/core@7.24.9)':
    dependencies:
      '@babel/core': 7.24.9
      '@babel/helper-plugin-utils': 7.24.8
      '@babel/traverse': 7.25.0
    transitivePeerDependencies:
      - supports-color

  '@babel/plugin-proposal-class-properties@7.12.1(@babel/core@7.24.9)':
    dependencies:
      '@babel/core': 7.24.9
      '@babel/helper-create-class-features-plugin': 7.25.0(@babel/core@7.24.9)
      '@babel/helper-plugin-utils': 7.24.8
    transitivePeerDependencies:
      - supports-color

  '@babel/plugin-proposal-private-property-in-object@7.21.0-placeholder-for-preset-env.2(@babel/core@7.24.9)':
    dependencies:
      '@babel/core': 7.24.9

  '@babel/plugin-syntax-async-generators@7.8.4(@babel/core@7.24.9)':
    dependencies:
      '@babel/core': 7.24.9
      '@babel/helper-plugin-utils': 7.24.8

  '@babel/plugin-syntax-async-generators@7.8.4(@babel/core@7.28.0)':
    dependencies:
      '@babel/core': 7.28.0
      '@babel/helper-plugin-utils': 7.24.8

  '@babel/plugin-syntax-bigint@7.8.3(@babel/core@7.24.9)':
    dependencies:
      '@babel/core': 7.24.9
      '@babel/helper-plugin-utils': 7.24.8

  '@babel/plugin-syntax-bigint@7.8.3(@babel/core@7.28.0)':
    dependencies:
      '@babel/core': 7.28.0
      '@babel/helper-plugin-utils': 7.24.8

  '@babel/plugin-syntax-class-properties@7.12.13(@babel/core@7.24.9)':
    dependencies:
      '@babel/core': 7.24.9
      '@babel/helper-plugin-utils': 7.24.8

  '@babel/plugin-syntax-class-properties@7.12.13(@babel/core@7.28.0)':
    dependencies:
      '@babel/core': 7.28.0
      '@babel/helper-plugin-utils': 7.24.8

  '@babel/plugin-syntax-class-static-block@7.14.5(@babel/core@7.24.9)':
    dependencies:
      '@babel/core': 7.24.9
      '@babel/helper-plugin-utils': 7.24.8

  '@babel/plugin-syntax-class-static-block@7.14.5(@babel/core@7.28.0)':
    dependencies:
      '@babel/core': 7.28.0
      '@babel/helper-plugin-utils': 7.24.8

  '@babel/plugin-syntax-dynamic-import@7.8.3(@babel/core@7.24.9)':
    dependencies:
      '@babel/core': 7.24.9
      '@babel/helper-plugin-utils': 7.24.8

  '@babel/plugin-syntax-export-namespace-from@7.8.3(@babel/core@7.24.9)':
    dependencies:
      '@babel/core': 7.24.9
      '@babel/helper-plugin-utils': 7.24.8

  '@babel/plugin-syntax-flow@7.24.7(@babel/core@7.24.9)':
    dependencies:
      '@babel/core': 7.24.9
      '@babel/helper-plugin-utils': 7.24.8

  '@babel/plugin-syntax-import-assertions@7.24.7(@babel/core@7.24.9)':
    dependencies:
      '@babel/core': 7.24.9
      '@babel/helper-plugin-utils': 7.24.8

  '@babel/plugin-syntax-import-attributes@7.24.7(@babel/core@7.24.9)':
    dependencies:
      '@babel/core': 7.24.9
      '@babel/helper-plugin-utils': 7.24.8

  '@babel/plugin-syntax-import-attributes@7.24.7(@babel/core@7.28.0)':
    dependencies:
      '@babel/core': 7.28.0
      '@babel/helper-plugin-utils': 7.24.8

  '@babel/plugin-syntax-import-meta@7.10.4(@babel/core@7.24.9)':
    dependencies:
      '@babel/core': 7.24.9
      '@babel/helper-plugin-utils': 7.24.8

  '@babel/plugin-syntax-import-meta@7.10.4(@babel/core@7.28.0)':
    dependencies:
      '@babel/core': 7.28.0
      '@babel/helper-plugin-utils': 7.24.8

  '@babel/plugin-syntax-json-strings@7.8.3(@babel/core@7.24.9)':
    dependencies:
      '@babel/core': 7.24.9
      '@babel/helper-plugin-utils': 7.24.8

  '@babel/plugin-syntax-json-strings@7.8.3(@babel/core@7.28.0)':
    dependencies:
      '@babel/core': 7.28.0
      '@babel/helper-plugin-utils': 7.24.8

  '@babel/plugin-syntax-jsx@7.24.7(@babel/core@7.24.9)':
    dependencies:
      '@babel/core': 7.24.9
      '@babel/helper-plugin-utils': 7.24.8

  '@babel/plugin-syntax-jsx@7.24.7(@babel/core@7.28.0)':
    dependencies:
      '@babel/core': 7.28.0
      '@babel/helper-plugin-utils': 7.24.8

  '@babel/plugin-syntax-jsx@7.27.1(@babel/core@7.28.0)':
    dependencies:
      '@babel/core': 7.28.0
      '@babel/helper-plugin-utils': 7.27.1

  '@babel/plugin-syntax-logical-assignment-operators@7.10.4(@babel/core@7.24.9)':
    dependencies:
      '@babel/core': 7.24.9
      '@babel/helper-plugin-utils': 7.24.8

  '@babel/plugin-syntax-logical-assignment-operators@7.10.4(@babel/core@7.28.0)':
    dependencies:
      '@babel/core': 7.28.0
      '@babel/helper-plugin-utils': 7.24.8

  '@babel/plugin-syntax-nullish-coalescing-operator@7.8.3(@babel/core@7.24.9)':
    dependencies:
      '@babel/core': 7.24.9
      '@babel/helper-plugin-utils': 7.24.8

  '@babel/plugin-syntax-nullish-coalescing-operator@7.8.3(@babel/core@7.28.0)':
    dependencies:
      '@babel/core': 7.28.0
      '@babel/helper-plugin-utils': 7.24.8

  '@babel/plugin-syntax-numeric-separator@7.10.4(@babel/core@7.24.9)':
    dependencies:
      '@babel/core': 7.24.9
      '@babel/helper-plugin-utils': 7.24.8

  '@babel/plugin-syntax-numeric-separator@7.10.4(@babel/core@7.28.0)':
    dependencies:
      '@babel/core': 7.28.0
      '@babel/helper-plugin-utils': 7.24.8

  '@babel/plugin-syntax-object-rest-spread@7.8.3(@babel/core@7.24.9)':
    dependencies:
      '@babel/core': 7.24.9
      '@babel/helper-plugin-utils': 7.24.8

  '@babel/plugin-syntax-object-rest-spread@7.8.3(@babel/core@7.28.0)':
    dependencies:
      '@babel/core': 7.28.0
      '@babel/helper-plugin-utils': 7.24.8

  '@babel/plugin-syntax-optional-catch-binding@7.8.3(@babel/core@7.24.9)':
    dependencies:
      '@babel/core': 7.24.9
      '@babel/helper-plugin-utils': 7.24.8

  '@babel/plugin-syntax-optional-catch-binding@7.8.3(@babel/core@7.28.0)':
    dependencies:
      '@babel/core': 7.28.0
      '@babel/helper-plugin-utils': 7.24.8

  '@babel/plugin-syntax-optional-chaining@7.8.3(@babel/core@7.24.9)':
    dependencies:
      '@babel/core': 7.24.9
      '@babel/helper-plugin-utils': 7.24.8

  '@babel/plugin-syntax-optional-chaining@7.8.3(@babel/core@7.28.0)':
    dependencies:
      '@babel/core': 7.28.0
      '@babel/helper-plugin-utils': 7.24.8

  '@babel/plugin-syntax-private-property-in-object@7.14.5(@babel/core@7.24.9)':
    dependencies:
      '@babel/core': 7.24.9
      '@babel/helper-plugin-utils': 7.24.8

  '@babel/plugin-syntax-private-property-in-object@7.14.5(@babel/core@7.28.0)':
    dependencies:
      '@babel/core': 7.28.0
      '@babel/helper-plugin-utils': 7.24.8

  '@babel/plugin-syntax-top-level-await@7.14.5(@babel/core@7.24.9)':
    dependencies:
      '@babel/core': 7.24.9
      '@babel/helper-plugin-utils': 7.24.8

  '@babel/plugin-syntax-top-level-await@7.14.5(@babel/core@7.28.0)':
    dependencies:
      '@babel/core': 7.28.0
      '@babel/helper-plugin-utils': 7.24.8

  '@babel/plugin-syntax-typescript@7.24.7(@babel/core@7.24.9)':
    dependencies:
      '@babel/core': 7.24.9
      '@babel/helper-plugin-utils': 7.24.8

  '@babel/plugin-syntax-typescript@7.27.1(@babel/core@7.28.0)':
    dependencies:
      '@babel/core': 7.28.0
      '@babel/helper-plugin-utils': 7.27.1

  '@babel/plugin-syntax-unicode-sets-regex@7.18.6(@babel/core@7.24.9)':
    dependencies:
      '@babel/core': 7.24.9
      '@babel/helper-create-regexp-features-plugin': 7.25.0(@babel/core@7.24.9)
      '@babel/helper-plugin-utils': 7.24.8

  '@babel/plugin-transform-arrow-functions@7.24.7(@babel/core@7.24.9)':
    dependencies:
      '@babel/core': 7.24.9
      '@babel/helper-plugin-utils': 7.24.8

  '@babel/plugin-transform-async-generator-functions@7.25.0(@babel/core@7.24.9)':
    dependencies:
      '@babel/core': 7.24.9
      '@babel/helper-plugin-utils': 7.24.8
      '@babel/helper-remap-async-to-generator': 7.25.0(@babel/core@7.24.9)
      '@babel/plugin-syntax-async-generators': 7.8.4(@babel/core@7.24.9)
      '@babel/traverse': 7.25.0
    transitivePeerDependencies:
      - supports-color

  '@babel/plugin-transform-async-to-generator@7.24.7(@babel/core@7.24.9)':
    dependencies:
      '@babel/core': 7.24.9
      '@babel/helper-module-imports': 7.24.7
      '@babel/helper-plugin-utils': 7.24.8
      '@babel/helper-remap-async-to-generator': 7.25.0(@babel/core@7.24.9)
    transitivePeerDependencies:
      - supports-color

  '@babel/plugin-transform-block-scoped-functions@7.24.7(@babel/core@7.24.9)':
    dependencies:
      '@babel/core': 7.24.9
      '@babel/helper-plugin-utils': 7.24.8

  '@babel/plugin-transform-block-scoping@7.25.0(@babel/core@7.24.9)':
    dependencies:
      '@babel/core': 7.24.9
      '@babel/helper-plugin-utils': 7.24.8

  '@babel/plugin-transform-class-properties@7.24.7(@babel/core@7.24.9)':
    dependencies:
      '@babel/core': 7.24.9
      '@babel/helper-create-class-features-plugin': 7.25.0(@babel/core@7.24.9)
      '@babel/helper-plugin-utils': 7.24.8
    transitivePeerDependencies:
      - supports-color

  '@babel/plugin-transform-class-static-block@7.24.7(@babel/core@7.24.9)':
    dependencies:
      '@babel/core': 7.24.9
      '@babel/helper-create-class-features-plugin': 7.25.0(@babel/core@7.24.9)
      '@babel/helper-plugin-utils': 7.24.8
      '@babel/plugin-syntax-class-static-block': 7.14.5(@babel/core@7.24.9)
    transitivePeerDependencies:
      - supports-color

  '@babel/plugin-transform-classes@7.25.0(@babel/core@7.24.9)':
    dependencies:
      '@babel/core': 7.24.9
      '@babel/helper-annotate-as-pure': 7.24.7
      '@babel/helper-compilation-targets': 7.24.8
      '@babel/helper-plugin-utils': 7.24.8
      '@babel/helper-replace-supers': 7.25.0(@babel/core@7.24.9)
      '@babel/traverse': 7.25.0
      globals: 11.12.0
    transitivePeerDependencies:
      - supports-color

  '@babel/plugin-transform-computed-properties@7.24.7(@babel/core@7.24.9)':
    dependencies:
      '@babel/core': 7.24.9
      '@babel/helper-plugin-utils': 7.24.8
      '@babel/template': 7.25.0

  '@babel/plugin-transform-destructuring@7.24.8(@babel/core@7.24.9)':
    dependencies:
      '@babel/core': 7.24.9
      '@babel/helper-plugin-utils': 7.24.8

  '@babel/plugin-transform-dotall-regex@7.24.7(@babel/core@7.24.9)':
    dependencies:
      '@babel/core': 7.24.9
      '@babel/helper-create-regexp-features-plugin': 7.25.0(@babel/core@7.24.9)
      '@babel/helper-plugin-utils': 7.24.8

  '@babel/plugin-transform-duplicate-keys@7.24.7(@babel/core@7.24.9)':
    dependencies:
      '@babel/core': 7.24.9
      '@babel/helper-plugin-utils': 7.24.8

  '@babel/plugin-transform-duplicate-named-capturing-groups-regex@7.25.0(@babel/core@7.24.9)':
    dependencies:
      '@babel/core': 7.24.9
      '@babel/helper-create-regexp-features-plugin': 7.25.0(@babel/core@7.24.9)
      '@babel/helper-plugin-utils': 7.24.8

  '@babel/plugin-transform-dynamic-import@7.24.7(@babel/core@7.24.9)':
    dependencies:
      '@babel/core': 7.24.9
      '@babel/helper-plugin-utils': 7.24.8
      '@babel/plugin-syntax-dynamic-import': 7.8.3(@babel/core@7.24.9)

  '@babel/plugin-transform-exponentiation-operator@7.24.7(@babel/core@7.24.9)':
    dependencies:
      '@babel/core': 7.24.9
      '@babel/helper-builder-binary-assignment-operator-visitor': 7.24.7
      '@babel/helper-plugin-utils': 7.24.8
    transitivePeerDependencies:
      - supports-color

  '@babel/plugin-transform-export-namespace-from@7.24.7(@babel/core@7.24.9)':
    dependencies:
      '@babel/core': 7.24.9
      '@babel/helper-plugin-utils': 7.24.8
      '@babel/plugin-syntax-export-namespace-from': 7.8.3(@babel/core@7.24.9)

  '@babel/plugin-transform-flow-strip-types@7.24.7(@babel/core@7.24.9)':
    dependencies:
      '@babel/core': 7.24.9
      '@babel/helper-plugin-utils': 7.24.8
      '@babel/plugin-syntax-flow': 7.24.7(@babel/core@7.24.9)

  '@babel/plugin-transform-for-of@7.24.7(@babel/core@7.24.9)':
    dependencies:
      '@babel/core': 7.24.9
      '@babel/helper-plugin-utils': 7.24.8
      '@babel/helper-skip-transparent-expression-wrappers': 7.24.7
    transitivePeerDependencies:
      - supports-color

  '@babel/plugin-transform-function-name@7.25.0(@babel/core@7.24.9)':
    dependencies:
      '@babel/core': 7.24.9
      '@babel/helper-compilation-targets': 7.24.8
      '@babel/helper-plugin-utils': 7.24.8
      '@babel/traverse': 7.25.0
    transitivePeerDependencies:
      - supports-color

  '@babel/plugin-transform-json-strings@7.24.7(@babel/core@7.24.9)':
    dependencies:
      '@babel/core': 7.24.9
      '@babel/helper-plugin-utils': 7.24.8
      '@babel/plugin-syntax-json-strings': 7.8.3(@babel/core@7.24.9)

  '@babel/plugin-transform-literals@7.24.7(@babel/core@7.24.9)':
    dependencies:
      '@babel/core': 7.24.9
      '@babel/helper-plugin-utils': 7.24.8

  '@babel/plugin-transform-logical-assignment-operators@7.24.7(@babel/core@7.24.9)':
    dependencies:
      '@babel/core': 7.24.9
      '@babel/helper-plugin-utils': 7.24.8
      '@babel/plugin-syntax-logical-assignment-operators': 7.10.4(@babel/core@7.24.9)

  '@babel/plugin-transform-member-expression-literals@7.24.7(@babel/core@7.24.9)':
    dependencies:
      '@babel/core': 7.24.9
      '@babel/helper-plugin-utils': 7.24.8

  '@babel/plugin-transform-modules-amd@7.24.7(@babel/core@7.24.9)':
    dependencies:
      '@babel/core': 7.24.9
      '@babel/helper-module-transforms': 7.25.0(@babel/core@7.24.9)
      '@babel/helper-plugin-utils': 7.24.8
    transitivePeerDependencies:
      - supports-color

  '@babel/plugin-transform-modules-commonjs@7.24.8(@babel/core@7.24.9)':
    dependencies:
      '@babel/core': 7.24.9
      '@babel/helper-module-transforms': 7.25.0(@babel/core@7.24.9)
      '@babel/helper-plugin-utils': 7.24.8
      '@babel/helper-simple-access': 7.24.7
    transitivePeerDependencies:
      - supports-color

  '@babel/plugin-transform-modules-systemjs@7.25.0(@babel/core@7.24.9)':
    dependencies:
      '@babel/core': 7.24.9
      '@babel/helper-module-transforms': 7.25.0(@babel/core@7.24.9)
      '@babel/helper-plugin-utils': 7.24.8
      '@babel/helper-validator-identifier': 7.24.7
      '@babel/traverse': 7.25.0
    transitivePeerDependencies:
      - supports-color

  '@babel/plugin-transform-modules-umd@7.24.7(@babel/core@7.24.9)':
    dependencies:
      '@babel/core': 7.24.9
      '@babel/helper-module-transforms': 7.25.0(@babel/core@7.24.9)
      '@babel/helper-plugin-utils': 7.24.8
    transitivePeerDependencies:
      - supports-color

  '@babel/plugin-transform-named-capturing-groups-regex@7.24.7(@babel/core@7.24.9)':
    dependencies:
      '@babel/core': 7.24.9
      '@babel/helper-create-regexp-features-plugin': 7.25.0(@babel/core@7.24.9)
      '@babel/helper-plugin-utils': 7.24.8

  '@babel/plugin-transform-new-target@7.24.7(@babel/core@7.24.9)':
    dependencies:
      '@babel/core': 7.24.9
      '@babel/helper-plugin-utils': 7.24.8

  '@babel/plugin-transform-nullish-coalescing-operator@7.24.7(@babel/core@7.24.9)':
    dependencies:
      '@babel/core': 7.24.9
      '@babel/helper-plugin-utils': 7.24.8
      '@babel/plugin-syntax-nullish-coalescing-operator': 7.8.3(@babel/core@7.24.9)

  '@babel/plugin-transform-numeric-separator@7.24.7(@babel/core@7.24.9)':
    dependencies:
      '@babel/core': 7.24.9
      '@babel/helper-plugin-utils': 7.24.8
      '@babel/plugin-syntax-numeric-separator': 7.10.4(@babel/core@7.24.9)

  '@babel/plugin-transform-object-rest-spread@7.24.7(@babel/core@7.24.9)':
    dependencies:
      '@babel/core': 7.24.9
      '@babel/helper-compilation-targets': 7.24.8
      '@babel/helper-plugin-utils': 7.24.8
      '@babel/plugin-syntax-object-rest-spread': 7.8.3(@babel/core@7.24.9)
      '@babel/plugin-transform-parameters': 7.24.7(@babel/core@7.24.9)

  '@babel/plugin-transform-object-super@7.24.7(@babel/core@7.24.9)':
    dependencies:
      '@babel/core': 7.24.9
      '@babel/helper-plugin-utils': 7.24.8
      '@babel/helper-replace-supers': 7.25.0(@babel/core@7.24.9)
    transitivePeerDependencies:
      - supports-color

  '@babel/plugin-transform-optional-catch-binding@7.24.7(@babel/core@7.24.9)':
    dependencies:
      '@babel/core': 7.24.9
      '@babel/helper-plugin-utils': 7.24.8
      '@babel/plugin-syntax-optional-catch-binding': 7.8.3(@babel/core@7.24.9)

  '@babel/plugin-transform-optional-chaining@7.24.8(@babel/core@7.24.9)':
    dependencies:
      '@babel/core': 7.24.9
      '@babel/helper-plugin-utils': 7.24.8
      '@babel/helper-skip-transparent-expression-wrappers': 7.24.7
      '@babel/plugin-syntax-optional-chaining': 7.8.3(@babel/core@7.24.9)
    transitivePeerDependencies:
      - supports-color

  '@babel/plugin-transform-parameters@7.24.7(@babel/core@7.24.9)':
    dependencies:
      '@babel/core': 7.24.9
      '@babel/helper-plugin-utils': 7.24.8

  '@babel/plugin-transform-private-methods@7.24.7(@babel/core@7.24.9)':
    dependencies:
      '@babel/core': 7.24.9
      '@babel/helper-create-class-features-plugin': 7.25.0(@babel/core@7.24.9)
      '@babel/helper-plugin-utils': 7.24.8
    transitivePeerDependencies:
      - supports-color

  '@babel/plugin-transform-private-property-in-object@7.24.7(@babel/core@7.24.9)':
    dependencies:
      '@babel/core': 7.24.9
      '@babel/helper-annotate-as-pure': 7.24.7
      '@babel/helper-create-class-features-plugin': 7.25.0(@babel/core@7.24.9)
      '@babel/helper-plugin-utils': 7.24.8
      '@babel/plugin-syntax-private-property-in-object': 7.14.5(@babel/core@7.24.9)
    transitivePeerDependencies:
      - supports-color

  '@babel/plugin-transform-property-literals@7.24.7(@babel/core@7.24.9)':
    dependencies:
      '@babel/core': 7.24.9
      '@babel/helper-plugin-utils': 7.24.8

  '@babel/plugin-transform-react-display-name@7.24.7(@babel/core@7.24.9)':
    dependencies:
      '@babel/core': 7.24.9
      '@babel/helper-plugin-utils': 7.24.8

  '@babel/plugin-transform-react-jsx-development@7.24.7(@babel/core@7.24.9)':
    dependencies:
      '@babel/core': 7.24.9
      '@babel/plugin-transform-react-jsx': 7.24.7(@babel/core@7.24.9)
    transitivePeerDependencies:
      - supports-color

  '@babel/plugin-transform-react-jsx-development@7.24.7(@babel/core@7.28.0)':
    dependencies:
      '@babel/core': 7.28.0
      '@babel/plugin-transform-react-jsx': 7.24.7(@babel/core@7.28.0)
    transitivePeerDependencies:
      - supports-color

  '@babel/plugin-transform-react-jsx@7.24.7(@babel/core@7.24.9)':
    dependencies:
      '@babel/core': 7.24.9
      '@babel/helper-annotate-as-pure': 7.24.7
      '@babel/helper-module-imports': 7.24.7
      '@babel/helper-plugin-utils': 7.24.8
      '@babel/plugin-syntax-jsx': 7.24.7(@babel/core@7.24.9)
      '@babel/types': 7.25.0
    transitivePeerDependencies:
      - supports-color

  '@babel/plugin-transform-react-jsx@7.24.7(@babel/core@7.28.0)':
    dependencies:
      '@babel/core': 7.28.0
      '@babel/helper-annotate-as-pure': 7.24.7
      '@babel/helper-module-imports': 7.24.7
      '@babel/helper-plugin-utils': 7.24.8
      '@babel/plugin-syntax-jsx': 7.24.7(@babel/core@7.28.0)
      '@babel/types': 7.25.0
    transitivePeerDependencies:
      - supports-color

  '@babel/plugin-transform-react-pure-annotations@7.24.7(@babel/core@7.24.9)':
    dependencies:
      '@babel/core': 7.24.9
      '@babel/helper-annotate-as-pure': 7.24.7
      '@babel/helper-plugin-utils': 7.24.8

  '@babel/plugin-transform-regenerator@7.24.7(@babel/core@7.24.9)':
    dependencies:
      '@babel/core': 7.24.9
      '@babel/helper-plugin-utils': 7.24.8
      regenerator-transform: 0.15.2

  '@babel/plugin-transform-reserved-words@7.24.7(@babel/core@7.24.9)':
    dependencies:
      '@babel/core': 7.24.9
      '@babel/helper-plugin-utils': 7.24.8

  '@babel/plugin-transform-shorthand-properties@7.24.7(@babel/core@7.24.9)':
    dependencies:
      '@babel/core': 7.24.9
      '@babel/helper-plugin-utils': 7.24.8

  '@babel/plugin-transform-spread@7.24.7(@babel/core@7.24.9)':
    dependencies:
      '@babel/core': 7.24.9
      '@babel/helper-plugin-utils': 7.24.8
      '@babel/helper-skip-transparent-expression-wrappers': 7.24.7
    transitivePeerDependencies:
      - supports-color

  '@babel/plugin-transform-sticky-regex@7.24.7(@babel/core@7.24.9)':
    dependencies:
      '@babel/core': 7.24.9
      '@babel/helper-plugin-utils': 7.24.8

  '@babel/plugin-transform-template-literals@7.24.7(@babel/core@7.24.9)':
    dependencies:
      '@babel/core': 7.24.9
      '@babel/helper-plugin-utils': 7.24.8

  '@babel/plugin-transform-typeof-symbol@7.24.8(@babel/core@7.24.9)':
    dependencies:
      '@babel/core': 7.24.9
      '@babel/helper-plugin-utils': 7.24.8

  '@babel/plugin-transform-unicode-escapes@7.24.7(@babel/core@7.24.9)':
    dependencies:
      '@babel/core': 7.24.9
      '@babel/helper-plugin-utils': 7.24.8

  '@babel/plugin-transform-unicode-property-regex@7.24.7(@babel/core@7.24.9)':
    dependencies:
      '@babel/core': 7.24.9
      '@babel/helper-create-regexp-features-plugin': 7.25.0(@babel/core@7.24.9)
      '@babel/helper-plugin-utils': 7.24.8

  '@babel/plugin-transform-unicode-regex@7.24.7(@babel/core@7.24.9)':
    dependencies:
      '@babel/core': 7.24.9
      '@babel/helper-create-regexp-features-plugin': 7.25.0(@babel/core@7.24.9)
      '@babel/helper-plugin-utils': 7.24.8

  '@babel/plugin-transform-unicode-sets-regex@7.24.7(@babel/core@7.24.9)':
    dependencies:
      '@babel/core': 7.24.9
      '@babel/helper-create-regexp-features-plugin': 7.25.0(@babel/core@7.24.9)
      '@babel/helper-plugin-utils': 7.24.8

  '@babel/preset-env@7.25.0(@babel/core@7.24.9)':
    dependencies:
      '@babel/compat-data': 7.25.0
      '@babel/core': 7.24.9
      '@babel/helper-compilation-targets': 7.24.8
      '@babel/helper-plugin-utils': 7.24.8
      '@babel/helper-validator-option': 7.24.8
      '@babel/plugin-bugfix-firefox-class-in-computed-class-key': 7.25.0(@babel/core@7.24.9)
      '@babel/plugin-bugfix-safari-class-field-initializer-scope': 7.25.0(@babel/core@7.24.9)
      '@babel/plugin-bugfix-safari-id-destructuring-collision-in-function-expression': 7.25.0(@babel/core@7.24.9)
      '@babel/plugin-bugfix-v8-spread-parameters-in-optional-chaining': 7.24.7(@babel/core@7.24.9)
      '@babel/plugin-bugfix-v8-static-class-fields-redefine-readonly': 7.25.0(@babel/core@7.24.9)
      '@babel/plugin-proposal-private-property-in-object': 7.21.0-placeholder-for-preset-env.2(@babel/core@7.24.9)
      '@babel/plugin-syntax-async-generators': 7.8.4(@babel/core@7.24.9)
      '@babel/plugin-syntax-class-properties': 7.12.13(@babel/core@7.24.9)
      '@babel/plugin-syntax-class-static-block': 7.14.5(@babel/core@7.24.9)
      '@babel/plugin-syntax-dynamic-import': 7.8.3(@babel/core@7.24.9)
      '@babel/plugin-syntax-export-namespace-from': 7.8.3(@babel/core@7.24.9)
      '@babel/plugin-syntax-import-assertions': 7.24.7(@babel/core@7.24.9)
      '@babel/plugin-syntax-import-attributes': 7.24.7(@babel/core@7.24.9)
      '@babel/plugin-syntax-import-meta': 7.10.4(@babel/core@7.24.9)
      '@babel/plugin-syntax-json-strings': 7.8.3(@babel/core@7.24.9)
      '@babel/plugin-syntax-logical-assignment-operators': 7.10.4(@babel/core@7.24.9)
      '@babel/plugin-syntax-nullish-coalescing-operator': 7.8.3(@babel/core@7.24.9)
      '@babel/plugin-syntax-numeric-separator': 7.10.4(@babel/core@7.24.9)
      '@babel/plugin-syntax-object-rest-spread': 7.8.3(@babel/core@7.24.9)
      '@babel/plugin-syntax-optional-catch-binding': 7.8.3(@babel/core@7.24.9)
      '@babel/plugin-syntax-optional-chaining': 7.8.3(@babel/core@7.24.9)
      '@babel/plugin-syntax-private-property-in-object': 7.14.5(@babel/core@7.24.9)
      '@babel/plugin-syntax-top-level-await': 7.14.5(@babel/core@7.24.9)
      '@babel/plugin-syntax-unicode-sets-regex': 7.18.6(@babel/core@7.24.9)
      '@babel/plugin-transform-arrow-functions': 7.24.7(@babel/core@7.24.9)
      '@babel/plugin-transform-async-generator-functions': 7.25.0(@babel/core@7.24.9)
      '@babel/plugin-transform-async-to-generator': 7.24.7(@babel/core@7.24.9)
      '@babel/plugin-transform-block-scoped-functions': 7.24.7(@babel/core@7.24.9)
      '@babel/plugin-transform-block-scoping': 7.25.0(@babel/core@7.24.9)
      '@babel/plugin-transform-class-properties': 7.24.7(@babel/core@7.24.9)
      '@babel/plugin-transform-class-static-block': 7.24.7(@babel/core@7.24.9)
      '@babel/plugin-transform-classes': 7.25.0(@babel/core@7.24.9)
      '@babel/plugin-transform-computed-properties': 7.24.7(@babel/core@7.24.9)
      '@babel/plugin-transform-destructuring': 7.24.8(@babel/core@7.24.9)
      '@babel/plugin-transform-dotall-regex': 7.24.7(@babel/core@7.24.9)
      '@babel/plugin-transform-duplicate-keys': 7.24.7(@babel/core@7.24.9)
      '@babel/plugin-transform-duplicate-named-capturing-groups-regex': 7.25.0(@babel/core@7.24.9)
      '@babel/plugin-transform-dynamic-import': 7.24.7(@babel/core@7.24.9)
      '@babel/plugin-transform-exponentiation-operator': 7.24.7(@babel/core@7.24.9)
      '@babel/plugin-transform-export-namespace-from': 7.24.7(@babel/core@7.24.9)
      '@babel/plugin-transform-for-of': 7.24.7(@babel/core@7.24.9)
      '@babel/plugin-transform-function-name': 7.25.0(@babel/core@7.24.9)
      '@babel/plugin-transform-json-strings': 7.24.7(@babel/core@7.24.9)
      '@babel/plugin-transform-literals': 7.24.7(@babel/core@7.24.9)
      '@babel/plugin-transform-logical-assignment-operators': 7.24.7(@babel/core@7.24.9)
      '@babel/plugin-transform-member-expression-literals': 7.24.7(@babel/core@7.24.9)
      '@babel/plugin-transform-modules-amd': 7.24.7(@babel/core@7.24.9)
      '@babel/plugin-transform-modules-commonjs': 7.24.8(@babel/core@7.24.9)
      '@babel/plugin-transform-modules-systemjs': 7.25.0(@babel/core@7.24.9)
      '@babel/plugin-transform-modules-umd': 7.24.7(@babel/core@7.24.9)
      '@babel/plugin-transform-named-capturing-groups-regex': 7.24.7(@babel/core@7.24.9)
      '@babel/plugin-transform-new-target': 7.24.7(@babel/core@7.24.9)
      '@babel/plugin-transform-nullish-coalescing-operator': 7.24.7(@babel/core@7.24.9)
      '@babel/plugin-transform-numeric-separator': 7.24.7(@babel/core@7.24.9)
      '@babel/plugin-transform-object-rest-spread': 7.24.7(@babel/core@7.24.9)
      '@babel/plugin-transform-object-super': 7.24.7(@babel/core@7.24.9)
      '@babel/plugin-transform-optional-catch-binding': 7.24.7(@babel/core@7.24.9)
      '@babel/plugin-transform-optional-chaining': 7.24.8(@babel/core@7.24.9)
      '@babel/plugin-transform-parameters': 7.24.7(@babel/core@7.24.9)
      '@babel/plugin-transform-private-methods': 7.24.7(@babel/core@7.24.9)
      '@babel/plugin-transform-private-property-in-object': 7.24.7(@babel/core@7.24.9)
      '@babel/plugin-transform-property-literals': 7.24.7(@babel/core@7.24.9)
      '@babel/plugin-transform-regenerator': 7.24.7(@babel/core@7.24.9)
      '@babel/plugin-transform-reserved-words': 7.24.7(@babel/core@7.24.9)
      '@babel/plugin-transform-shorthand-properties': 7.24.7(@babel/core@7.24.9)
      '@babel/plugin-transform-spread': 7.24.7(@babel/core@7.24.9)
      '@babel/plugin-transform-sticky-regex': 7.24.7(@babel/core@7.24.9)
      '@babel/plugin-transform-template-literals': 7.24.7(@babel/core@7.24.9)
      '@babel/plugin-transform-typeof-symbol': 7.24.8(@babel/core@7.24.9)
      '@babel/plugin-transform-unicode-escapes': 7.24.7(@babel/core@7.24.9)
      '@babel/plugin-transform-unicode-property-regex': 7.24.7(@babel/core@7.24.9)
      '@babel/plugin-transform-unicode-regex': 7.24.7(@babel/core@7.24.9)
      '@babel/plugin-transform-unicode-sets-regex': 7.24.7(@babel/core@7.24.9)
      '@babel/preset-modules': 0.1.6-no-external-plugins(@babel/core@7.24.9)
      babel-plugin-polyfill-corejs2: 0.4.11(@babel/core@7.24.9)
      babel-plugin-polyfill-corejs3: 0.10.4(@babel/core@7.24.9)
      babel-plugin-polyfill-regenerator: 0.6.2(@babel/core@7.24.9)
      core-js-compat: 3.37.1
      semver: 6.3.1
    transitivePeerDependencies:
      - supports-color

  '@babel/preset-flow@7.24.7(@babel/core@7.24.9)':
    dependencies:
      '@babel/core': 7.24.9
      '@babel/helper-plugin-utils': 7.24.8
      '@babel/helper-validator-option': 7.24.8
      '@babel/plugin-transform-flow-strip-types': 7.24.7(@babel/core@7.24.9)

  '@babel/preset-modules@0.1.6-no-external-plugins(@babel/core@7.24.9)':
    dependencies:
      '@babel/core': 7.24.9
      '@babel/helper-plugin-utils': 7.24.8
      '@babel/types': 7.25.0
      esutils: 2.0.3

  '@babel/preset-react@7.24.7(@babel/core@7.24.9)':
    dependencies:
      '@babel/core': 7.24.9
      '@babel/helper-plugin-utils': 7.24.8
      '@babel/helper-validator-option': 7.24.8
      '@babel/plugin-transform-react-display-name': 7.24.7(@babel/core@7.24.9)
      '@babel/plugin-transform-react-jsx': 7.24.7(@babel/core@7.24.9)
      '@babel/plugin-transform-react-jsx-development': 7.24.7(@babel/core@7.24.9)
      '@babel/plugin-transform-react-pure-annotations': 7.24.7(@babel/core@7.24.9)
    transitivePeerDependencies:
      - supports-color

  '@babel/regjsgen@0.8.0': {}

  '@babel/runtime@7.25.0':
    dependencies:
      regenerator-runtime: 0.14.1

  '@babel/template@7.25.0':
    dependencies:
      '@babel/code-frame': 7.24.7
      '@babel/parser': 7.25.0
      '@babel/types': 7.25.0

  '@babel/template@7.27.2':
    dependencies:
      '@babel/code-frame': 7.27.1
      '@babel/parser': 7.28.0
      '@babel/types': 7.28.1

  '@babel/traverse@7.25.0':
    dependencies:
      '@babel/code-frame': 7.24.7
      '@babel/generator': 7.25.0
      '@babel/parser': 7.25.0
      '@babel/template': 7.25.0
      '@babel/types': 7.25.0
      debug: 4.4.0
      globals: 11.12.0
    transitivePeerDependencies:
      - supports-color

  '@babel/traverse@7.28.0':
    dependencies:
      '@babel/code-frame': 7.27.1
      '@babel/generator': 7.28.0
      '@babel/helper-globals': 7.28.0
      '@babel/parser': 7.28.0
      '@babel/template': 7.27.2
      '@babel/types': 7.28.1
      debug: 4.4.0
    transitivePeerDependencies:
      - supports-color

  '@babel/types@7.25.0':
    dependencies:
      '@babel/helper-string-parser': 7.24.8
      '@babel/helper-validator-identifier': 7.24.7
      to-fast-properties: 2.0.0

  '@babel/types@7.28.1':
    dependencies:
      '@babel/helper-string-parser': 7.27.1
      '@babel/helper-validator-identifier': 7.27.1

  '@bcoe/v8-coverage@0.2.3': {}

  '@bufbuild/protobuf@1.10.1': {}

  '@bundled-es-modules/cookie@2.0.1':
    dependencies:
      cookie: 0.7.2

  '@bundled-es-modules/statuses@1.0.1':
    dependencies:
      statuses: 2.0.1

  '@bundled-es-modules/tough-cookie@0.1.6':
    dependencies:
      '@types/tough-cookie': 4.0.5
      tough-cookie: 4.1.4

  '@elevenlabs/elevenlabs-js@2.2.0':
    dependencies:
      command-exists: 1.2.9
      execa: 5.1.1
      form-data: 4.0.3
      form-data-encoder: 4.1.0
      formdata-node: 6.0.3
      node-fetch: 2.7.0
      qs: 6.14.0
      readable-stream: 4.7.0
      url-join: 4.0.1
    transitivePeerDependencies:
      - encoding

  '@esbuild/aix-ppc64@0.21.5':
    optional: true

  '@esbuild/aix-ppc64@0.25.3':
    optional: true

  '@esbuild/android-arm64@0.18.20':
    optional: true

  '@esbuild/android-arm64@0.21.5':
    optional: true

  '@esbuild/android-arm64@0.25.3':
    optional: true

  '@esbuild/android-arm@0.18.20':
    optional: true

  '@esbuild/android-arm@0.21.5':
    optional: true

  '@esbuild/android-arm@0.25.3':
    optional: true

  '@esbuild/android-x64@0.18.20':
    optional: true

  '@esbuild/android-x64@0.21.5':
    optional: true

  '@esbuild/android-x64@0.25.3':
    optional: true

  '@esbuild/darwin-arm64@0.18.20':
    optional: true

  '@esbuild/darwin-arm64@0.21.5':
    optional: true

  '@esbuild/darwin-arm64@0.25.3':
    optional: true

  '@esbuild/darwin-x64@0.18.20':
    optional: true

  '@esbuild/darwin-x64@0.21.5':
    optional: true

  '@esbuild/darwin-x64@0.25.3':
    optional: true

  '@esbuild/freebsd-arm64@0.18.20':
    optional: true

  '@esbuild/freebsd-arm64@0.21.5':
    optional: true

  '@esbuild/freebsd-arm64@0.25.3':
    optional: true

  '@esbuild/freebsd-x64@0.18.20':
    optional: true

  '@esbuild/freebsd-x64@0.21.5':
    optional: true

  '@esbuild/freebsd-x64@0.25.3':
    optional: true

  '@esbuild/linux-arm64@0.18.20':
    optional: true

  '@esbuild/linux-arm64@0.21.5':
    optional: true

  '@esbuild/linux-arm64@0.25.3':
    optional: true

  '@esbuild/linux-arm@0.18.20':
    optional: true

  '@esbuild/linux-arm@0.21.5':
    optional: true

  '@esbuild/linux-arm@0.25.3':
    optional: true

  '@esbuild/linux-ia32@0.18.20':
    optional: true

  '@esbuild/linux-ia32@0.21.5':
    optional: true

  '@esbuild/linux-ia32@0.25.3':
    optional: true

  '@esbuild/linux-loong64@0.18.20':
    optional: true

  '@esbuild/linux-loong64@0.21.5':
    optional: true

  '@esbuild/linux-loong64@0.25.3':
    optional: true

  '@esbuild/linux-mips64el@0.18.20':
    optional: true

  '@esbuild/linux-mips64el@0.21.5':
    optional: true

  '@esbuild/linux-mips64el@0.25.3':
    optional: true

  '@esbuild/linux-ppc64@0.18.20':
    optional: true

  '@esbuild/linux-ppc64@0.21.5':
    optional: true

  '@esbuild/linux-ppc64@0.25.3':
    optional: true

  '@esbuild/linux-riscv64@0.18.20':
    optional: true

  '@esbuild/linux-riscv64@0.21.5':
    optional: true

  '@esbuild/linux-riscv64@0.25.3':
    optional: true

  '@esbuild/linux-s390x@0.18.20':
    optional: true

  '@esbuild/linux-s390x@0.21.5':
    optional: true

  '@esbuild/linux-s390x@0.25.3':
    optional: true

  '@esbuild/linux-x64@0.18.20':
    optional: true

  '@esbuild/linux-x64@0.21.5':
    optional: true

  '@esbuild/linux-x64@0.25.3':
    optional: true

  '@esbuild/netbsd-arm64@0.25.3':
    optional: true

  '@esbuild/netbsd-x64@0.18.20':
    optional: true

  '@esbuild/netbsd-x64@0.21.5':
    optional: true

  '@esbuild/netbsd-x64@0.25.3':
    optional: true

  '@esbuild/openbsd-arm64@0.25.3':
    optional: true

  '@esbuild/openbsd-x64@0.18.20':
    optional: true

  '@esbuild/openbsd-x64@0.21.5':
    optional: true

  '@esbuild/openbsd-x64@0.25.3':
    optional: true

  '@esbuild/sunos-x64@0.18.20':
    optional: true

  '@esbuild/sunos-x64@0.21.5':
    optional: true

  '@esbuild/sunos-x64@0.25.3':
    optional: true

  '@esbuild/win32-arm64@0.18.20':
    optional: true

  '@esbuild/win32-arm64@0.21.5':
    optional: true

  '@esbuild/win32-arm64@0.25.3':
    optional: true

  '@esbuild/win32-ia32@0.18.20':
    optional: true

  '@esbuild/win32-ia32@0.21.5':
    optional: true

  '@esbuild/win32-ia32@0.25.3':
    optional: true

  '@esbuild/win32-x64@0.18.20':
    optional: true

  '@esbuild/win32-x64@0.21.5':
    optional: true

  '@esbuild/win32-x64@0.25.3':
    optional: true

  '@eslint-community/eslint-utils@4.4.0(eslint@9.8.0)':
    dependencies:
      eslint: 9.8.0
      eslint-visitor-keys: 3.4.3

  '@eslint-community/regexpp@4.11.0': {}

  '@eslint/config-array@0.17.1':
    dependencies:
      '@eslint/object-schema': 2.1.4
      debug: 4.3.5
      minimatch: 3.1.2
    transitivePeerDependencies:
      - supports-color

  '@eslint/eslintrc@3.1.0':
    dependencies:
      ajv: 6.12.6
      debug: 4.3.5
      espree: 10.1.0
      globals: 14.0.0
      ignore: 5.3.1
      import-fresh: 3.3.0
      js-yaml: 4.1.0
      minimatch: 3.1.2
      strip-json-comments: 3.1.1
    transitivePeerDependencies:
      - supports-color

  '@eslint/js@9.8.0': {}

  '@eslint/object-schema@2.1.4': {}

  '@floating-ui/core@1.6.9':
    dependencies:
      '@floating-ui/utils': 0.2.9

  '@floating-ui/dom@1.6.13':
    dependencies:
      '@floating-ui/core': 1.6.9
      '@floating-ui/utils': 0.2.9

  '@floating-ui/react-dom@2.1.2(react-dom@19.1.0(react@18.3.1))(react@18.3.1)':
    dependencies:
      '@floating-ui/dom': 1.6.13
      react: 18.3.1
      react-dom: 19.1.0(react@18.3.1)

  '@floating-ui/utils@0.2.9': {}

  '@humanwhocodes/module-importer@1.0.1': {}

  '@humanwhocodes/retry@0.3.0': {}

  '@inquirer/confirm@5.1.5(@types/node@22.5.0)':
    dependencies:
      '@inquirer/core': 10.1.6(@types/node@22.5.0)
      '@inquirer/type': 3.0.4(@types/node@22.5.0)
    optionalDependencies:
      '@types/node': 22.5.0

  '@inquirer/core@10.1.6(@types/node@22.5.0)':
    dependencies:
      '@inquirer/figures': 1.0.10
      '@inquirer/type': 3.0.4(@types/node@22.5.0)
      ansi-escapes: 4.3.2
      cli-width: 4.1.0
      mute-stream: 2.0.0
      signal-exit: 4.1.0
      wrap-ansi: 6.2.0
      yoctocolors-cjs: 2.1.2
    optionalDependencies:
      '@types/node': 22.5.0

  '@inquirer/figures@1.0.10': {}

  '@inquirer/type@3.0.4(@types/node@22.5.0)':
    optionalDependencies:
      '@types/node': 22.5.0

  '@isaacs/cliui@8.0.2':
    dependencies:
      string-width: 5.1.2
      string-width-cjs: string-width@4.2.3
      strip-ansi: 7.1.0
      strip-ansi-cjs: strip-ansi@6.0.1
      wrap-ansi: 8.1.0
      wrap-ansi-cjs: wrap-ansi@7.0.0

  '@istanbuljs/load-nyc-config@1.1.0':
    dependencies:
      camelcase: 5.3.1
      find-up: 4.1.0
      get-package-type: 0.1.0
      js-yaml: 3.14.1
      resolve-from: 5.0.0

  '@istanbuljs/schema@0.1.3': {}

  '@jest/console@29.7.0':
    dependencies:
      '@jest/types': 29.6.3
      '@types/node': 20.14.12
      chalk: 4.1.2
      jest-message-util: 29.7.0
      jest-util: 29.7.0
      slash: 3.0.0

  '@jest/core@29.7.0(babel-plugin-macros@3.1.0)':
    dependencies:
      '@jest/console': 29.7.0
      '@jest/reporters': 29.7.0
      '@jest/test-result': 29.7.0
      '@jest/transform': 29.7.0
      '@jest/types': 29.6.3
      '@types/node': 20.14.12
      ansi-escapes: 4.3.2
      chalk: 4.1.2
      ci-info: 3.9.0
      exit: 0.1.2
      graceful-fs: 4.2.11
      jest-changed-files: 29.7.0
      jest-config: 29.7.0(@types/node@20.14.12)(babel-plugin-macros@3.1.0)
      jest-haste-map: 29.7.0
      jest-message-util: 29.7.0
      jest-regex-util: 29.6.3
      jest-resolve: 29.7.0
      jest-resolve-dependencies: 29.7.0
      jest-runner: 29.7.0
      jest-runtime: 29.7.0
      jest-snapshot: 29.7.0
      jest-util: 29.7.0
      jest-validate: 29.7.0
      jest-watcher: 29.7.0
      micromatch: 4.0.7
      pretty-format: 29.7.0
      slash: 3.0.0
      strip-ansi: 6.0.1
    transitivePeerDependencies:
      - babel-plugin-macros
      - supports-color
      - ts-node

  '@jest/diff-sequences@30.0.1': {}

  '@jest/environment@29.7.0':
    dependencies:
      '@jest/fake-timers': 29.7.0
      '@jest/types': 29.6.3
      '@types/node': 20.14.12
      jest-mock: 29.7.0

  '@jest/environment@30.0.4':
    dependencies:
      '@jest/fake-timers': 30.0.4
      '@jest/types': 30.0.1
      '@types/node': 20.14.12
      jest-mock: 30.0.2

  '@jest/expect-utils@29.7.0':
    dependencies:
      jest-get-type: 29.6.3

  '@jest/expect-utils@30.0.4':
    dependencies:
      '@jest/get-type': 30.0.1

  '@jest/expect@29.7.0':
    dependencies:
      expect: 29.7.0
      jest-snapshot: 29.7.0
    transitivePeerDependencies:
      - supports-color

  '@jest/expect@30.0.4':
    dependencies:
      expect: 30.0.4
      jest-snapshot: 30.0.4
    transitivePeerDependencies:
      - supports-color

  '@jest/fake-timers@29.7.0':
    dependencies:
      '@jest/types': 29.6.3
      '@sinonjs/fake-timers': 10.3.0
      '@types/node': 20.14.12
      jest-message-util: 29.7.0
      jest-mock: 29.7.0
      jest-util: 29.7.0

  '@jest/fake-timers@30.0.4':
    dependencies:
      '@jest/types': 30.0.1
      '@sinonjs/fake-timers': 13.0.5
      '@types/node': 20.14.12
      jest-message-util: 30.0.2
      jest-mock: 30.0.2
      jest-util: 30.0.2

  '@jest/get-type@30.0.1': {}

  '@jest/globals@29.7.0':
    dependencies:
      '@jest/environment': 29.7.0
      '@jest/expect': 29.7.0
      '@jest/types': 29.6.3
      jest-mock: 29.7.0
    transitivePeerDependencies:
      - supports-color

  '@jest/globals@30.0.4':
    dependencies:
      '@jest/environment': 30.0.4
      '@jest/expect': 30.0.4
      '@jest/types': 30.0.1
      jest-mock: 30.0.2
    transitivePeerDependencies:
      - supports-color

  '@jest/pattern@30.0.1':
    dependencies:
      '@types/node': 20.14.12
      jest-regex-util: 30.0.1

  '@jest/reporters@29.7.0':
    dependencies:
      '@bcoe/v8-coverage': 0.2.3
      '@jest/console': 29.7.0
      '@jest/test-result': 29.7.0
      '@jest/transform': 29.7.0
      '@jest/types': 29.6.3
      '@jridgewell/trace-mapping': 0.3.25
      '@types/node': 20.14.12
      chalk: 4.1.2
      collect-v8-coverage: 1.0.2
      exit: 0.1.2
      glob: 7.2.3
      graceful-fs: 4.2.11
      istanbul-lib-coverage: 3.2.2
      istanbul-lib-instrument: 6.0.3
      istanbul-lib-report: 3.0.1
      istanbul-lib-source-maps: 4.0.1
      istanbul-reports: 3.1.7
      jest-message-util: 29.7.0
      jest-util: 29.7.0
      jest-worker: 29.7.0
      slash: 3.0.0
      string-length: 4.0.2
      strip-ansi: 6.0.1
      v8-to-istanbul: 9.3.0
    transitivePeerDependencies:
      - supports-color

  '@jest/schemas@29.6.3':
    dependencies:
      '@sinclair/typebox': 0.27.8

  '@jest/schemas@30.0.1':
    dependencies:
      '@sinclair/typebox': 0.34.38

  '@jest/snapshot-utils@30.0.4':
    dependencies:
      '@jest/types': 30.0.1
      chalk: 4.1.2
      graceful-fs: 4.2.11
      natural-compare: 1.4.0

  '@jest/source-map@29.6.3':
    dependencies:
      '@jridgewell/trace-mapping': 0.3.25
      callsites: 3.1.0
      graceful-fs: 4.2.11

  '@jest/test-result@29.7.0':
    dependencies:
      '@jest/console': 29.7.0
      '@jest/types': 29.6.3
      '@types/istanbul-lib-coverage': 2.0.6
      collect-v8-coverage: 1.0.2

  '@jest/test-sequencer@29.7.0':
    dependencies:
      '@jest/test-result': 29.7.0
      graceful-fs: 4.2.11
      jest-haste-map: 29.7.0
      slash: 3.0.0

  '@jest/transform@29.7.0':
    dependencies:
      '@babel/core': 7.24.9
      '@jest/types': 29.6.3
      '@jridgewell/trace-mapping': 0.3.25
      babel-plugin-istanbul: 6.1.1
      chalk: 4.1.2
      convert-source-map: 2.0.0
      fast-json-stable-stringify: 2.1.0
      graceful-fs: 4.2.11
      jest-haste-map: 29.7.0
      jest-regex-util: 29.6.3
      jest-util: 29.7.0
      micromatch: 4.0.7
      pirates: 4.0.6
      slash: 3.0.0
      write-file-atomic: 4.0.2
    transitivePeerDependencies:
      - supports-color

  '@jest/transform@30.0.4':
    dependencies:
      '@babel/core': 7.28.0
      '@jest/types': 30.0.1
      '@jridgewell/trace-mapping': 0.3.25
      babel-plugin-istanbul: 7.0.0
      chalk: 4.1.2
      convert-source-map: 2.0.0
      fast-json-stable-stringify: 2.1.0
      graceful-fs: 4.2.11
      jest-haste-map: 30.0.2
      jest-regex-util: 30.0.1
      jest-util: 30.0.2
      micromatch: 4.0.8
      pirates: 4.0.7
      slash: 3.0.0
      write-file-atomic: 5.0.1
    transitivePeerDependencies:
      - supports-color

  '@jest/types@29.6.3':
    dependencies:
      '@jest/schemas': 29.6.3
      '@types/istanbul-lib-coverage': 2.0.6
      '@types/istanbul-reports': 3.0.4
      '@types/node': 20.14.12
      '@types/yargs': 17.0.32
      chalk: 4.1.2

  '@jest/types@30.0.1':
    dependencies:
      '@jest/pattern': 30.0.1
      '@jest/schemas': 30.0.1
      '@types/istanbul-lib-coverage': 2.0.6
      '@types/istanbul-reports': 3.0.4
      '@types/node': 20.14.12
      '@types/yargs': 17.0.33
      chalk: 4.1.2

  '@jridgewell/gen-mapping@0.3.12':
    dependencies:
      '@jridgewell/sourcemap-codec': 1.5.0
      '@jridgewell/trace-mapping': 0.3.29

  '@jridgewell/gen-mapping@0.3.5':
    dependencies:
      '@jridgewell/set-array': 1.2.1
      '@jridgewell/sourcemap-codec': 1.5.0
      '@jridgewell/trace-mapping': 0.3.25

  '@jridgewell/resolve-uri@3.1.2': {}

  '@jridgewell/set-array@1.2.1': {}

  '@jridgewell/source-map@0.3.6':
    dependencies:
      '@jridgewell/gen-mapping': 0.3.5
      '@jridgewell/trace-mapping': 0.3.25

  '@jridgewell/sourcemap-codec@1.5.0': {}

  '@jridgewell/trace-mapping@0.3.25':
    dependencies:
      '@jridgewell/resolve-uri': 3.1.2
      '@jridgewell/sourcemap-codec': 1.5.0

  '@jridgewell/trace-mapping@0.3.29':
    dependencies:
      '@jridgewell/resolve-uri': 3.1.2
      '@jridgewell/sourcemap-codec': 1.5.0

  '@livekit/mutex@1.1.1': {}

  '@livekit/protocol@1.39.1':
    dependencies:
      '@bufbuild/protobuf': 1.10.1

  '@mswjs/interceptors@0.37.6':
    dependencies:
      '@open-draft/deferred-promise': 2.2.0
      '@open-draft/logger': 0.3.0
      '@open-draft/until': 2.1.0
      is-node-process: 1.2.0
      outvariant: 1.4.3
      strict-event-emitter: 0.5.1

  '@nodelib/fs.scandir@2.1.5':
    dependencies:
      '@nodelib/fs.stat': 2.0.5
      run-parallel: 1.2.0

  '@nodelib/fs.stat@2.0.5': {}

  '@nodelib/fs.walk@1.2.8':
    dependencies:
      '@nodelib/fs.scandir': 2.1.5
      fastq: 1.17.1

  '@open-draft/deferred-promise@2.2.0': {}

  '@open-draft/logger@0.3.0':
    dependencies:
      is-node-process: 1.2.0
      outvariant: 1.4.3

  '@open-draft/until@2.1.0': {}

  '@pkgjs/parseargs@0.11.0':
    optional: true

  '@pkgr/core@0.2.7': {}

  '@polka/url@1.0.0-next.25': {}

  '@preact/preset-vite@2.10.1(@babel/core@7.28.0)(preact@10.26.5)(vite@6.3.2(@types/node@22.5.0)(jiti@1.21.7)(terser@5.31.3)(yaml@2.7.1))':
    dependencies:
      '@babel/core': 7.28.0
      '@babel/plugin-transform-react-jsx': 7.24.7(@babel/core@7.28.0)
      '@babel/plugin-transform-react-jsx-development': 7.24.7(@babel/core@7.28.0)
      '@prefresh/vite': 2.4.7(preact@10.26.5)(vite@6.3.2(@types/node@22.5.0)(jiti@1.21.7)(terser@5.31.3)(yaml@2.7.1))
      '@rollup/pluginutils': 4.2.1
      babel-plugin-transform-hook-names: 1.0.2(@babel/core@7.28.0)
      debug: 4.4.0
      kolorist: 1.8.0
      vite: 6.3.2(@types/node@22.5.0)(jiti@1.21.7)(terser@5.31.3)(yaml@2.7.1)
      vite-prerender-plugin: 0.5.10(vite@6.3.2(@types/node@22.5.0)(jiti@1.21.7)(terser@5.31.3)(yaml@2.7.1))
    transitivePeerDependencies:
      - preact
      - supports-color

  '@preact/signals-core@1.8.0': {}

  '@preact/signals@2.0.4(preact@10.26.5)':
    dependencies:
      '@preact/signals-core': 1.8.0
      preact: 10.26.5

  '@prefresh/babel-plugin@0.5.1': {}

  '@prefresh/core@1.5.3(preact@10.26.5)':
    dependencies:
      preact: 10.26.5

  '@prefresh/utils@1.2.0': {}

  '@prefresh/vite@2.4.7(preact@10.26.5)(vite@6.3.2(@types/node@22.5.0)(jiti@1.21.7)(terser@5.31.3)(yaml@2.7.1))':
    dependencies:
      '@babel/core': 7.24.9
      '@prefresh/babel-plugin': 0.5.1
      '@prefresh/core': 1.5.3(preact@10.26.5)
      '@prefresh/utils': 1.2.0
      '@rollup/pluginutils': 4.2.1
      preact: 10.26.5
      vite: 6.3.2(@types/node@22.5.0)(jiti@1.21.7)(terser@5.31.3)(yaml@2.7.1)
    transitivePeerDependencies:
      - supports-color

  '@radix-ui/number@1.1.1': {}

  '@radix-ui/primitive@1.1.2': {}

  '@radix-ui/react-arrow@1.1.4(@types/react@18.3.3)(react-dom@19.1.0(react@18.3.1))(react@18.3.1)':
    dependencies:
      '@radix-ui/react-primitive': 2.1.0(@types/react@18.3.3)(react-dom@19.1.0(react@18.3.1))(react@18.3.1)
      react: 18.3.1
      react-dom: 19.1.0(react@18.3.1)
    optionalDependencies:
      '@types/react': 18.3.3

  '@radix-ui/react-collection@1.1.4(@types/react@18.3.3)(react-dom@19.1.0(react@18.3.1))(react@18.3.1)':
    dependencies:
      '@radix-ui/react-compose-refs': 1.1.2(@types/react@18.3.3)(react@18.3.1)
      '@radix-ui/react-context': 1.1.2(@types/react@18.3.3)(react@18.3.1)
      '@radix-ui/react-primitive': 2.1.0(@types/react@18.3.3)(react-dom@19.1.0(react@18.3.1))(react@18.3.1)
      '@radix-ui/react-slot': 1.2.0(@types/react@18.3.3)(react@18.3.1)
      react: 18.3.1
      react-dom: 19.1.0(react@18.3.1)
    optionalDependencies:
      '@types/react': 18.3.3

  '@radix-ui/react-compose-refs@1.1.2(@types/react@18.3.3)(react@18.3.1)':
    dependencies:
      react: 18.3.1
    optionalDependencies:
      '@types/react': 18.3.3

  '@radix-ui/react-context@1.1.2(@types/react@18.3.3)(react@18.3.1)':
    dependencies:
      react: 18.3.1
    optionalDependencies:
      '@types/react': 18.3.3

  '@radix-ui/react-direction@1.1.1(@types/react@18.3.3)(react@18.3.1)':
    dependencies:
      react: 18.3.1
    optionalDependencies:
      '@types/react': 18.3.3

  '@radix-ui/react-dismissable-layer@1.1.7(@types/react@18.3.3)(react-dom@19.1.0(react@18.3.1))(react@18.3.1)':
    dependencies:
      '@radix-ui/primitive': 1.1.2
      '@radix-ui/react-compose-refs': 1.1.2(@types/react@18.3.3)(react@18.3.1)
      '@radix-ui/react-primitive': 2.1.0(@types/react@18.3.3)(react-dom@19.1.0(react@18.3.1))(react@18.3.1)
      '@radix-ui/react-use-callback-ref': 1.1.1(@types/react@18.3.3)(react@18.3.1)
      '@radix-ui/react-use-escape-keydown': 1.1.1(@types/react@18.3.3)(react@18.3.1)
      react: 18.3.1
      react-dom: 19.1.0(react@18.3.1)
    optionalDependencies:
      '@types/react': 18.3.3

  '@radix-ui/react-focus-guards@1.1.2(@types/react@18.3.3)(react@18.3.1)':
    dependencies:
      react: 18.3.1
    optionalDependencies:
      '@types/react': 18.3.3

  '@radix-ui/react-focus-scope@1.1.4(@types/react@18.3.3)(react-dom@19.1.0(react@18.3.1))(react@18.3.1)':
    dependencies:
      '@radix-ui/react-compose-refs': 1.1.2(@types/react@18.3.3)(react@18.3.1)
      '@radix-ui/react-primitive': 2.1.0(@types/react@18.3.3)(react-dom@19.1.0(react@18.3.1))(react@18.3.1)
      '@radix-ui/react-use-callback-ref': 1.1.1(@types/react@18.3.3)(react@18.3.1)
      react: 18.3.1
      react-dom: 19.1.0(react@18.3.1)
    optionalDependencies:
      '@types/react': 18.3.3

  '@radix-ui/react-id@1.1.1(@types/react@18.3.3)(react@18.3.1)':
    dependencies:
      '@radix-ui/react-use-layout-effect': 1.1.1(@types/react@18.3.3)(react@18.3.1)
      react: 18.3.1
    optionalDependencies:
      '@types/react': 18.3.3

  '@radix-ui/react-popper@1.2.4(@types/react@18.3.3)(react-dom@19.1.0(react@18.3.1))(react@18.3.1)':
    dependencies:
      '@floating-ui/react-dom': 2.1.2(react-dom@19.1.0(react@18.3.1))(react@18.3.1)
      '@radix-ui/react-arrow': 1.1.4(@types/react@18.3.3)(react-dom@19.1.0(react@18.3.1))(react@18.3.1)
      '@radix-ui/react-compose-refs': 1.1.2(@types/react@18.3.3)(react@18.3.1)
      '@radix-ui/react-context': 1.1.2(@types/react@18.3.3)(react@18.3.1)
      '@radix-ui/react-primitive': 2.1.0(@types/react@18.3.3)(react-dom@19.1.0(react@18.3.1))(react@18.3.1)
      '@radix-ui/react-use-callback-ref': 1.1.1(@types/react@18.3.3)(react@18.3.1)
      '@radix-ui/react-use-layout-effect': 1.1.1(@types/react@18.3.3)(react@18.3.1)
      '@radix-ui/react-use-rect': 1.1.1(@types/react@18.3.3)(react@18.3.1)
      '@radix-ui/react-use-size': 1.1.1(@types/react@18.3.3)(react@18.3.1)
      '@radix-ui/rect': 1.1.1
      react: 18.3.1
      react-dom: 19.1.0(react@18.3.1)
    optionalDependencies:
      '@types/react': 18.3.3

  '@radix-ui/react-portal@1.1.6(@types/react@18.3.3)(react-dom@19.1.0(react@18.3.1))(react@18.3.1)':
    dependencies:
      '@radix-ui/react-primitive': 2.1.0(@types/react@18.3.3)(react-dom@19.1.0(react@18.3.1))(react@18.3.1)
      '@radix-ui/react-use-layout-effect': 1.1.1(@types/react@18.3.3)(react@18.3.1)
      react: 18.3.1
      react-dom: 19.1.0(react@18.3.1)
    optionalDependencies:
      '@types/react': 18.3.3

  '@radix-ui/react-primitive@2.1.0(@types/react@18.3.3)(react-dom@19.1.0(react@18.3.1))(react@18.3.1)':
    dependencies:
      '@radix-ui/react-slot': 1.2.0(@types/react@18.3.3)(react@18.3.1)
      react: 18.3.1
      react-dom: 19.1.0(react@18.3.1)
    optionalDependencies:
      '@types/react': 18.3.3

  '@radix-ui/react-select@2.2.2(@types/react@18.3.3)(react-dom@19.1.0(react@18.3.1))(react@18.3.1)':
    dependencies:
      '@radix-ui/number': 1.1.1
      '@radix-ui/primitive': 1.1.2
      '@radix-ui/react-collection': 1.1.4(@types/react@18.3.3)(react-dom@19.1.0(react@18.3.1))(react@18.3.1)
      '@radix-ui/react-compose-refs': 1.1.2(@types/react@18.3.3)(react@18.3.1)
      '@radix-ui/react-context': 1.1.2(@types/react@18.3.3)(react@18.3.1)
      '@radix-ui/react-direction': 1.1.1(@types/react@18.3.3)(react@18.3.1)
      '@radix-ui/react-dismissable-layer': 1.1.7(@types/react@18.3.3)(react-dom@19.1.0(react@18.3.1))(react@18.3.1)
      '@radix-ui/react-focus-guards': 1.1.2(@types/react@18.3.3)(react@18.3.1)
      '@radix-ui/react-focus-scope': 1.1.4(@types/react@18.3.3)(react-dom@19.1.0(react@18.3.1))(react@18.3.1)
      '@radix-ui/react-id': 1.1.1(@types/react@18.3.3)(react@18.3.1)
      '@radix-ui/react-popper': 1.2.4(@types/react@18.3.3)(react-dom@19.1.0(react@18.3.1))(react@18.3.1)
      '@radix-ui/react-portal': 1.1.6(@types/react@18.3.3)(react-dom@19.1.0(react@18.3.1))(react@18.3.1)
      '@radix-ui/react-primitive': 2.1.0(@types/react@18.3.3)(react-dom@19.1.0(react@18.3.1))(react@18.3.1)
      '@radix-ui/react-slot': 1.2.0(@types/react@18.3.3)(react@18.3.1)
      '@radix-ui/react-use-callback-ref': 1.1.1(@types/react@18.3.3)(react@18.3.1)
      '@radix-ui/react-use-controllable-state': 1.2.2(@types/react@18.3.3)(react@18.3.1)
      '@radix-ui/react-use-layout-effect': 1.1.1(@types/react@18.3.3)(react@18.3.1)
      '@radix-ui/react-use-previous': 1.1.1(@types/react@18.3.3)(react@18.3.1)
      '@radix-ui/react-visually-hidden': 1.2.0(@types/react@18.3.3)(react-dom@19.1.0(react@18.3.1))(react@18.3.1)
      aria-hidden: 1.2.4
      react: 18.3.1
      react-dom: 19.1.0(react@18.3.1)
      react-remove-scroll: 2.6.3(@types/react@18.3.3)(react@18.3.1)
    optionalDependencies:
      '@types/react': 18.3.3

  '@radix-ui/react-slot@1.2.0(@types/react@18.3.3)(react@18.3.1)':
    dependencies:
      '@radix-ui/react-compose-refs': 1.1.2(@types/react@18.3.3)(react@18.3.1)
      react: 18.3.1
    optionalDependencies:
      '@types/react': 18.3.3

  '@radix-ui/react-use-callback-ref@1.1.1(@types/react@18.3.3)(react@18.3.1)':
    dependencies:
      react: 18.3.1
    optionalDependencies:
      '@types/react': 18.3.3

  '@radix-ui/react-use-controllable-state@1.2.2(@types/react@18.3.3)(react@18.3.1)':
    dependencies:
      '@radix-ui/react-use-effect-event': 0.0.2(@types/react@18.3.3)(react@18.3.1)
      '@radix-ui/react-use-layout-effect': 1.1.1(@types/react@18.3.3)(react@18.3.1)
      react: 18.3.1
    optionalDependencies:
      '@types/react': 18.3.3

  '@radix-ui/react-use-effect-event@0.0.2(@types/react@18.3.3)(react@18.3.1)':
    dependencies:
      '@radix-ui/react-use-layout-effect': 1.1.1(@types/react@18.3.3)(react@18.3.1)
      react: 18.3.1
    optionalDependencies:
      '@types/react': 18.3.3

  '@radix-ui/react-use-escape-keydown@1.1.1(@types/react@18.3.3)(react@18.3.1)':
    dependencies:
      '@radix-ui/react-use-callback-ref': 1.1.1(@types/react@18.3.3)(react@18.3.1)
      react: 18.3.1
    optionalDependencies:
      '@types/react': 18.3.3

  '@radix-ui/react-use-layout-effect@1.1.1(@types/react@18.3.3)(react@18.3.1)':
    dependencies:
      react: 18.3.1
    optionalDependencies:
      '@types/react': 18.3.3

  '@radix-ui/react-use-previous@1.1.1(@types/react@18.3.3)(react@18.3.1)':
    dependencies:
      react: 18.3.1
    optionalDependencies:
      '@types/react': 18.3.3

  '@radix-ui/react-use-rect@1.1.1(@types/react@18.3.3)(react@18.3.1)':
    dependencies:
      '@radix-ui/rect': 1.1.1
      react: 18.3.1
    optionalDependencies:
      '@types/react': 18.3.3

  '@radix-ui/react-use-size@1.1.1(@types/react@18.3.3)(react@18.3.1)':
    dependencies:
      '@radix-ui/react-use-layout-effect': 1.1.1(@types/react@18.3.3)(react@18.3.1)
      react: 18.3.1
    optionalDependencies:
      '@types/react': 18.3.3

  '@radix-ui/react-visually-hidden@1.2.0(@types/react@18.3.3)(react-dom@19.1.0(react@18.3.1))(react@18.3.1)':
    dependencies:
      '@radix-ui/react-primitive': 2.1.0(@types/react@18.3.3)(react-dom@19.1.0(react@18.3.1))(react@18.3.1)
      react: 18.3.1
      react-dom: 19.1.0(react@18.3.1)
    optionalDependencies:
      '@types/react': 18.3.3

  '@radix-ui/rect@1.1.1': {}

  '@rollup/plugin-alias@3.1.9(rollup@2.79.1)':
    dependencies:
      rollup: 2.79.1
      slash: 3.0.0

  '@rollup/plugin-babel@5.3.1(@babel/core@7.24.9)(@types/babel__core@7.20.5)(rollup@2.79.1)':
    dependencies:
      '@babel/core': 7.24.9
      '@babel/helper-module-imports': 7.24.7
      '@rollup/pluginutils': 3.1.0(rollup@2.79.1)
      rollup: 2.79.1
    optionalDependencies:
      '@types/babel__core': 7.20.5
    transitivePeerDependencies:
      - supports-color

  '@rollup/plugin-commonjs@17.1.0(rollup@2.79.1)':
    dependencies:
      '@rollup/pluginutils': 3.1.0(rollup@2.79.1)
      commondir: 1.0.1
      estree-walker: 2.0.2
      glob: 7.2.3
      is-reference: 1.2.1
      magic-string: 0.25.9
      resolve: 1.22.8
      rollup: 2.79.1

  '@rollup/plugin-json@4.1.0(rollup@2.79.1)':
    dependencies:
      '@rollup/pluginutils': 3.1.0(rollup@2.79.1)
      rollup: 2.79.1

  '@rollup/plugin-node-resolve@11.2.1(rollup@2.79.1)':
    dependencies:
      '@rollup/pluginutils': 3.1.0(rollup@2.79.1)
      '@types/resolve': 1.17.1
      builtin-modules: 3.3.0
      deepmerge: 4.3.1
      is-module: 1.0.0
      resolve: 1.22.8
      rollup: 2.79.1

  '@rollup/pluginutils@3.1.0(rollup@2.79.1)':
    dependencies:
      '@types/estree': 0.0.39
      estree-walker: 1.0.1
      picomatch: 2.3.1
      rollup: 2.79.1

  '@rollup/pluginutils@4.2.1':
    dependencies:
      estree-walker: 2.0.2
      picomatch: 2.3.1

  '@rollup/rollup-android-arm-eabi@4.21.0':
    optional: true

  '@rollup/rollup-android-arm-eabi@4.40.0':
    optional: true

  '@rollup/rollup-android-arm64@4.21.0':
    optional: true

  '@rollup/rollup-android-arm64@4.40.0':
    optional: true

  '@rollup/rollup-darwin-arm64@4.21.0':
    optional: true

  '@rollup/rollup-darwin-arm64@4.40.0':
    optional: true

  '@rollup/rollup-darwin-x64@4.21.0':
    optional: true

  '@rollup/rollup-darwin-x64@4.40.0':
    optional: true

  '@rollup/rollup-freebsd-arm64@4.40.0':
    optional: true

  '@rollup/rollup-freebsd-x64@4.40.0':
    optional: true

  '@rollup/rollup-linux-arm-gnueabihf@4.21.0':
    optional: true

  '@rollup/rollup-linux-arm-gnueabihf@4.40.0':
    optional: true

  '@rollup/rollup-linux-arm-musleabihf@4.21.0':
    optional: true

  '@rollup/rollup-linux-arm-musleabihf@4.40.0':
    optional: true

  '@rollup/rollup-linux-arm64-gnu@4.21.0':
    optional: true

  '@rollup/rollup-linux-arm64-gnu@4.40.0':
    optional: true

  '@rollup/rollup-linux-arm64-musl@4.21.0':
    optional: true

  '@rollup/rollup-linux-arm64-musl@4.40.0':
    optional: true

  '@rollup/rollup-linux-loongarch64-gnu@4.40.0':
    optional: true

  '@rollup/rollup-linux-powerpc64le-gnu@4.21.0':
    optional: true

  '@rollup/rollup-linux-powerpc64le-gnu@4.40.0':
    optional: true

  '@rollup/rollup-linux-riscv64-gnu@4.21.0':
    optional: true

  '@rollup/rollup-linux-riscv64-gnu@4.40.0':
    optional: true

  '@rollup/rollup-linux-riscv64-musl@4.40.0':
    optional: true

  '@rollup/rollup-linux-s390x-gnu@4.21.0':
    optional: true

  '@rollup/rollup-linux-s390x-gnu@4.40.0':
    optional: true

  '@rollup/rollup-linux-x64-gnu@4.21.0':
    optional: true

  '@rollup/rollup-linux-x64-gnu@4.40.0':
    optional: true

  '@rollup/rollup-linux-x64-musl@4.21.0':
    optional: true

  '@rollup/rollup-linux-x64-musl@4.40.0':
    optional: true

  '@rollup/rollup-win32-arm64-msvc@4.21.0':
    optional: true

  '@rollup/rollup-win32-arm64-msvc@4.40.0':
    optional: true

  '@rollup/rollup-win32-ia32-msvc@4.21.0':
    optional: true

  '@rollup/rollup-win32-ia32-msvc@4.40.0':
    optional: true

  '@rollup/rollup-win32-x64-msvc@4.21.0':
    optional: true

  '@rollup/rollup-win32-x64-msvc@4.40.0':
    optional: true

  '@sinclair/typebox@0.27.8': {}

  '@sinclair/typebox@0.34.38': {}

  '@sinonjs/commons@3.0.1':
    dependencies:
      type-detect: 4.0.8

  '@sinonjs/fake-timers@10.3.0':
    dependencies:
      '@sinonjs/commons': 3.0.1

  '@sinonjs/fake-timers@13.0.5':
    dependencies:
      '@sinonjs/commons': 3.0.1

  '@surma/rollup-plugin-off-main-thread@2.2.3':
    dependencies:
      ejs: 3.1.10
      json5: 2.2.3
      magic-string: 0.25.9
      string.prototype.matchall: 4.0.11

  '@testing-library/dom@10.4.0':
    dependencies:
      '@babel/code-frame': 7.24.7
      '@babel/runtime': 7.25.0
      '@types/aria-query': 5.0.4
      aria-query: 5.3.0
      chalk: 4.1.2
      dom-accessibility-api: 0.5.16
      lz-string: 1.5.0
      pretty-format: 27.5.1

  '@testing-library/user-event@14.6.1(@testing-library/dom@10.4.0)':
    dependencies:
      '@testing-library/dom': 10.4.0

  '@trysound/sax@0.2.0': {}

  '@types/aria-query@5.0.4': {}

  '@types/babel__core@7.20.5':
    dependencies:
      '@babel/parser': 7.25.0
      '@babel/types': 7.25.0
      '@types/babel__generator': 7.6.8
      '@types/babel__template': 7.4.4
      '@types/babel__traverse': 7.20.6

  '@types/babel__generator@7.6.8':
    dependencies:
      '@babel/types': 7.25.0

  '@types/babel__template@7.4.4':
    dependencies:
      '@babel/parser': 7.25.0
      '@babel/types': 7.25.0

  '@types/babel__traverse@7.20.6':
    dependencies:
      '@babel/types': 7.25.0

  '@types/cookie@0.6.0': {}

  '@types/dom-mediacapture-record@1.0.22': {}

  '@types/estree@0.0.39': {}

  '@types/estree@1.0.5': {}

  '@types/estree@1.0.7': {}

  '@types/fs-extra@11.0.4':
    dependencies:
      '@types/jsonfile': 6.1.4
      '@types/node': 20.14.12

  '@types/graceful-fs@4.1.9':
    dependencies:
      '@types/node': 20.14.12

  '@types/istanbul-lib-coverage@2.0.6': {}

  '@types/istanbul-lib-report@3.0.3':
    dependencies:
      '@types/istanbul-lib-coverage': 2.0.6

  '@types/istanbul-reports@3.0.4':
    dependencies:
      '@types/istanbul-lib-report': 3.0.3

  '@types/jest@29.5.12':
    dependencies:
      expect: 29.7.0
      pretty-format: 29.7.0

  '@types/jsonfile@6.1.4':
    dependencies:
      '@types/node': 20.14.12

  '@types/keytar@4.4.2':
    dependencies:
      keytar: 7.9.0

  '@types/node-wav@0.0.3':
    dependencies:
      '@types/node': 20.14.12

  '@types/node@20.14.12':
    dependencies:
      undici-types: 5.26.5

  '@types/node@22.5.0':
    dependencies:
      undici-types: 6.19.8
    optional: true

  '@types/parse-json@4.0.2': {}

  '@types/preact-custom-element@4.0.4':
    dependencies:
      preact: 10.26.5

  '@types/prop-types@15.7.12': {}

  '@types/react@18.3.3':
    dependencies:
      '@types/prop-types': 15.7.12
      csstype: 3.1.3

  '@types/read@0.0.32': {}

  '@types/resolve@1.17.1':
    dependencies:
      '@types/node': 20.14.12

  '@types/stack-utils@2.0.3': {}

  '@types/statuses@2.0.5': {}

  '@types/tough-cookie@4.0.5': {}

  '@types/yargs-parser@21.0.3': {}

  '@types/yargs@17.0.32':
    dependencies:
      '@types/yargs-parser': 21.0.3

  '@types/yargs@17.0.33':
    dependencies:
      '@types/yargs-parser': 21.0.3

  '@typescript-eslint/eslint-plugin@7.18.0(@typescript-eslint/parser@7.18.0(eslint@9.8.0)(typescript@5.5.4))(eslint@9.8.0)(typescript@5.5.4)':
    dependencies:
      '@eslint-community/regexpp': 4.11.0
      '@typescript-eslint/parser': 7.18.0(eslint@9.8.0)(typescript@5.5.4)
      '@typescript-eslint/scope-manager': 7.18.0
      '@typescript-eslint/type-utils': 7.18.0(eslint@9.8.0)(typescript@5.5.4)
      '@typescript-eslint/utils': 7.18.0(eslint@9.8.0)(typescript@5.5.4)
      '@typescript-eslint/visitor-keys': 7.18.0
      eslint: 9.8.0
      graphemer: 1.4.0
      ignore: 5.3.1
      natural-compare: 1.4.0
      ts-api-utils: 1.4.3(typescript@5.5.4)
    optionalDependencies:
      typescript: 5.5.4
    transitivePeerDependencies:
      - supports-color

  '@typescript-eslint/parser@7.18.0(eslint@9.8.0)(typescript@5.5.4)':
    dependencies:
      '@typescript-eslint/scope-manager': 7.18.0
      '@typescript-eslint/types': 7.18.0
      '@typescript-eslint/typescript-estree': 7.18.0(typescript@5.5.4)
      '@typescript-eslint/visitor-keys': 7.18.0
      debug: 4.4.0
      eslint: 9.8.0
    optionalDependencies:
      typescript: 5.5.4
    transitivePeerDependencies:
      - supports-color

  '@typescript-eslint/scope-manager@7.18.0':
    dependencies:
      '@typescript-eslint/types': 7.18.0
      '@typescript-eslint/visitor-keys': 7.18.0

  '@typescript-eslint/type-utils@7.18.0(eslint@9.8.0)(typescript@5.5.4)':
    dependencies:
      '@typescript-eslint/typescript-estree': 7.18.0(typescript@5.5.4)
      '@typescript-eslint/utils': 7.18.0(eslint@9.8.0)(typescript@5.5.4)
      debug: 4.4.0
      eslint: 9.8.0
      ts-api-utils: 1.4.3(typescript@5.5.4)
    optionalDependencies:
      typescript: 5.5.4
    transitivePeerDependencies:
      - supports-color

  '@typescript-eslint/types@7.18.0': {}

  '@typescript-eslint/typescript-estree@7.18.0(typescript@5.5.4)':
    dependencies:
      '@typescript-eslint/types': 7.18.0
      '@typescript-eslint/visitor-keys': 7.18.0
      debug: 4.4.0
      globby: 11.1.0
      is-glob: 4.0.3
      minimatch: 9.0.5
      semver: 7.7.2
      ts-api-utils: 1.4.3(typescript@5.5.4)
    optionalDependencies:
      typescript: 5.5.4
    transitivePeerDependencies:
      - supports-color

  '@typescript-eslint/utils@7.18.0(eslint@9.8.0)(typescript@5.5.4)':
    dependencies:
      '@eslint-community/eslint-utils': 4.4.0(eslint@9.8.0)
      '@typescript-eslint/scope-manager': 7.18.0
      '@typescript-eslint/types': 7.18.0
      '@typescript-eslint/typescript-estree': 7.18.0(typescript@5.5.4)
      eslint: 9.8.0
    transitivePeerDependencies:
      - supports-color
      - typescript

  '@typescript-eslint/visitor-keys@7.18.0':
    dependencies:
      '@typescript-eslint/types': 7.18.0
      eslint-visitor-keys: 3.4.3

  '@ungap/structured-clone@1.3.0': {}

  '@types/yargs@17.0.33':
    dependencies:
      '@types/yargs-parser': 21.0.3

  '@typescript-eslint/eslint-plugin@7.18.0(@typescript-eslint/parser@7.18.0(eslint@9.8.0)(typescript@5.5.4))(eslint@9.8.0)(typescript@5.5.4)':
    dependencies:
      '@eslint-community/regexpp': 4.11.0
      '@typescript-eslint/parser': 7.18.0(eslint@9.8.0)(typescript@5.5.4)
      '@typescript-eslint/scope-manager': 7.18.0
      '@typescript-eslint/type-utils': 7.18.0(eslint@9.8.0)(typescript@5.5.4)
      '@typescript-eslint/utils': 7.18.0(eslint@9.8.0)(typescript@5.5.4)
      '@typescript-eslint/visitor-keys': 7.18.0
      eslint: 9.8.0
      graphemer: 1.4.0
      ignore: 5.3.1
      natural-compare: 1.4.0
      ts-api-utils: 1.4.3(typescript@5.5.4)
    optionalDependencies:
      typescript: 5.5.4
    transitivePeerDependencies:
      - supports-color

  '@typescript-eslint/parser@7.18.0(eslint@9.8.0)(typescript@5.5.4)':
    dependencies:
      '@typescript-eslint/scope-manager': 7.18.0
      '@typescript-eslint/types': 7.18.0
      '@typescript-eslint/typescript-estree': 7.18.0(typescript@5.5.4)
      '@typescript-eslint/visitor-keys': 7.18.0
      debug: 4.4.0
      eslint: 9.8.0
    optionalDependencies:
      typescript: 5.5.4
    transitivePeerDependencies:
      - supports-color

  '@typescript-eslint/scope-manager@7.18.0':
    dependencies:
      '@typescript-eslint/types': 7.18.0
      '@typescript-eslint/visitor-keys': 7.18.0

  '@typescript-eslint/type-utils@7.18.0(eslint@9.8.0)(typescript@5.5.4)':
    dependencies:
      '@typescript-eslint/typescript-estree': 7.18.0(typescript@5.5.4)
      '@typescript-eslint/utils': 7.18.0(eslint@9.8.0)(typescript@5.5.4)
      debug: 4.4.0
      eslint: 9.8.0
      ts-api-utils: 1.4.3(typescript@5.5.4)
    optionalDependencies:
      typescript: 5.5.4
    transitivePeerDependencies:
      - supports-color

  '@typescript-eslint/types@7.18.0': {}

  '@typescript-eslint/typescript-estree@7.18.0(typescript@5.5.4)':
    dependencies:
      '@typescript-eslint/types': 7.18.0
      '@typescript-eslint/visitor-keys': 7.18.0
      debug: 4.4.0
      globby: 11.1.0
      is-glob: 4.0.3
      minimatch: 9.0.5
      semver: 7.7.2
      ts-api-utils: 1.4.3(typescript@5.5.4)
    optionalDependencies:
      typescript: 5.5.4
    transitivePeerDependencies:
      - supports-color

  '@typescript-eslint/utils@7.18.0(eslint@9.8.0)(typescript@5.5.4)':
    dependencies:
      '@eslint-community/eslint-utils': 4.4.0(eslint@9.8.0)
      '@typescript-eslint/scope-manager': 7.18.0
      '@typescript-eslint/types': 7.18.0
      '@typescript-eslint/typescript-estree': 7.18.0(typescript@5.5.4)
      eslint: 9.8.0
    transitivePeerDependencies:
      - supports-color
      - typescript

  '@typescript-eslint/visitor-keys@7.18.0':
    dependencies:
      '@typescript-eslint/types': 7.18.0
      eslint-visitor-keys: 3.4.3

  '@ungap/structured-clone@1.3.0': {}

  '@vitest/browser@3.0.5(@types/node@22.5.0)(playwright@1.46.1)(typescript@5.5.4)(vite@5.4.2(@types/node@22.5.0)(terser@5.31.3))(vitest@3.0.5)':
    dependencies:
      '@testing-library/dom': 10.4.0
      '@testing-library/user-event': 14.6.1(@testing-library/dom@10.4.0)
      '@vitest/mocker': 3.0.5(msw@2.7.5(@types/node@22.5.0)(typescript@5.5.4))(vite@5.4.2(@types/node@22.5.0)(terser@5.31.3))
      '@vitest/utils': 3.0.5
      magic-string: 0.30.17
      msw: 2.7.5(@types/node@22.5.0)(typescript@5.5.4)
      sirv: 3.0.0
      tinyrainbow: 2.0.0
      vitest: 3.0.5(@types/node@22.5.0)(@vitest/browser@3.0.5)(jiti@1.21.7)(msw@2.7.5(@types/node@22.5.0)(typescript@5.5.4))(terser@5.31.3)(yaml@2.7.1)
      ws: 8.18.0
    optionalDependencies:
      playwright: 1.46.1
    transitivePeerDependencies:
      - '@types/node'
      - bufferutil
      - typescript
      - utf-8-validate
      - vite

  '@vitest/browser@3.1.2(msw@2.7.5(@types/node@22.5.0)(typescript@5.5.4))(playwright@1.46.1)(vite@6.3.2(@types/node@22.5.0)(jiti@1.21.7)(terser@5.31.3)(yaml@2.7.1))(vitest@3.1.2)':
    dependencies:
      '@testing-library/dom': 10.4.0
      '@testing-library/user-event': 14.6.1(@testing-library/dom@10.4.0)
      '@vitest/mocker': 3.1.2(msw@2.7.5(@types/node@22.5.0)(typescript@5.5.4))(vite@6.3.2(@types/node@22.5.0)(jiti@1.21.7)(terser@5.31.3)(yaml@2.7.1))
      '@vitest/utils': 3.1.2
      magic-string: 0.30.17
      sirv: 3.0.1
      tinyrainbow: 2.0.0
      vitest: 3.1.2(@types/node@22.5.0)(@vitest/browser@3.1.2)(jiti@1.21.7)(msw@2.7.5(@types/node@22.5.0)(typescript@5.5.4))(terser@5.31.3)(yaml@2.7.1)
      ws: 8.18.1
    optionalDependencies:
      playwright: 1.46.1
    transitivePeerDependencies:
      - bufferutil
      - msw
      - utf-8-validate
      - vite

  '@vitest/expect@3.0.5':
    dependencies:
      '@vitest/spy': 3.0.5
      '@vitest/utils': 3.0.5
      chai: 5.1.2
      tinyrainbow: 2.0.0

  '@vitest/expect@3.1.2':
    dependencies:
      '@vitest/spy': 3.1.2
      '@vitest/utils': 3.1.2
      chai: 5.2.0
      tinyrainbow: 2.0.0

  '@vitest/mocker@3.0.5(msw@2.7.5(@types/node@22.5.0)(typescript@5.5.4))(vite@5.4.2(@types/node@22.5.0)(terser@5.31.3))':
    dependencies:
      '@vitest/spy': 3.0.5
      estree-walker: 3.0.3
      magic-string: 0.30.17
    optionalDependencies:
      msw: 2.7.5(@types/node@22.5.0)(typescript@5.5.4)
      vite: 5.4.2(@types/node@22.5.0)(terser@5.31.3)

  '@vitest/mocker@3.1.2(msw@2.7.5(@types/node@22.5.0)(typescript@5.5.4))(vite@6.3.2(@types/node@22.5.0)(jiti@1.21.7)(terser@5.31.3)(yaml@2.7.1))':
    dependencies:
      '@vitest/spy': 3.1.2
      estree-walker: 3.0.3
      magic-string: 0.30.17
    optionalDependencies:
      msw: 2.7.5(@types/node@22.5.0)(typescript@5.5.4)
      vite: 6.3.2(@types/node@22.5.0)(jiti@1.21.7)(terser@5.31.3)(yaml@2.7.1)

  '@vitest/pretty-format@3.0.5':
    dependencies:
      tinyrainbow: 2.0.0

  '@vitest/pretty-format@3.1.2':
    dependencies:
      tinyrainbow: 2.0.0

  '@vitest/runner@3.0.5':
    dependencies:
      '@vitest/utils': 3.0.5
      pathe: 2.0.2

  '@vitest/runner@3.1.2':
    dependencies:
      '@vitest/utils': 3.1.2
      pathe: 2.0.3

  '@vitest/snapshot@3.0.5':
    dependencies:
      '@vitest/pretty-format': 3.0.5
      magic-string: 0.30.17
      pathe: 2.0.2

  '@vitest/snapshot@3.1.2':
    dependencies:
      '@vitest/pretty-format': 3.1.2
      magic-string: 0.30.17
      pathe: 2.0.3

  '@vitest/spy@3.0.5':
    dependencies:
      tinyspy: 3.0.2

  '@vitest/spy@3.1.2':
    dependencies:
      tinyspy: 3.0.2

  '@vitest/utils@3.0.5':
    dependencies:
      '@vitest/pretty-format': 3.0.5
      loupe: 3.1.3
      tinyrainbow: 2.0.0

  '@vitest/utils@3.1.2':
    dependencies:
      '@vitest/pretty-format': 3.1.2
      loupe: 3.1.3
      tinyrainbow: 2.0.0

  abort-controller@3.0.0:
    dependencies:
      event-target-shim: 5.0.1

  acorn-jsx@5.3.2(acorn@8.12.1):
    dependencies:
      acorn: 8.12.1

  acorn@8.12.1: {}

  ajv@6.12.6:
    dependencies:
      fast-deep-equal: 3.1.3
      fast-json-stable-stringify: 2.1.0
      json-schema-traverse: 0.4.1
      uri-js: 4.4.1

  ansi-escapes@4.3.2:
    dependencies:
      type-fest: 0.21.3

  ansi-regex@2.1.1: {}

  ansi-regex@5.0.1: {}

  ansi-regex@6.1.0: {}

  ansi-styles@2.2.1: {}

  ansi-styles@3.2.1:
    dependencies:
      color-convert: 1.9.3

  ansi-styles@4.3.0:
    dependencies:
      color-convert: 2.0.1

  ansi-styles@5.2.0: {}

  ansi-styles@6.2.1: {}

  any-promise@1.3.0: {}

  anymatch@3.1.3:
    dependencies:
      normalize-path: 3.0.0
      picomatch: 2.3.1

  arg@5.0.2: {}

  argparse@1.0.10:
    dependencies:
      sprintf-js: 1.0.3

  argparse@2.0.1: {}

  args@5.0.3:
    dependencies:
      camelcase: 5.0.0
      chalk: 2.4.2
      leven: 2.1.0
      mri: 1.1.4

  aria-hidden@1.2.4:
    dependencies:
      tslib: 2.6.3

  aria-query@5.3.0:
    dependencies:
      dequal: 2.0.3

  array-buffer-byte-length@1.0.1:
    dependencies:
      call-bind: 1.0.7
      is-array-buffer: 3.0.4

  array-union@2.1.0: {}

  arraybuffer.prototype.slice@1.0.3:
    dependencies:
      array-buffer-byte-length: 1.0.1
      call-bind: 1.0.7
      define-properties: 1.2.1
      es-abstract: 1.23.3
      es-errors: 1.3.0
      get-intrinsic: 1.2.4
      is-array-buffer: 3.0.4
      is-shared-array-buffer: 1.0.3

  assertion-error@2.0.1: {}

  async@3.2.5: {}

  asynckit@0.4.0: {}

  asyncro@3.0.0: {}

  autoprefixer@10.4.19(postcss@8.4.40):
    dependencies:
      browserslist: 4.23.2
      caniuse-lite: 1.0.30001643
      fraction.js: 4.3.7
      normalize-range: 0.1.2
      picocolors: 1.1.1
      postcss: 8.4.40
      postcss-value-parser: 4.2.0

  available-typed-arrays@1.0.7:
    dependencies:
      possible-typed-array-names: 1.0.0

  babel-jest@29.7.0(@babel/core@7.24.9):
    dependencies:
      '@babel/core': 7.24.9
      '@jest/transform': 29.7.0
      '@types/babel__core': 7.20.5
      babel-plugin-istanbul: 6.1.1
      babel-preset-jest: 29.6.3(@babel/core@7.24.9)
      chalk: 4.1.2
      graceful-fs: 4.2.11
      slash: 3.0.0
    transitivePeerDependencies:
      - supports-color

  babel-jest@29.7.0(@babel/core@7.28.0):
    dependencies:
      '@babel/core': 7.28.0
      '@jest/transform': 29.7.0
      '@types/babel__core': 7.20.5
      babel-plugin-istanbul: 6.1.1
      babel-preset-jest: 29.6.3(@babel/core@7.28.0)
      chalk: 4.1.2
      graceful-fs: 4.2.11
      slash: 3.0.0
    transitivePeerDependencies:
      - supports-color
    optional: true

  babel-plugin-istanbul@6.1.1:
    dependencies:
      '@babel/helper-plugin-utils': 7.24.8
      '@istanbuljs/load-nyc-config': 1.1.0
      '@istanbuljs/schema': 0.1.3
      istanbul-lib-instrument: 5.2.1
      test-exclude: 6.0.0
    transitivePeerDependencies:
      - supports-color

  babel-plugin-istanbul@7.0.0:
    dependencies:
      '@babel/helper-plugin-utils': 7.24.8
      '@istanbuljs/load-nyc-config': 1.1.0
      '@istanbuljs/schema': 0.1.3
      istanbul-lib-instrument: 6.0.3
      test-exclude: 6.0.0
    transitivePeerDependencies:
      - supports-color

  babel-plugin-jest-hoist@29.6.3:
    dependencies:
      '@babel/template': 7.25.0
      '@babel/types': 7.25.0
      '@types/babel__core': 7.20.5
      '@types/babel__traverse': 7.20.6

  babel-plugin-macros@3.1.0:
    dependencies:
      '@babel/runtime': 7.25.0
      cosmiconfig: 7.1.0
      resolve: 1.22.8

  babel-plugin-polyfill-corejs2@0.4.11(@babel/core@7.24.9):
    dependencies:
      '@babel/compat-data': 7.25.0
      '@babel/core': 7.24.9
      '@babel/helper-define-polyfill-provider': 0.6.2(@babel/core@7.24.9)
      semver: 6.3.1
    transitivePeerDependencies:
      - supports-color

  babel-plugin-polyfill-corejs3@0.10.4(@babel/core@7.24.9):
    dependencies:
      '@babel/core': 7.24.9
      '@babel/helper-define-polyfill-provider': 0.6.2(@babel/core@7.24.9)
      core-js-compat: 3.37.1
    transitivePeerDependencies:
      - supports-color

  babel-plugin-polyfill-regenerator@0.6.2(@babel/core@7.24.9):
    dependencies:
      '@babel/core': 7.24.9
      '@babel/helper-define-polyfill-provider': 0.6.2(@babel/core@7.24.9)
    transitivePeerDependencies:
      - supports-color

  babel-plugin-transform-async-to-promises@0.8.18: {}

  babel-plugin-transform-hook-names@1.0.2(@babel/core@7.28.0):
    dependencies:
      '@babel/core': 7.28.0

  babel-plugin-transform-replace-expressions@0.2.0(@babel/core@7.24.9):
    dependencies:
      '@babel/core': 7.24.9
      '@babel/parser': 7.25.0

  babel-preset-current-node-syntax@1.0.1(@babel/core@7.24.9):
    dependencies:
      '@babel/core': 7.24.9
      '@babel/plugin-syntax-async-generators': 7.8.4(@babel/core@7.24.9)
      '@babel/plugin-syntax-bigint': 7.8.3(@babel/core@7.24.9)
      '@babel/plugin-syntax-class-properties': 7.12.13(@babel/core@7.24.9)
      '@babel/plugin-syntax-import-meta': 7.10.4(@babel/core@7.24.9)
      '@babel/plugin-syntax-json-strings': 7.8.3(@babel/core@7.24.9)
      '@babel/plugin-syntax-logical-assignment-operators': 7.10.4(@babel/core@7.24.9)
      '@babel/plugin-syntax-nullish-coalescing-operator': 7.8.3(@babel/core@7.24.9)
      '@babel/plugin-syntax-numeric-separator': 7.10.4(@babel/core@7.24.9)
      '@babel/plugin-syntax-object-rest-spread': 7.8.3(@babel/core@7.24.9)
      '@babel/plugin-syntax-optional-catch-binding': 7.8.3(@babel/core@7.24.9)
      '@babel/plugin-syntax-optional-chaining': 7.8.3(@babel/core@7.24.9)
      '@babel/plugin-syntax-top-level-await': 7.14.5(@babel/core@7.24.9)

<<<<<<< HEAD
  babel-preset-current-node-syntax@1.0.1(@babel/core@7.28.0):
    dependencies:
      '@babel/core': 7.28.0
      '@babel/plugin-syntax-async-generators': 7.8.4(@babel/core@7.28.0)
      '@babel/plugin-syntax-bigint': 7.8.3(@babel/core@7.28.0)
      '@babel/plugin-syntax-class-properties': 7.12.13(@babel/core@7.28.0)
      '@babel/plugin-syntax-import-meta': 7.10.4(@babel/core@7.28.0)
      '@babel/plugin-syntax-json-strings': 7.8.3(@babel/core@7.28.0)
      '@babel/plugin-syntax-logical-assignment-operators': 7.10.4(@babel/core@7.28.0)
      '@babel/plugin-syntax-nullish-coalescing-operator': 7.8.3(@babel/core@7.28.0)
      '@babel/plugin-syntax-numeric-separator': 7.10.4(@babel/core@7.28.0)
      '@babel/plugin-syntax-object-rest-spread': 7.8.3(@babel/core@7.28.0)
      '@babel/plugin-syntax-optional-catch-binding': 7.8.3(@babel/core@7.28.0)
      '@babel/plugin-syntax-optional-chaining': 7.8.3(@babel/core@7.28.0)
      '@babel/plugin-syntax-top-level-await': 7.14.5(@babel/core@7.28.0)
    optional: true

=======
>>>>>>> f061ac92
  babel-preset-current-node-syntax@1.1.0(@babel/core@7.28.0):
    dependencies:
      '@babel/core': 7.28.0
      '@babel/plugin-syntax-async-generators': 7.8.4(@babel/core@7.28.0)
      '@babel/plugin-syntax-bigint': 7.8.3(@babel/core@7.28.0)
      '@babel/plugin-syntax-class-properties': 7.12.13(@babel/core@7.28.0)
      '@babel/plugin-syntax-class-static-block': 7.14.5(@babel/core@7.28.0)
      '@babel/plugin-syntax-import-attributes': 7.24.7(@babel/core@7.28.0)
      '@babel/plugin-syntax-import-meta': 7.10.4(@babel/core@7.28.0)
      '@babel/plugin-syntax-json-strings': 7.8.3(@babel/core@7.28.0)
      '@babel/plugin-syntax-logical-assignment-operators': 7.10.4(@babel/core@7.28.0)
      '@babel/plugin-syntax-nullish-coalescing-operator': 7.8.3(@babel/core@7.28.0)
      '@babel/plugin-syntax-numeric-separator': 7.10.4(@babel/core@7.28.0)
      '@babel/plugin-syntax-object-rest-spread': 7.8.3(@babel/core@7.28.0)
      '@babel/plugin-syntax-optional-catch-binding': 7.8.3(@babel/core@7.28.0)
      '@babel/plugin-syntax-optional-chaining': 7.8.3(@babel/core@7.28.0)
      '@babel/plugin-syntax-private-property-in-object': 7.14.5(@babel/core@7.28.0)
      '@babel/plugin-syntax-top-level-await': 7.14.5(@babel/core@7.28.0)

  babel-preset-jest@29.6.3(@babel/core@7.24.9):
    dependencies:
      '@babel/core': 7.24.9
      babel-plugin-jest-hoist: 29.6.3
      babel-preset-current-node-syntax: 1.0.1(@babel/core@7.24.9)

  babel-preset-jest@29.6.3(@babel/core@7.28.0):
    dependencies:
      '@babel/core': 7.28.0
      babel-plugin-jest-hoist: 29.6.3
      babel-preset-current-node-syntax: 1.0.1(@babel/core@7.28.0)
    optional: true

  balanced-match@1.0.2: {}

  base64-js@1.5.1: {}

  binary-extensions@2.3.0: {}

  bl@4.1.0:
    dependencies:
      buffer: 5.7.1
      inherits: 2.0.4
      readable-stream: 3.6.2

  boolbase@1.0.0: {}

  brace-expansion@1.1.11:
    dependencies:
      balanced-match: 1.0.2
      concat-map: 0.0.1

  brace-expansion@2.0.1:
    dependencies:
      balanced-match: 1.0.2

  braces@3.0.3:
    dependencies:
      fill-range: 7.1.1

  brotli-size@4.0.0:
    dependencies:
      duplexer: 0.1.1

  browserslist@4.23.2:
    dependencies:
      caniuse-lite: 1.0.30001643
      electron-to-chromium: 1.5.2
      node-releases: 2.0.18
      update-browserslist-db: 1.1.0(browserslist@4.23.2)

  browserslist@4.25.1:
    dependencies:
      caniuse-lite: 1.0.30001727
      electron-to-chromium: 1.5.185
      node-releases: 2.0.19
      update-browserslist-db: 1.1.3(browserslist@4.25.1)

  bs-logger@0.2.6:
    dependencies:
      fast-json-stable-stringify: 2.1.0

  bser@2.1.1:
    dependencies:
      node-int64: 0.4.0

  buffer-from@1.1.2: {}

  buffer@5.7.1:
    dependencies:
      base64-js: 1.5.1
      ieee754: 1.2.1

  buffer@6.0.3:
    dependencies:
      base64-js: 1.5.1
      ieee754: 1.2.1

  builtin-modules@3.3.0: {}

  cac@6.7.14: {}

  call-bind-apply-helpers@1.0.2:
    dependencies:
      es-errors: 1.3.0
      function-bind: 1.1.2

  call-bind@1.0.7:
    dependencies:
      es-define-property: 1.0.0
      es-errors: 1.3.0
      function-bind: 1.1.2
      get-intrinsic: 1.2.4
      set-function-length: 1.2.2

  call-bound@1.0.4:
    dependencies:
      call-bind-apply-helpers: 1.0.2
      get-intrinsic: 1.3.0

  callsites@3.1.0: {}

  camelcase-css@2.0.1: {}

  camelcase@5.0.0: {}

  camelcase@5.3.1: {}

  camelcase@6.3.0: {}

  caniuse-api@3.0.0:
    dependencies:
      browserslist: 4.23.2
      caniuse-lite: 1.0.30001643
      lodash.memoize: 4.1.2
      lodash.uniq: 4.5.0

  caniuse-lite@1.0.30001643: {}

  caniuse-lite@1.0.30001727: {}

  chai@5.1.2:
    dependencies:
      assertion-error: 2.0.1
      check-error: 2.1.1
      deep-eql: 5.0.2
      loupe: 3.1.3
      pathval: 2.0.0

  chai@5.2.0:
    dependencies:
      assertion-error: 2.0.1
      check-error: 2.1.1
      deep-eql: 5.0.2
      loupe: 3.1.3
      pathval: 2.0.0

  chalk@1.1.3:
    dependencies:
      ansi-styles: 2.2.1
      escape-string-regexp: 1.0.5
      has-ansi: 2.0.0
      strip-ansi: 3.0.1
      supports-color: 2.0.0

  chalk@2.4.2:
    dependencies:
      ansi-styles: 3.2.1
      escape-string-regexp: 1.0.5
      supports-color: 5.5.0

  chalk@4.1.2:
    dependencies:
      ansi-styles: 4.3.0
      supports-color: 7.2.0

  char-regex@1.0.2: {}

  check-error@2.1.1: {}

  chokidar@3.6.0:
    dependencies:
      anymatch: 3.1.3
      braces: 3.0.3
      glob-parent: 5.1.2
      is-binary-path: 2.1.0
      is-glob: 4.0.3
      normalize-path: 3.0.0
      readdirp: 3.6.0
    optionalDependencies:
      fsevents: 2.3.3

  chownr@1.1.4: {}

  ci-info@3.9.0: {}

  ci-info@4.3.0: {}

  cjs-module-lexer@1.3.1: {}

  cli-width@4.1.0: {}

  cliui@8.0.1:
    dependencies:
      string-width: 4.2.3
      strip-ansi: 6.0.1
      wrap-ansi: 7.0.0

  clsx@2.1.1: {}

  co@4.6.0: {}

  collect-v8-coverage@1.0.2: {}

  color-convert@1.9.3:
    dependencies:
      color-name: 1.1.3

  color-convert@2.0.1:
    dependencies:
      color-name: 1.1.4

  color-name@1.1.3: {}

  color-name@1.1.4: {}

  colord@2.9.3: {}

  combined-stream@1.0.8:
    dependencies:
      delayed-stream: 1.0.0

  command-exists@1.2.9: {}

  commander@11.1.0: {}

  commander@2.20.3: {}

  commander@4.1.1: {}

  commander@7.2.0: {}

  commondir@1.0.1: {}

  concat-map@0.0.1: {}

  concat-with-sourcemaps@1.1.0:
    dependencies:
      source-map: 0.6.1

  convert-source-map@2.0.0: {}

  cookie@0.7.2: {}

  core-js-compat@3.37.1:
    dependencies:
      browserslist: 4.23.2

  cosmiconfig@7.1.0:
    dependencies:
      '@types/parse-json': 4.0.2
      import-fresh: 3.3.0
      parse-json: 5.2.0
      path-type: 4.0.0
      yaml: 1.10.2

  create-jest@29.7.0(@types/node@20.14.12)(babel-plugin-macros@3.1.0):
    dependencies:
      '@jest/types': 29.6.3
      chalk: 4.1.2
      exit: 0.1.2
      graceful-fs: 4.2.11
      jest-config: 29.7.0(@types/node@20.14.12)(babel-plugin-macros@3.1.0)
      jest-util: 29.7.0
      prompts: 2.4.2
    transitivePeerDependencies:
      - '@types/node'
      - babel-plugin-macros
      - supports-color
      - ts-node

  cross-spawn@7.0.3:
    dependencies:
      path-key: 3.1.1
      shebang-command: 2.0.0
      which: 2.0.2

  cross-spawn@7.0.6:
    dependencies:
      path-key: 3.1.1
      shebang-command: 2.0.0
      which: 2.0.2

  css-declaration-sorter@6.4.1(postcss@8.4.40):
    dependencies:
      postcss: 8.4.40

  css-select@4.3.0:
    dependencies:
      boolbase: 1.0.0
      css-what: 6.1.0
      domhandler: 4.3.1
      domutils: 2.8.0
      nth-check: 2.1.1

  css-select@5.1.0:
    dependencies:
      boolbase: 1.0.0
      css-what: 6.1.0
      domhandler: 5.0.3
      domutils: 3.2.2
      nth-check: 2.1.1

  css-tree@1.1.3:
    dependencies:
      mdn-data: 2.0.14
      source-map: 0.6.1

  css-what@6.1.0: {}

  cssesc@3.0.0: {}

  cssnano-preset-default@5.2.14(postcss@8.4.40):
    dependencies:
      css-declaration-sorter: 6.4.1(postcss@8.4.40)
      cssnano-utils: 3.1.0(postcss@8.4.40)
      postcss: 8.4.40
      postcss-calc: 8.2.4(postcss@8.4.40)
      postcss-colormin: 5.3.1(postcss@8.4.40)
      postcss-convert-values: 5.1.3(postcss@8.4.40)
      postcss-discard-comments: 5.1.2(postcss@8.4.40)
      postcss-discard-duplicates: 5.1.0(postcss@8.4.40)
      postcss-discard-empty: 5.1.1(postcss@8.4.40)
      postcss-discard-overridden: 5.1.0(postcss@8.4.40)
      postcss-merge-longhand: 5.1.7(postcss@8.4.40)
      postcss-merge-rules: 5.1.4(postcss@8.4.40)
      postcss-minify-font-values: 5.1.0(postcss@8.4.40)
      postcss-minify-gradients: 5.1.1(postcss@8.4.40)
      postcss-minify-params: 5.1.4(postcss@8.4.40)
      postcss-minify-selectors: 5.2.1(postcss@8.4.40)
      postcss-normalize-charset: 5.1.0(postcss@8.4.40)
      postcss-normalize-display-values: 5.1.0(postcss@8.4.40)
      postcss-normalize-positions: 5.1.1(postcss@8.4.40)
      postcss-normalize-repeat-style: 5.1.1(postcss@8.4.40)
      postcss-normalize-string: 5.1.0(postcss@8.4.40)
      postcss-normalize-timing-functions: 5.1.0(postcss@8.4.40)
      postcss-normalize-unicode: 5.1.1(postcss@8.4.40)
      postcss-normalize-url: 5.1.0(postcss@8.4.40)
      postcss-normalize-whitespace: 5.1.1(postcss@8.4.40)
      postcss-ordered-values: 5.1.3(postcss@8.4.40)
      postcss-reduce-initial: 5.1.2(postcss@8.4.40)
      postcss-reduce-transforms: 5.1.0(postcss@8.4.40)
      postcss-svgo: 5.1.0(postcss@8.4.40)
      postcss-unique-selectors: 5.1.1(postcss@8.4.40)

  cssnano-utils@3.1.0(postcss@8.4.40):
    dependencies:
      postcss: 8.4.40

  cssnano@5.1.15(postcss@8.4.40):
    dependencies:
      cssnano-preset-default: 5.2.14(postcss@8.4.40)
      lilconfig: 2.1.0
      postcss: 8.4.40
      yaml: 1.10.2

  csso@4.2.0:
    dependencies:
      css-tree: 1.1.3

  csstype@3.1.3: {}

  data-view-buffer@1.0.1:
    dependencies:
      call-bind: 1.0.7
      es-errors: 1.3.0
      is-data-view: 1.0.1

  data-view-byte-length@1.0.1:
    dependencies:
      call-bind: 1.0.7
      es-errors: 1.3.0
      is-data-view: 1.0.1

  data-view-byte-offset@1.0.0:
    dependencies:
      call-bind: 1.0.7
      es-errors: 1.3.0
      is-data-view: 1.0.1

  debug@4.3.5:
    dependencies:
      ms: 2.1.2

  debug@4.4.0:
    dependencies:
      ms: 2.1.3

  decompress-response@6.0.0:
    dependencies:
      mimic-response: 3.1.0

  dedent@1.5.3(babel-plugin-macros@3.1.0):
    optionalDependencies:
      babel-plugin-macros: 3.1.0

  deep-eql@5.0.2: {}

  deep-extend@0.6.0: {}

  deep-is@0.1.4: {}

  deepmerge@4.3.1: {}

  define-data-property@1.1.4:
    dependencies:
      es-define-property: 1.0.0
      es-errors: 1.3.0
      gopd: 1.0.1

  define-lazy-prop@2.0.0: {}

  define-properties@1.2.1:
    dependencies:
      define-data-property: 1.1.4
      has-property-descriptors: 1.0.2
      object-keys: 1.1.1

  delayed-stream@1.0.0: {}

  dequal@2.0.3: {}

  detect-libc@2.0.4: {}

  detect-newline@3.1.0: {}

  detect-node-es@1.1.0: {}

  didyoumean@1.2.2: {}

  diff-sequences@29.6.3: {}

  dir-glob@3.0.1:
    dependencies:
      path-type: 4.0.0

  dlv@1.1.3: {}

  dom-accessibility-api@0.5.16: {}

  dom-serializer@1.4.1:
    dependencies:
      domelementtype: 2.3.0
      domhandler: 4.3.1
      entities: 2.2.0

  dom-serializer@2.0.0:
    dependencies:
      domelementtype: 2.3.0
      domhandler: 5.0.3
      entities: 4.5.0

  domelementtype@2.3.0: {}

  domhandler@4.3.1:
    dependencies:
      domelementtype: 2.3.0

  domhandler@5.0.3:
    dependencies:
      domelementtype: 2.3.0

  domutils@2.8.0:
    dependencies:
      dom-serializer: 1.4.1
      domelementtype: 2.3.0
      domhandler: 4.3.1

  domutils@3.2.2:
    dependencies:
      dom-serializer: 2.0.0
      domelementtype: 2.3.0
      domhandler: 5.0.3

  dotenv@16.6.1: {}

  dunder-proto@1.0.1:
    dependencies:
      call-bind-apply-helpers: 1.0.2
      es-errors: 1.3.0
      gopd: 1.2.0

  duplexer@0.1.1: {}

  duplexer@0.1.2: {}

  eastasianwidth@0.2.0: {}

  ejs@3.1.10:
    dependencies:
      jake: 10.9.2

  electron-to-chromium@1.5.185: {}

  electron-to-chromium@1.5.2: {}

  emittery@0.13.1: {}

  emoji-regex@8.0.0: {}

  emoji-regex@9.2.2: {}

  end-of-stream@1.4.5:
    dependencies:
      once: 1.4.0

  entities@2.2.0: {}

  entities@4.5.0: {}

  error-ex@1.3.2:
    dependencies:
      is-arrayish: 0.2.1

  es-abstract@1.23.3:
    dependencies:
      array-buffer-byte-length: 1.0.1
      arraybuffer.prototype.slice: 1.0.3
      available-typed-arrays: 1.0.7
      call-bind: 1.0.7
      data-view-buffer: 1.0.1
      data-view-byte-length: 1.0.1
      data-view-byte-offset: 1.0.0
      es-define-property: 1.0.0
      es-errors: 1.3.0
      es-object-atoms: 1.0.0
      es-set-tostringtag: 2.0.3
      es-to-primitive: 1.2.1
      function.prototype.name: 1.1.6
      get-intrinsic: 1.2.4
      get-symbol-description: 1.0.2
      globalthis: 1.0.4
      gopd: 1.0.1
      has-property-descriptors: 1.0.2
      has-proto: 1.0.3
      has-symbols: 1.0.3
      hasown: 2.0.2
      internal-slot: 1.0.7
      is-array-buffer: 3.0.4
      is-callable: 1.2.7
      is-data-view: 1.0.1
      is-negative-zero: 2.0.3
      is-regex: 1.1.4
      is-shared-array-buffer: 1.0.3
      is-string: 1.0.7
      is-typed-array: 1.1.13
      is-weakref: 1.0.2
      object-inspect: 1.13.2
      object-keys: 1.1.1
      object.assign: 4.1.5
      regexp.prototype.flags: 1.5.2
      safe-array-concat: 1.1.2
      safe-regex-test: 1.0.3
      string.prototype.trim: 1.2.9
      string.prototype.trimend: 1.0.8
      string.prototype.trimstart: 1.0.8
      typed-array-buffer: 1.0.2
      typed-array-byte-length: 1.0.1
      typed-array-byte-offset: 1.0.2
      typed-array-length: 1.0.6
      unbox-primitive: 1.0.2
      which-typed-array: 1.1.15

  es-define-property@1.0.0:
    dependencies:
      get-intrinsic: 1.2.4

  es-define-property@1.0.1: {}

  es-errors@1.3.0: {}

  es-module-lexer@1.6.0: {}

  es-object-atoms@1.0.0:
    dependencies:
      es-errors: 1.3.0

  es-object-atoms@1.1.1:
    dependencies:
      es-errors: 1.3.0

  es-set-tostringtag@2.0.3:
    dependencies:
      get-intrinsic: 1.2.4
      has-tostringtag: 1.0.2
      hasown: 2.0.2

  es-set-tostringtag@2.1.0:
    dependencies:
      es-errors: 1.3.0
      get-intrinsic: 1.3.0
      has-tostringtag: 1.0.2
      hasown: 2.0.2

  es-to-primitive@1.2.1:
    dependencies:
      is-callable: 1.2.7
      is-date-object: 1.0.5
      is-symbol: 1.0.4

  esbuild@0.18.20:
    optionalDependencies:
      '@esbuild/android-arm': 0.18.20
      '@esbuild/android-arm64': 0.18.20
      '@esbuild/android-x64': 0.18.20
      '@esbuild/darwin-arm64': 0.18.20
      '@esbuild/darwin-x64': 0.18.20
      '@esbuild/freebsd-arm64': 0.18.20
      '@esbuild/freebsd-x64': 0.18.20
      '@esbuild/linux-arm': 0.18.20
      '@esbuild/linux-arm64': 0.18.20
      '@esbuild/linux-ia32': 0.18.20
      '@esbuild/linux-loong64': 0.18.20
      '@esbuild/linux-mips64el': 0.18.20
      '@esbuild/linux-ppc64': 0.18.20
      '@esbuild/linux-riscv64': 0.18.20
      '@esbuild/linux-s390x': 0.18.20
      '@esbuild/linux-x64': 0.18.20
      '@esbuild/netbsd-x64': 0.18.20
      '@esbuild/openbsd-x64': 0.18.20
      '@esbuild/sunos-x64': 0.18.20
      '@esbuild/win32-arm64': 0.18.20
      '@esbuild/win32-ia32': 0.18.20
      '@esbuild/win32-x64': 0.18.20

  esbuild@0.21.5:
    optionalDependencies:
      '@esbuild/aix-ppc64': 0.21.5
      '@esbuild/android-arm': 0.21.5
      '@esbuild/android-arm64': 0.21.5
      '@esbuild/android-x64': 0.21.5
      '@esbuild/darwin-arm64': 0.21.5
      '@esbuild/darwin-x64': 0.21.5
      '@esbuild/freebsd-arm64': 0.21.5
      '@esbuild/freebsd-x64': 0.21.5
      '@esbuild/linux-arm': 0.21.5
      '@esbuild/linux-arm64': 0.21.5
      '@esbuild/linux-ia32': 0.21.5
      '@esbuild/linux-loong64': 0.21.5
      '@esbuild/linux-mips64el': 0.21.5
      '@esbuild/linux-ppc64': 0.21.5
      '@esbuild/linux-riscv64': 0.21.5
      '@esbuild/linux-s390x': 0.21.5
      '@esbuild/linux-x64': 0.21.5
      '@esbuild/netbsd-x64': 0.21.5
      '@esbuild/openbsd-x64': 0.21.5
      '@esbuild/sunos-x64': 0.21.5
      '@esbuild/win32-arm64': 0.21.5
      '@esbuild/win32-ia32': 0.21.5
      '@esbuild/win32-x64': 0.21.5

  esbuild@0.25.3:
    optionalDependencies:
      '@esbuild/aix-ppc64': 0.25.3
      '@esbuild/android-arm': 0.25.3
      '@esbuild/android-arm64': 0.25.3
      '@esbuild/android-x64': 0.25.3
      '@esbuild/darwin-arm64': 0.25.3
      '@esbuild/darwin-x64': 0.25.3
      '@esbuild/freebsd-arm64': 0.25.3
      '@esbuild/freebsd-x64': 0.25.3
      '@esbuild/linux-arm': 0.25.3
      '@esbuild/linux-arm64': 0.25.3
      '@esbuild/linux-ia32': 0.25.3
      '@esbuild/linux-loong64': 0.25.3
      '@esbuild/linux-mips64el': 0.25.3
      '@esbuild/linux-ppc64': 0.25.3
      '@esbuild/linux-riscv64': 0.25.3
      '@esbuild/linux-s390x': 0.25.3
      '@esbuild/linux-x64': 0.25.3
      '@esbuild/netbsd-arm64': 0.25.3
      '@esbuild/netbsd-x64': 0.25.3
      '@esbuild/openbsd-arm64': 0.25.3
      '@esbuild/openbsd-x64': 0.25.3
      '@esbuild/sunos-x64': 0.25.3
      '@esbuild/win32-arm64': 0.25.3
      '@esbuild/win32-ia32': 0.25.3
      '@esbuild/win32-x64': 0.25.3

  escalade@3.1.2: {}

  escalade@3.2.0: {}

  escape-string-regexp@1.0.5: {}

  escape-string-regexp@2.0.0: {}

  escape-string-regexp@4.0.0: {}

  eslint-scope@8.0.2:
    dependencies:
      esrecurse: 4.3.0
      estraverse: 5.3.0

  eslint-visitor-keys@3.4.3: {}

  eslint-visitor-keys@4.0.0: {}

  eslint@9.8.0:
    dependencies:
      '@eslint-community/eslint-utils': 4.4.0(eslint@9.8.0)
      '@eslint-community/regexpp': 4.11.0
      '@eslint/config-array': 0.17.1
      '@eslint/eslintrc': 3.1.0
      '@eslint/js': 9.8.0
      '@humanwhocodes/module-importer': 1.0.1
      '@humanwhocodes/retry': 0.3.0
      '@nodelib/fs.walk': 1.2.8
      ajv: 6.12.6
      chalk: 4.1.2
      cross-spawn: 7.0.3
      debug: 4.3.5
      escape-string-regexp: 4.0.0
      eslint-scope: 8.0.2
      eslint-visitor-keys: 4.0.0
      espree: 10.1.0
      esquery: 1.6.0
      esutils: 2.0.3
      fast-deep-equal: 3.1.3
      file-entry-cache: 8.0.0
      find-up: 5.0.0
      glob-parent: 6.0.2
      ignore: 5.3.1
      imurmurhash: 0.1.4
      is-glob: 4.0.3
      is-path-inside: 3.0.3
      json-stable-stringify-without-jsonify: 1.0.1
      levn: 0.4.1
      lodash.merge: 4.6.2
      minimatch: 3.1.2
      natural-compare: 1.4.0
      optionator: 0.9.4
      strip-ansi: 6.0.1
      text-table: 0.2.0
    transitivePeerDependencies:
      - supports-color

  espree@10.1.0:
    dependencies:
      acorn: 8.12.1
      acorn-jsx: 5.3.2(acorn@8.12.1)
      eslint-visitor-keys: 4.0.0

  esprima@4.0.1: {}

  esquery@1.6.0:
    dependencies:
      estraverse: 5.3.0

  esrecurse@4.3.0:
    dependencies:
      estraverse: 5.3.0

  estraverse@5.3.0: {}

  estree-walker@0.6.1: {}

  estree-walker@1.0.1: {}

  estree-walker@2.0.2: {}

  estree-walker@3.0.3:
    dependencies:
      '@types/estree': 1.0.5

  esutils@2.0.3: {}

  event-target-shim@5.0.1: {}

  eventemitter3@4.0.7: {}

  events@3.3.0: {}

  execa@5.1.1:
    dependencies:
      cross-spawn: 7.0.6
      get-stream: 6.0.1
      human-signals: 2.1.0
      is-stream: 2.0.1
      merge-stream: 2.0.0
      npm-run-path: 4.0.1
      onetime: 5.1.2
      signal-exit: 3.0.7
      strip-final-newline: 2.0.0

  exit@0.1.2: {}

  expand-template@2.0.3: {}

  expect-type@1.1.0: {}

  expect-type@1.2.1: {}

  expect@29.7.0:
    dependencies:
      '@jest/expect-utils': 29.7.0
      jest-get-type: 29.6.3
      jest-matcher-utils: 29.7.0
      jest-message-util: 29.7.0
      jest-util: 29.7.0

  expect@30.0.4:
    dependencies:
      '@jest/expect-utils': 30.0.4
      '@jest/get-type': 30.0.1
      jest-matcher-utils: 30.0.4
      jest-message-util: 30.0.2
      jest-mock: 30.0.2
      jest-util: 30.0.2

  fast-deep-equal@3.1.3: {}

  fast-glob@3.3.3:
    dependencies:
      '@nodelib/fs.stat': 2.0.5
      '@nodelib/fs.walk': 1.2.8
      glob-parent: 5.1.2
      merge2: 1.4.1
      micromatch: 4.0.8

  fast-json-stable-stringify@2.1.0: {}

  fast-levenshtein@2.0.6: {}

  fastq@1.17.1:
    dependencies:
      reusify: 1.0.4

  fb-watchman@2.0.2:
    dependencies:
      bser: 2.1.1

  fdir@6.4.4(picomatch@4.0.2):
    optionalDependencies:
      picomatch: 4.0.2

  figures@1.7.0:
    dependencies:
      escape-string-regexp: 1.0.5
      object-assign: 4.1.1

  file-entry-cache@8.0.0:
    dependencies:
      flat-cache: 4.0.1

  filelist@1.0.4:
    dependencies:
      minimatch: 5.1.6

  filesize@6.4.0: {}

  fill-range@7.1.1:
    dependencies:
      to-regex-range: 5.0.1

  find-cache-dir@3.3.2:
    dependencies:
      commondir: 1.0.1
      make-dir: 3.1.0
      pkg-dir: 4.2.0

  find-up@4.1.0:
    dependencies:
      locate-path: 5.0.0
      path-exists: 4.0.0

  find-up@5.0.0:
    dependencies:
      locate-path: 6.0.0
      path-exists: 4.0.0

  flat-cache@4.0.1:
    dependencies:
      flatted: 3.3.1
      keyv: 4.5.4

  flatted@3.3.1: {}

  for-each@0.3.3:
    dependencies:
      is-callable: 1.2.7

  foreground-child@3.3.1:
    dependencies:
      cross-spawn: 7.0.6
      signal-exit: 4.1.0

  form-data-encoder@4.1.0: {}

  form-data@4.0.3:
    dependencies:
      asynckit: 0.4.0
      combined-stream: 1.0.8
      es-set-tostringtag: 2.1.0
      hasown: 2.0.2
      mime-types: 2.1.35

  formdata-node@6.0.3: {}

  fraction.js@4.3.7: {}

  fs-constants@1.0.0: {}

  fs-extra@10.1.0:
    dependencies:
      graceful-fs: 4.2.11
      jsonfile: 6.1.0
      universalify: 2.0.1

  fs-extra@11.2.0:
    dependencies:
      graceful-fs: 4.2.11
      jsonfile: 6.1.0
      universalify: 2.0.1

  fs.realpath@1.0.0: {}

  fsevents@2.3.2:
    optional: true

  fsevents@2.3.3:
    optional: true

  function-bind@1.1.2: {}

  function.prototype.name@1.1.6:
    dependencies:
      call-bind: 1.0.7
      define-properties: 1.2.1
      es-abstract: 1.23.3
      functions-have-names: 1.2.3

  functions-have-names@1.2.3: {}

  generic-names@4.0.0:
    dependencies:
      loader-utils: 3.3.1

  gensync@1.0.0-beta.2: {}

  get-caller-file@2.0.5: {}

  get-intrinsic@1.2.4:
    dependencies:
      es-errors: 1.3.0
      function-bind: 1.1.2
      has-proto: 1.0.3
      has-symbols: 1.0.3
      hasown: 2.0.2

  get-intrinsic@1.3.0:
    dependencies:
      call-bind-apply-helpers: 1.0.2
      es-define-property: 1.0.1
      es-errors: 1.3.0
      es-object-atoms: 1.1.1
      function-bind: 1.1.2
      get-proto: 1.0.1
      gopd: 1.2.0
      has-symbols: 1.1.0
      hasown: 2.0.2
      math-intrinsics: 1.1.0

  get-nonce@1.0.1: {}

  get-package-type@0.1.0: {}

  get-proto@1.0.1:
    dependencies:
      dunder-proto: 1.0.1
      es-object-atoms: 1.1.1

  get-stream@6.0.1: {}

  get-symbol-description@1.0.2:
    dependencies:
      call-bind: 1.0.7
      es-errors: 1.3.0
      get-intrinsic: 1.2.4

  get-tsconfig@4.10.1:
    dependencies:
      resolve-pkg-maps: 1.0.0

  github-from-package@0.0.0: {}

  glob-parent@5.1.2:
    dependencies:
      is-glob: 4.0.3

  glob-parent@6.0.2:
    dependencies:
      is-glob: 4.0.3

  glob@10.4.5:
    dependencies:
      foreground-child: 3.3.1
      jackspeak: 3.4.3
      minimatch: 9.0.5
      minipass: 7.1.2
      package-json-from-dist: 1.0.1
      path-scurry: 1.11.1

  glob@7.2.3:
    dependencies:
      fs.realpath: 1.0.0
      inflight: 1.0.6
      inherits: 2.0.4
      minimatch: 3.1.2
      once: 1.4.0
      path-is-absolute: 1.0.1

  globals@11.12.0: {}

  globals@14.0.0: {}

  globalthis@1.0.4:
    dependencies:
      define-properties: 1.2.1
      gopd: 1.0.1

  globalyzer@0.1.0: {}

  globby@11.1.0:
    dependencies:
      array-union: 2.1.0
      dir-glob: 3.0.1
      fast-glob: 3.3.3
      ignore: 5.3.1
      merge2: 1.4.1
      slash: 3.0.0

  globrex@0.1.2: {}

  gopd@1.0.1:
    dependencies:
      get-intrinsic: 1.2.4

  gopd@1.2.0: {}

  graceful-fs@4.2.11: {}

  graphemer@1.4.0: {}

  graphql@16.9.0: {}

  gzip-size@3.0.0:
    dependencies:
      duplexer: 0.1.2

  gzip-size@6.0.0:
    dependencies:
      duplexer: 0.1.2

  has-ansi@2.0.0:
    dependencies:
      ansi-regex: 2.1.1

  has-bigints@1.0.2: {}

  has-flag@3.0.0: {}

  has-flag@4.0.0: {}

  has-property-descriptors@1.0.2:
    dependencies:
      es-define-property: 1.0.0

  has-proto@1.0.3: {}

  has-symbols@1.0.3: {}

  has-symbols@1.1.0: {}

  has-tostringtag@1.0.2:
    dependencies:
      has-symbols: 1.0.3

  hasown@2.0.2:
    dependencies:
      function-bind: 1.1.2

  he@1.2.0: {}

  headers-polyfill@4.0.3: {}

  html-escaper@2.0.2: {}

  human-signals@2.1.0: {}

  husky@9.1.3: {}

  icss-replace-symbols@1.1.0: {}

  icss-utils@5.1.0(postcss@8.4.40):
    dependencies:
      postcss: 8.4.40

  ieee754@1.2.1: {}

  ignore@5.3.1: {}

  import-cwd@3.0.0:
    dependencies:
      import-from: 3.0.0

  import-fresh@3.3.0:
    dependencies:
      parent-module: 1.0.1
      resolve-from: 4.0.0

  import-from@3.0.0:
    dependencies:
      resolve-from: 5.0.0

  import-local@3.2.0:
    dependencies:
      pkg-dir: 4.2.0
      resolve-cwd: 3.0.0

  imurmurhash@0.1.4: {}

  inflight@1.0.6:
    dependencies:
      once: 1.4.0
      wrappy: 1.0.2

  inherits@2.0.4: {}

  ini@1.3.8: {}

  internal-slot@1.0.7:
    dependencies:
      es-errors: 1.3.0
      hasown: 2.0.2
      side-channel: 1.0.6

  is-array-buffer@3.0.4:
    dependencies:
      call-bind: 1.0.7
      get-intrinsic: 1.2.4

  is-arrayish@0.2.1: {}

  is-bigint@1.0.4:
    dependencies:
      has-bigints: 1.0.2

  is-binary-path@2.1.0:
    dependencies:
      binary-extensions: 2.3.0

  is-boolean-object@1.1.2:
    dependencies:
      call-bind: 1.0.7
      has-tostringtag: 1.0.2

  is-callable@1.2.7: {}

  is-core-module@2.15.0:
    dependencies:
      hasown: 2.0.2

  is-data-view@1.0.1:
    dependencies:
      is-typed-array: 1.1.13

  is-date-object@1.0.5:
    dependencies:
      has-tostringtag: 1.0.2

  is-docker@2.2.1: {}

  is-extglob@2.1.1: {}

  is-fullwidth-code-point@3.0.0: {}

  is-generator-fn@2.1.0: {}

  is-glob@4.0.3:
    dependencies:
      is-extglob: 2.1.1

  is-module@1.0.0: {}

  is-negative-zero@2.0.3: {}

  is-node-process@1.2.0: {}

  is-number-object@1.0.7:
    dependencies:
      has-tostringtag: 1.0.2

  is-number@7.0.0: {}

  is-path-inside@3.0.3: {}

  is-reference@1.2.1:
    dependencies:
      '@types/estree': 1.0.5

  is-regex@1.1.4:
    dependencies:
      call-bind: 1.0.7
      has-tostringtag: 1.0.2

  is-shared-array-buffer@1.0.3:
    dependencies:
      call-bind: 1.0.7

  is-stream@2.0.1: {}

  is-string@1.0.7:
    dependencies:
      has-tostringtag: 1.0.2

  is-symbol@1.0.4:
    dependencies:
      has-symbols: 1.0.3

  is-typed-array@1.1.13:
    dependencies:
      which-typed-array: 1.1.15

  is-weakref@1.0.2:
    dependencies:
      call-bind: 1.0.7

  is-wsl@2.2.0:
    dependencies:
      is-docker: 2.2.1

  isarray@2.0.5: {}

  isexe@2.0.0: {}

  istanbul-lib-coverage@3.2.2: {}

  istanbul-lib-instrument@5.2.1:
    dependencies:
      '@babel/core': 7.24.9
      '@babel/parser': 7.25.0
      '@istanbuljs/schema': 0.1.3
      istanbul-lib-coverage: 3.2.2
      semver: 6.3.1
    transitivePeerDependencies:
      - supports-color

  istanbul-lib-instrument@6.0.3:
    dependencies:
      '@babel/core': 7.24.9
      '@babel/parser': 7.25.0
      '@istanbuljs/schema': 0.1.3
      istanbul-lib-coverage: 3.2.2
      semver: 7.7.2
    transitivePeerDependencies:
      - supports-color

  istanbul-lib-report@3.0.1:
    dependencies:
      istanbul-lib-coverage: 3.2.2
      make-dir: 4.0.0
      supports-color: 7.2.0

  istanbul-lib-source-maps@4.0.1:
    dependencies:
      debug: 4.4.0
      istanbul-lib-coverage: 3.2.2
      source-map: 0.6.1
    transitivePeerDependencies:
      - supports-color

  istanbul-reports@3.1.7:
    dependencies:
      html-escaper: 2.0.2
      istanbul-lib-report: 3.0.1

  jackspeak@3.4.3:
    dependencies:
      '@isaacs/cliui': 8.0.2
    optionalDependencies:
      '@pkgjs/parseargs': 0.11.0

  jake@10.9.2:
    dependencies:
      async: 3.2.5
      chalk: 4.1.2
      filelist: 1.0.4
      minimatch: 3.1.2

  jest-changed-files@29.7.0:
    dependencies:
      execa: 5.1.1
      jest-util: 29.7.0
      p-limit: 3.1.0

  jest-circus@29.7.0(babel-plugin-macros@3.1.0):
    dependencies:
      '@jest/environment': 29.7.0
      '@jest/expect': 29.7.0
      '@jest/test-result': 29.7.0
      '@jest/types': 29.6.3
      '@types/node': 20.14.12
      chalk: 4.1.2
      co: 4.6.0
      dedent: 1.5.3(babel-plugin-macros@3.1.0)
      is-generator-fn: 2.1.0
      jest-each: 29.7.0
      jest-matcher-utils: 29.7.0
      jest-message-util: 29.7.0
      jest-runtime: 29.7.0
      jest-snapshot: 29.7.0
      jest-util: 29.7.0
      p-limit: 3.1.0
      pretty-format: 29.7.0
      pure-rand: 6.1.0
      slash: 3.0.0
      stack-utils: 2.0.6
    transitivePeerDependencies:
      - babel-plugin-macros
      - supports-color

  jest-cli@29.7.0(@types/node@20.14.12)(babel-plugin-macros@3.1.0):
    dependencies:
      '@jest/core': 29.7.0(babel-plugin-macros@3.1.0)
      '@jest/test-result': 29.7.0
      '@jest/types': 29.6.3
      chalk: 4.1.2
      create-jest: 29.7.0(@types/node@20.14.12)(babel-plugin-macros@3.1.0)
      exit: 0.1.2
      import-local: 3.2.0
      jest-config: 29.7.0(@types/node@20.14.12)(babel-plugin-macros@3.1.0)
      jest-util: 29.7.0
      jest-validate: 29.7.0
      yargs: 17.7.2
    transitivePeerDependencies:
      - '@types/node'
      - babel-plugin-macros
      - supports-color
      - ts-node

  jest-config@29.7.0(@types/node@20.14.12)(babel-plugin-macros@3.1.0):
    dependencies:
      '@babel/core': 7.24.9
      '@jest/test-sequencer': 29.7.0
      '@jest/types': 29.6.3
      babel-jest: 29.7.0(@babel/core@7.24.9)
      chalk: 4.1.2
      ci-info: 3.9.0
      deepmerge: 4.3.1
      glob: 7.2.3
      graceful-fs: 4.2.11
      jest-circus: 29.7.0(babel-plugin-macros@3.1.0)
      jest-environment-node: 29.7.0
      jest-get-type: 29.6.3
      jest-regex-util: 29.6.3
      jest-resolve: 29.7.0
      jest-runner: 29.7.0
      jest-util: 29.7.0
      jest-validate: 29.7.0
      micromatch: 4.0.7
      parse-json: 5.2.0
      pretty-format: 29.7.0
      slash: 3.0.0
      strip-json-comments: 3.1.1
    optionalDependencies:
      '@types/node': 20.14.12
    transitivePeerDependencies:
      - babel-plugin-macros
      - supports-color

  jest-diff@29.7.0:
    dependencies:
      chalk: 4.1.2
      diff-sequences: 29.6.3
      jest-get-type: 29.6.3
      pretty-format: 29.7.0

  jest-diff@30.0.4:
    dependencies:
      '@jest/diff-sequences': 30.0.1
      '@jest/get-type': 30.0.1
      chalk: 4.1.2
      pretty-format: 30.0.2

  jest-docblock@29.7.0:
    dependencies:
      detect-newline: 3.1.0

  jest-each@29.7.0:
    dependencies:
      '@jest/types': 29.6.3
      chalk: 4.1.2
      jest-get-type: 29.6.3
      jest-util: 29.7.0
      pretty-format: 29.7.0

  jest-environment-node@29.7.0:
    dependencies:
      '@jest/environment': 29.7.0
      '@jest/fake-timers': 29.7.0
      '@jest/types': 29.6.3
      '@types/node': 20.14.12
      jest-mock: 29.7.0
      jest-util: 29.7.0

  jest-get-type@29.6.3: {}

  jest-haste-map@29.7.0:
    dependencies:
      '@jest/types': 29.6.3
      '@types/graceful-fs': 4.1.9
      '@types/node': 20.14.12
      anymatch: 3.1.3
      fb-watchman: 2.0.2
      graceful-fs: 4.2.11
      jest-regex-util: 29.6.3
      jest-util: 29.7.0
      jest-worker: 29.7.0
      micromatch: 4.0.7
      walker: 1.0.8
    optionalDependencies:
      fsevents: 2.3.3

  jest-haste-map@30.0.2:
    dependencies:
      '@jest/types': 30.0.1
      '@types/node': 20.14.12
      anymatch: 3.1.3
      fb-watchman: 2.0.2
      graceful-fs: 4.2.11
      jest-regex-util: 30.0.1
      jest-util: 30.0.2
      jest-worker: 30.0.2
      micromatch: 4.0.8
      walker: 1.0.8
    optionalDependencies:
      fsevents: 2.3.3

  jest-leak-detector@29.7.0:
    dependencies:
      jest-get-type: 29.6.3
      pretty-format: 29.7.0

  jest-matcher-utils@29.7.0:
    dependencies:
      chalk: 4.1.2
      jest-diff: 29.7.0
      jest-get-type: 29.6.3
      pretty-format: 29.7.0

  jest-matcher-utils@30.0.4:
    dependencies:
      '@jest/get-type': 30.0.1
      chalk: 4.1.2
      jest-diff: 30.0.4
      pretty-format: 30.0.2

  jest-message-util@29.7.0:
    dependencies:
      '@babel/code-frame': 7.24.7
      '@jest/types': 29.6.3
      '@types/stack-utils': 2.0.3
      chalk: 4.1.2
      graceful-fs: 4.2.11
      micromatch: 4.0.7
      pretty-format: 29.7.0
      slash: 3.0.0
      stack-utils: 2.0.6

  jest-message-util@30.0.2:
    dependencies:
      '@babel/code-frame': 7.27.1
      '@jest/types': 30.0.1
      '@types/stack-utils': 2.0.3
      chalk: 4.1.2
      graceful-fs: 4.2.11
      micromatch: 4.0.8
      pretty-format: 30.0.2
      slash: 3.0.0
      stack-utils: 2.0.6

  jest-mock@29.7.0:
    dependencies:
      '@jest/types': 29.6.3
      '@types/node': 20.14.12
      jest-util: 29.7.0

  jest-mock@30.0.2:
    dependencies:
      '@jest/types': 30.0.1
      '@types/node': 20.14.12
      jest-util: 30.0.2

  jest-pnp-resolver@1.2.3(jest-resolve@29.7.0):
    optionalDependencies:
      jest-resolve: 29.7.0

  jest-regex-util@29.6.3: {}

  jest-regex-util@30.0.1: {}

  jest-resolve-dependencies@29.7.0:
    dependencies:
      jest-regex-util: 29.6.3
      jest-snapshot: 29.7.0
    transitivePeerDependencies:
      - supports-color

  jest-resolve@29.7.0:
    dependencies:
      chalk: 4.1.2
      graceful-fs: 4.2.11
      jest-haste-map: 29.7.0
      jest-pnp-resolver: 1.2.3(jest-resolve@29.7.0)
      jest-util: 29.7.0
      jest-validate: 29.7.0
      resolve: 1.22.8
      resolve.exports: 2.0.2
      slash: 3.0.0

  jest-runner@29.7.0:
    dependencies:
      '@jest/console': 29.7.0
      '@jest/environment': 29.7.0
      '@jest/test-result': 29.7.0
      '@jest/transform': 29.7.0
      '@jest/types': 29.6.3
      '@types/node': 20.14.12
      chalk: 4.1.2
      emittery: 0.13.1
      graceful-fs: 4.2.11
      jest-docblock: 29.7.0
      jest-environment-node: 29.7.0
      jest-haste-map: 29.7.0
      jest-leak-detector: 29.7.0
      jest-message-util: 29.7.0
      jest-resolve: 29.7.0
      jest-runtime: 29.7.0
      jest-util: 29.7.0
      jest-watcher: 29.7.0
      jest-worker: 29.7.0
      p-limit: 3.1.0
      source-map-support: 0.5.13
    transitivePeerDependencies:
      - supports-color

  jest-runtime@29.7.0:
    dependencies:
      '@jest/environment': 29.7.0
      '@jest/fake-timers': 29.7.0
      '@jest/globals': 29.7.0
      '@jest/source-map': 29.6.3
      '@jest/test-result': 29.7.0
      '@jest/transform': 29.7.0
      '@jest/types': 29.6.3
      '@types/node': 20.14.12
      chalk: 4.1.2
      cjs-module-lexer: 1.3.1
      collect-v8-coverage: 1.0.2
      glob: 7.2.3
      graceful-fs: 4.2.11
      jest-haste-map: 29.7.0
      jest-message-util: 29.7.0
      jest-mock: 29.7.0
      jest-regex-util: 29.6.3
      jest-resolve: 29.7.0
      jest-snapshot: 29.7.0
      jest-util: 29.7.0
      slash: 3.0.0
      strip-bom: 4.0.0
    transitivePeerDependencies:
      - supports-color

  jest-snapshot@29.7.0:
    dependencies:
      '@babel/core': 7.24.9
      '@babel/generator': 7.25.0
      '@babel/plugin-syntax-jsx': 7.24.7(@babel/core@7.24.9)
      '@babel/plugin-syntax-typescript': 7.24.7(@babel/core@7.24.9)
      '@babel/types': 7.25.0
      '@jest/expect-utils': 29.7.0
      '@jest/transform': 29.7.0
      '@jest/types': 29.6.3
      babel-preset-current-node-syntax: 1.0.1(@babel/core@7.24.9)
      chalk: 4.1.2
      expect: 29.7.0
      graceful-fs: 4.2.11
      jest-diff: 29.7.0
      jest-get-type: 29.6.3
      jest-matcher-utils: 29.7.0
      jest-message-util: 29.7.0
      jest-util: 29.7.0
      natural-compare: 1.4.0
      pretty-format: 29.7.0
      semver: 7.7.2
    transitivePeerDependencies:
      - supports-color

  jest-snapshot@30.0.4:
    dependencies:
      '@babel/core': 7.28.0
      '@babel/generator': 7.28.0
      '@babel/plugin-syntax-jsx': 7.27.1(@babel/core@7.28.0)
      '@babel/plugin-syntax-typescript': 7.27.1(@babel/core@7.28.0)
      '@babel/types': 7.28.1
      '@jest/expect-utils': 30.0.4
      '@jest/get-type': 30.0.1
      '@jest/snapshot-utils': 30.0.4
      '@jest/transform': 30.0.4
      '@jest/types': 30.0.1
      babel-preset-current-node-syntax: 1.1.0(@babel/core@7.28.0)
      chalk: 4.1.2
      expect: 30.0.4
      graceful-fs: 4.2.11
      jest-diff: 30.0.4
      jest-matcher-utils: 30.0.4
      jest-message-util: 30.0.2
      jest-util: 30.0.2
      pretty-format: 30.0.2
      semver: 7.7.2
      synckit: 0.11.8
    transitivePeerDependencies:
      - supports-color

  jest-util@29.7.0:
    dependencies:
      '@jest/types': 29.6.3
      '@types/node': 20.14.12
      chalk: 4.1.2
      ci-info: 3.9.0
      graceful-fs: 4.2.11
      picomatch: 2.3.1

  jest-util@30.0.2:
    dependencies:
      '@jest/types': 30.0.1
      '@types/node': 20.14.12
      chalk: 4.1.2
      ci-info: 4.3.0
      graceful-fs: 4.2.11
      picomatch: 4.0.2

  jest-validate@29.7.0:
    dependencies:
      '@jest/types': 29.6.3
      camelcase: 6.3.0
      chalk: 4.1.2
      jest-get-type: 29.6.3
      leven: 3.1.0
      pretty-format: 29.7.0

  jest-watcher@29.7.0:
    dependencies:
      '@jest/test-result': 29.7.0
      '@jest/types': 29.6.3
      '@types/node': 20.14.12
      ansi-escapes: 4.3.2
      chalk: 4.1.2
      emittery: 0.13.1
      jest-util: 29.7.0
      string-length: 4.0.2

  jest-worker@26.6.2:
    dependencies:
      '@types/node': 20.14.12
      merge-stream: 2.0.0
      supports-color: 7.2.0

  jest-worker@29.7.0:
    dependencies:
      '@types/node': 20.14.12
      jest-util: 29.7.0
      merge-stream: 2.0.0
      supports-color: 8.1.1

  jest-worker@30.0.2:
    dependencies:
      '@types/node': 20.14.12
      '@ungap/structured-clone': 1.3.0
      jest-util: 30.0.2
      merge-stream: 2.0.0
      supports-color: 8.1.1

  jest@29.7.0(@types/node@20.14.12)(babel-plugin-macros@3.1.0):
    dependencies:
      '@jest/core': 29.7.0(babel-plugin-macros@3.1.0)
      '@jest/types': 29.6.3
      import-local: 3.2.0
      jest-cli: 29.7.0(@types/node@20.14.12)(babel-plugin-macros@3.1.0)
    transitivePeerDependencies:
      - '@types/node'
      - babel-plugin-macros
      - supports-color
      - ts-node

  jiti@1.21.7: {}

  js-tokens@4.0.0: {}

  js-yaml@3.14.1:
    dependencies:
      argparse: 1.0.10
      esprima: 4.0.1

  js-yaml@4.1.0:
    dependencies:
      argparse: 2.0.1

  jsesc@0.5.0: {}

  jsesc@2.5.2: {}

  jsesc@3.1.0: {}

  json-buffer@3.0.1: {}

  json-parse-even-better-errors@2.3.1: {}

  json-schema-traverse@0.4.1: {}

  json-stable-stringify-without-jsonify@1.0.1: {}

  json5@2.2.3: {}

  jsonfile@6.1.0:
    dependencies:
      universalify: 2.0.1
    optionalDependencies:
      graceful-fs: 4.2.11

  keytar@7.9.0:
    dependencies:
      node-addon-api: 4.3.0
      prebuild-install: 7.1.3

  keyv@4.5.4:
    dependencies:
      json-buffer: 3.0.1

  kleur@3.0.3: {}

  kleur@4.1.5: {}

  kolorist@1.8.0: {}

  leven@2.1.0: {}

  leven@3.1.0: {}

  levn@0.4.1:
    dependencies:
      prelude-ls: 1.2.1
      type-check: 0.4.0

  lilconfig@2.1.0: {}

  lilconfig@3.1.3: {}

  lines-and-columns@1.2.4: {}

  livekit-client@2.13.5(@types/dom-mediacapture-record@1.0.22):
    dependencies:
      '@livekit/mutex': 1.1.1
      '@livekit/protocol': 1.39.1
      '@types/dom-mediacapture-record': 1.0.22
      events: 3.3.0
      loglevel: 1.9.2
      sdp-transform: 2.15.0
      ts-debounce: 4.0.0
      tslib: 2.8.1
      typed-emitter: 2.1.0
      webrtc-adapter: 9.0.3

  loader-utils@3.3.1: {}

  locate-path@5.0.0:
    dependencies:
      p-locate: 4.1.0

  locate-path@6.0.0:
    dependencies:
      p-locate: 5.0.0

  lodash.camelcase@4.3.0: {}

  lodash.debounce@4.0.8: {}

  lodash.memoize@4.1.2: {}

  lodash.merge@4.6.2: {}

  lodash.uniq@4.5.0: {}

  loglevel@1.9.2: {}

  loose-envify@1.4.0:
    dependencies:
      js-tokens: 4.0.0

  loupe@3.1.3: {}

  lru-cache@10.4.3: {}

  lru-cache@5.1.1:
    dependencies:
      yallist: 3.1.1

  lz-string@1.5.0: {}

  magic-string@0.25.9:
    dependencies:
      sourcemap-codec: 1.4.8

  magic-string@0.30.17:
    dependencies:
      '@jridgewell/sourcemap-codec': 1.5.0

  make-dir@3.1.0:
    dependencies:
      semver: 6.3.1

  make-dir@4.0.0:
    dependencies:
      semver: 7.7.2

  make-error@1.3.6: {}

  makeerror@1.0.12:
    dependencies:
      tmpl: 1.0.5

  math-intrinsics@1.1.0: {}

  maxmin@2.1.0:
    dependencies:
      chalk: 1.1.3
      figures: 1.7.0
      gzip-size: 3.0.0
      pretty-bytes: 3.0.1

  mdn-data@2.0.14: {}

  merge-stream@2.0.0: {}

  merge2@1.4.1: {}

  microbundle@0.15.1(@types/babel__core@7.20.5):
    dependencies:
      '@babel/core': 7.24.9
      '@babel/plugin-proposal-class-properties': 7.12.1(@babel/core@7.24.9)
      '@babel/plugin-syntax-import-meta': 7.10.4(@babel/core@7.24.9)
      '@babel/plugin-syntax-jsx': 7.24.7(@babel/core@7.24.9)
      '@babel/plugin-transform-flow-strip-types': 7.24.7(@babel/core@7.24.9)
      '@babel/plugin-transform-react-jsx': 7.24.7(@babel/core@7.24.9)
      '@babel/plugin-transform-regenerator': 7.24.7(@babel/core@7.24.9)
      '@babel/preset-env': 7.25.0(@babel/core@7.24.9)
      '@babel/preset-flow': 7.24.7(@babel/core@7.24.9)
      '@babel/preset-react': 7.24.7(@babel/core@7.24.9)
      '@rollup/plugin-alias': 3.1.9(rollup@2.79.1)
      '@rollup/plugin-babel': 5.3.1(@babel/core@7.24.9)(@types/babel__core@7.20.5)(rollup@2.79.1)
      '@rollup/plugin-commonjs': 17.1.0(rollup@2.79.1)
      '@rollup/plugin-json': 4.1.0(rollup@2.79.1)
      '@rollup/plugin-node-resolve': 11.2.1(rollup@2.79.1)
      '@surma/rollup-plugin-off-main-thread': 2.2.3
      asyncro: 3.0.0
      autoprefixer: 10.4.19(postcss@8.4.40)
      babel-plugin-macros: 3.1.0
      babel-plugin-transform-async-to-promises: 0.8.18
      babel-plugin-transform-replace-expressions: 0.2.0(@babel/core@7.24.9)
      brotli-size: 4.0.0
      builtin-modules: 3.3.0
      camelcase: 6.3.0
      escape-string-regexp: 4.0.0
      filesize: 6.4.0
      gzip-size: 6.0.0
      kleur: 4.1.5
      lodash.merge: 4.6.2
      postcss: 8.4.40
      pretty-bytes: 5.6.0
      rollup: 2.79.1
      rollup-plugin-bundle-size: 1.0.3
      rollup-plugin-postcss: 4.0.2(postcss@8.4.40)
      rollup-plugin-terser: 7.0.2(rollup@2.79.1)
      rollup-plugin-typescript2: 0.32.1(rollup@2.79.1)(typescript@4.9.5)
      rollup-plugin-visualizer: 5.12.0(rollup@2.79.1)
      sade: 1.8.1
      terser: 5.31.3
      tiny-glob: 0.2.9
      tslib: 2.6.3
      typescript: 4.9.5
    transitivePeerDependencies:
      - '@types/babel__core'
      - supports-color
      - ts-node

  micromatch@4.0.7:
    dependencies:
      braces: 3.0.3
      picomatch: 2.3.1

  micromatch@4.0.8:
    dependencies:
      braces: 3.0.3
      picomatch: 2.3.1

  mime-db@1.52.0: {}

  mime-types@2.1.35:
    dependencies:
      mime-db: 1.52.0

  mimic-fn@2.1.0: {}

  mimic-response@3.1.0: {}

  minimatch@3.1.2:
    dependencies:
      brace-expansion: 1.1.11

  minimatch@5.1.6:
    dependencies:
      brace-expansion: 2.0.1

  minimatch@9.0.5:
    dependencies:
      brace-expansion: 2.0.1

  minimist@1.2.8: {}

  minipass@7.1.2: {}

  mkdirp-classic@0.5.3: {}

  mock-socket@9.3.1: {}

  mri@1.1.4: {}

  mri@1.2.0: {}

  mrmime@2.0.0: {}

  ms@2.1.2: {}

  ms@2.1.3: {}

  msw@2.7.5(@types/node@22.5.0)(typescript@5.5.4):
    dependencies:
      '@bundled-es-modules/cookie': 2.0.1
      '@bundled-es-modules/statuses': 1.0.1
      '@bundled-es-modules/tough-cookie': 0.1.6
      '@inquirer/confirm': 5.1.5(@types/node@22.5.0)
      '@mswjs/interceptors': 0.37.6
      '@open-draft/deferred-promise': 2.2.0
      '@open-draft/until': 2.1.0
      '@types/cookie': 0.6.0
      '@types/statuses': 2.0.5
      graphql: 16.9.0
      headers-polyfill: 4.0.3
      is-node-process: 1.2.0
      outvariant: 1.4.3
      path-to-regexp: 6.3.0
      picocolors: 1.1.1
      strict-event-emitter: 0.5.1
      type-fest: 4.34.1
      yargs: 17.7.2
    optionalDependencies:
      typescript: 5.5.4
    transitivePeerDependencies:
      - '@types/node'

  mute-stream@2.0.0: {}

  mz@2.7.0:
    dependencies:
      any-promise: 1.3.0
      object-assign: 4.1.1
      thenify-all: 1.6.0

  nanoid@3.3.11: {}

  nanoid@3.3.7: {}

  napi-build-utils@2.0.0: {}

  natural-compare@1.4.0: {}

  node-abi@3.75.0:
    dependencies:
      semver: 7.7.2

  node-addon-api@4.3.0: {}

  node-fetch@2.7.0:
    dependencies:
      whatwg-url: 5.0.0

  node-html-parser@6.1.13:
    dependencies:
      css-select: 5.1.0
      he: 1.2.0

  node-int64@0.4.0: {}

  node-releases@2.0.18: {}

  node-releases@2.0.19: {}

  node-wav@0.0.2: {}

  normalize-path@3.0.0: {}

  normalize-range@0.1.2: {}

  normalize-url@6.1.0: {}

  npm-run-path@4.0.1:
    dependencies:
      path-key: 3.1.1

  nth-check@2.1.1:
    dependencies:
      boolbase: 1.0.0

  number-is-nan@1.0.1: {}

  object-assign@4.1.1: {}

  object-hash@3.0.0: {}

  object-inspect@1.13.2: {}

  object-inspect@1.13.4: {}

  object-keys@1.1.1: {}

  object.assign@4.1.5:
    dependencies:
      call-bind: 1.0.7
      define-properties: 1.2.1
      has-symbols: 1.0.3
      object-keys: 1.1.1

  once@1.4.0:
    dependencies:
      wrappy: 1.0.2

  onetime@5.1.2:
    dependencies:
      mimic-fn: 2.1.0

  open@8.4.2:
    dependencies:
      define-lazy-prop: 2.0.0
      is-docker: 2.2.1
      is-wsl: 2.2.0

  optionator@0.9.4:
    dependencies:
      deep-is: 0.1.4
      fast-levenshtein: 2.0.6
      levn: 0.4.1
      prelude-ls: 1.2.1
      type-check: 0.4.0
      word-wrap: 1.2.5

  outvariant@1.4.3: {}

  p-finally@1.0.0: {}

  p-limit@2.3.0:
    dependencies:
      p-try: 2.2.0

  p-limit@3.1.0:
    dependencies:
      yocto-queue: 0.1.0

  p-locate@4.1.0:
    dependencies:
      p-limit: 2.3.0

  p-locate@5.0.0:
    dependencies:
      p-limit: 3.1.0

  p-queue@6.6.2:
    dependencies:
      eventemitter3: 4.0.7
      p-timeout: 3.2.0

  p-timeout@3.2.0:
    dependencies:
      p-finally: 1.0.0

  p-try@2.2.0: {}

  package-json-from-dist@1.0.1: {}

  parent-module@1.0.1:
    dependencies:
      callsites: 3.1.0

  parse-json@5.2.0:
    dependencies:
      '@babel/code-frame': 7.24.7
      error-ex: 1.3.2
      json-parse-even-better-errors: 2.3.1
      lines-and-columns: 1.2.4

  path-exists@4.0.0: {}

  path-is-absolute@1.0.1: {}

  path-key@3.1.1: {}

  path-parse@1.0.7: {}

  path-scurry@1.11.1:
    dependencies:
      lru-cache: 10.4.3
      minipass: 7.1.2

  path-to-regexp@6.3.0: {}

  path-type@4.0.0: {}

  pathe@2.0.2: {}

  pathe@2.0.3: {}

  pathval@2.0.0: {}

  picocolors@1.1.1: {}

  picomatch@2.3.1: {}

  picomatch@4.0.2: {}

  pify@2.3.0: {}

  pify@5.0.0: {}

  pirates@4.0.6: {}

  pirates@4.0.7: {}

  pkg-dir@4.2.0:
    dependencies:
      find-up: 4.1.0

  playwright-core@1.46.1: {}

  playwright@1.46.1:
    dependencies:
      playwright-core: 1.46.1
    optionalDependencies:
      fsevents: 2.3.2

  possible-typed-array-names@1.0.0: {}

  postcss-calc@8.2.4(postcss@8.4.40):
    dependencies:
      postcss: 8.4.40
      postcss-selector-parser: 6.1.1
      postcss-value-parser: 4.2.0

  postcss-colormin@5.3.1(postcss@8.4.40):
    dependencies:
      browserslist: 4.23.2
      caniuse-api: 3.0.0
      colord: 2.9.3
      postcss: 8.4.40
      postcss-value-parser: 4.2.0

  postcss-convert-values@5.1.3(postcss@8.4.40):
    dependencies:
      browserslist: 4.23.2
      postcss: 8.4.40
      postcss-value-parser: 4.2.0

  postcss-discard-comments@5.1.2(postcss@8.4.40):
    dependencies:
      postcss: 8.4.40

  postcss-discard-duplicates@5.1.0(postcss@8.4.40):
    dependencies:
      postcss: 8.4.40

  postcss-discard-empty@5.1.1(postcss@8.4.40):
    dependencies:
      postcss: 8.4.40

  postcss-discard-overridden@5.1.0(postcss@8.4.40):
    dependencies:
      postcss: 8.4.40

  postcss-import@15.1.0(postcss@8.5.3):
    dependencies:
      postcss: 8.5.3
      postcss-value-parser: 4.2.0
      read-cache: 1.0.0
      resolve: 1.22.8

  postcss-js@4.0.1(postcss@8.5.3):
    dependencies:
      camelcase-css: 2.0.1
      postcss: 8.5.3

  postcss-load-config@3.1.4(postcss@8.4.40):
    dependencies:
      lilconfig: 2.1.0
      yaml: 1.10.2
    optionalDependencies:
      postcss: 8.4.40

  postcss-load-config@4.0.2(postcss@8.5.3):
    dependencies:
      lilconfig: 3.1.3
      yaml: 2.7.1
    optionalDependencies:
      postcss: 8.5.3

  postcss-merge-longhand@5.1.7(postcss@8.4.40):
    dependencies:
      postcss: 8.4.40
      postcss-value-parser: 4.2.0
      stylehacks: 5.1.1(postcss@8.4.40)

  postcss-merge-rules@5.1.4(postcss@8.4.40):
    dependencies:
      browserslist: 4.23.2
      caniuse-api: 3.0.0
      cssnano-utils: 3.1.0(postcss@8.4.40)
      postcss: 8.4.40
      postcss-selector-parser: 6.1.1

  postcss-minify-font-values@5.1.0(postcss@8.4.40):
    dependencies:
      postcss: 8.4.40
      postcss-value-parser: 4.2.0

  postcss-minify-gradients@5.1.1(postcss@8.4.40):
    dependencies:
      colord: 2.9.3
      cssnano-utils: 3.1.0(postcss@8.4.40)
      postcss: 8.4.40
      postcss-value-parser: 4.2.0

  postcss-minify-params@5.1.4(postcss@8.4.40):
    dependencies:
      browserslist: 4.23.2
      cssnano-utils: 3.1.0(postcss@8.4.40)
      postcss: 8.4.40
      postcss-value-parser: 4.2.0

  postcss-minify-selectors@5.2.1(postcss@8.4.40):
    dependencies:
      postcss: 8.4.40
      postcss-selector-parser: 6.1.1

  postcss-modules-extract-imports@3.1.0(postcss@8.4.40):
    dependencies:
      postcss: 8.4.40

  postcss-modules-local-by-default@4.0.5(postcss@8.4.40):
    dependencies:
      icss-utils: 5.1.0(postcss@8.4.40)
      postcss: 8.4.40
      postcss-selector-parser: 6.1.1
      postcss-value-parser: 4.2.0

  postcss-modules-scope@3.2.0(postcss@8.4.40):
    dependencies:
      postcss: 8.4.40
      postcss-selector-parser: 6.1.1

  postcss-modules-values@4.0.0(postcss@8.4.40):
    dependencies:
      icss-utils: 5.1.0(postcss@8.4.40)
      postcss: 8.4.40

  postcss-modules@4.3.1(postcss@8.4.40):
    dependencies:
      generic-names: 4.0.0
      icss-replace-symbols: 1.1.0
      lodash.camelcase: 4.3.0
      postcss: 8.4.40
      postcss-modules-extract-imports: 3.1.0(postcss@8.4.40)
      postcss-modules-local-by-default: 4.0.5(postcss@8.4.40)
      postcss-modules-scope: 3.2.0(postcss@8.4.40)
      postcss-modules-values: 4.0.0(postcss@8.4.40)
      string-hash: 1.1.3

  postcss-nested@6.2.0(postcss@8.5.3):
    dependencies:
      postcss: 8.5.3
      postcss-selector-parser: 6.1.2

  postcss-normalize-charset@5.1.0(postcss@8.4.40):
    dependencies:
      postcss: 8.4.40

  postcss-normalize-display-values@5.1.0(postcss@8.4.40):
    dependencies:
      postcss: 8.4.40
      postcss-value-parser: 4.2.0

  postcss-normalize-positions@5.1.1(postcss@8.4.40):
    dependencies:
      postcss: 8.4.40
      postcss-value-parser: 4.2.0

  postcss-normalize-repeat-style@5.1.1(postcss@8.4.40):
    dependencies:
      postcss: 8.4.40
      postcss-value-parser: 4.2.0

  postcss-normalize-string@5.1.0(postcss@8.4.40):
    dependencies:
      postcss: 8.4.40
      postcss-value-parser: 4.2.0

  postcss-normalize-timing-functions@5.1.0(postcss@8.4.40):
    dependencies:
      postcss: 8.4.40
      postcss-value-parser: 4.2.0

  postcss-normalize-unicode@5.1.1(postcss@8.4.40):
    dependencies:
      browserslist: 4.23.2
      postcss: 8.4.40
      postcss-value-parser: 4.2.0

  postcss-normalize-url@5.1.0(postcss@8.4.40):
    dependencies:
      normalize-url: 6.1.0
      postcss: 8.4.40
      postcss-value-parser: 4.2.0

  postcss-normalize-whitespace@5.1.1(postcss@8.4.40):
    dependencies:
      postcss: 8.4.40
      postcss-value-parser: 4.2.0

  postcss-ordered-values@5.1.3(postcss@8.4.40):
    dependencies:
      cssnano-utils: 3.1.0(postcss@8.4.40)
      postcss: 8.4.40
      postcss-value-parser: 4.2.0

  postcss-reduce-initial@5.1.2(postcss@8.4.40):
    dependencies:
      browserslist: 4.23.2
      caniuse-api: 3.0.0
      postcss: 8.4.40

  postcss-reduce-transforms@5.1.0(postcss@8.4.40):
    dependencies:
      postcss: 8.4.40
      postcss-value-parser: 4.2.0

  postcss-selector-parser@6.1.1:
    dependencies:
      cssesc: 3.0.0
      util-deprecate: 1.0.2

  postcss-selector-parser@6.1.2:
    dependencies:
      cssesc: 3.0.0
      util-deprecate: 1.0.2

  postcss-svgo@5.1.0(postcss@8.4.40):
    dependencies:
      postcss: 8.4.40
      postcss-value-parser: 4.2.0
      svgo: 2.8.0

  postcss-unique-selectors@5.1.1(postcss@8.4.40):
    dependencies:
      postcss: 8.4.40
      postcss-selector-parser: 6.1.1

  postcss-value-parser@4.2.0: {}

  postcss@8.4.40:
    dependencies:
      nanoid: 3.3.7
      picocolors: 1.1.1
      source-map-js: 1.2.0

  postcss@8.4.41:
    dependencies:
      nanoid: 3.3.7
      picocolors: 1.1.1
      source-map-js: 1.2.0

  postcss@8.5.3:
    dependencies:
      nanoid: 3.3.11
      picocolors: 1.1.1
      source-map-js: 1.2.1

  preact-custom-element@4.3.0(preact@10.26.5):
    dependencies:
      preact: 10.26.5

  preact@10.26.5: {}

  prebuild-install@7.1.3:
    dependencies:
      detect-libc: 2.0.4
      expand-template: 2.0.3
      github-from-package: 0.0.0
      minimist: 1.2.8
      mkdirp-classic: 0.5.3
      napi-build-utils: 2.0.0
      node-abi: 3.75.0
      pump: 3.0.3
      rc: 1.2.8
      simple-get: 4.0.1
      tar-fs: 2.1.3
      tunnel-agent: 0.6.0

  prelude-ls@1.2.1: {}

  prettier@3.3.3: {}

  pretty-bytes@3.0.1:
    dependencies:
      number-is-nan: 1.0.1

  pretty-bytes@5.6.0: {}

  pretty-format@27.5.1:
    dependencies:
      ansi-regex: 5.0.1
      ansi-styles: 5.2.0
      react-is: 17.0.2

  pretty-format@29.7.0:
    dependencies:
      '@jest/schemas': 29.6.3
      ansi-styles: 5.2.0
      react-is: 18.3.1

  pretty-format@30.0.2:
    dependencies:
      '@jest/schemas': 30.0.1
      ansi-styles: 5.2.0
      react-is: 18.3.1

  process@0.11.10: {}

  promise.series@0.2.0: {}

  prompts@2.4.2:
    dependencies:
      kleur: 3.0.3
      sisteransi: 1.0.5

  psl@1.9.0: {}

  pump@3.0.3:
    dependencies:
      end-of-stream: 1.4.5
      once: 1.4.0

  punycode@2.3.1: {}

  pure-rand@6.1.0: {}

  qs@6.14.0:
    dependencies:
      side-channel: 1.1.0

  querystringify@2.2.0: {}

  queue-microtask@1.2.3: {}

  randombytes@2.1.0:
    dependencies:
      safe-buffer: 5.2.1

  rc@1.2.8:
    dependencies:
      deep-extend: 0.6.0
      ini: 1.3.8
      minimist: 1.2.8
      strip-json-comments: 2.0.1

  react-dom@19.1.0(react@18.3.1):
    dependencies:
      react: 18.3.1
      scheduler: 0.26.0

  react-is@17.0.2: {}

  react-is@18.3.1: {}

  react-remove-scroll-bar@2.3.8(@types/react@18.3.3)(react@18.3.1):
    dependencies:
      react: 18.3.1
      react-style-singleton: 2.2.3(@types/react@18.3.3)(react@18.3.1)
      tslib: 2.6.3
    optionalDependencies:
      '@types/react': 18.3.3

  react-remove-scroll@2.6.3(@types/react@18.3.3)(react@18.3.1):
    dependencies:
      react: 18.3.1
      react-remove-scroll-bar: 2.3.8(@types/react@18.3.3)(react@18.3.1)
      react-style-singleton: 2.2.3(@types/react@18.3.3)(react@18.3.1)
      tslib: 2.6.3
      use-callback-ref: 1.3.3(@types/react@18.3.3)(react@18.3.1)
      use-sidecar: 1.1.3(@types/react@18.3.3)(react@18.3.1)
    optionalDependencies:
      '@types/react': 18.3.3

  react-style-singleton@2.2.3(@types/react@18.3.3)(react@18.3.1):
    dependencies:
      get-nonce: 1.0.1
      react: 18.3.1
      tslib: 2.6.3
    optionalDependencies:
      '@types/react': 18.3.3

  react@18.3.1:
    dependencies:
      loose-envify: 1.4.0

  read-cache@1.0.0:
    dependencies:
      pify: 2.3.0

<<<<<<< HEAD
  read@4.1.0:
    dependencies:
      mute-stream: 2.0.0

=======
>>>>>>> f061ac92
  readable-stream@3.6.2:
    dependencies:
      inherits: 2.0.4
      string_decoder: 1.3.0
      util-deprecate: 1.0.2

  readable-stream@4.7.0:
    dependencies:
      abort-controller: 3.0.0
      buffer: 6.0.3
      events: 3.3.0
      process: 0.11.10
      string_decoder: 1.3.0

  readdirp@3.6.0:
    dependencies:
      picomatch: 2.3.1

  regenerate-unicode-properties@10.1.1:
    dependencies:
      regenerate: 1.4.2

  regenerate@1.4.2: {}

  regenerator-runtime@0.14.1: {}

  regenerator-transform@0.15.2:
    dependencies:
      '@babel/runtime': 7.25.0

  regexp.prototype.flags@1.5.2:
    dependencies:
      call-bind: 1.0.7
      define-properties: 1.2.1
      es-errors: 1.3.0
      set-function-name: 2.0.2

  regexpu-core@5.3.2:
    dependencies:
      '@babel/regjsgen': 0.8.0
      regenerate: 1.4.2
      regenerate-unicode-properties: 10.1.1
      regjsparser: 0.9.1
      unicode-match-property-ecmascript: 2.0.0
      unicode-match-property-value-ecmascript: 2.1.0

  regjsparser@0.9.1:
    dependencies:
      jsesc: 0.5.0

  require-directory@2.1.1: {}

  requires-port@1.0.0: {}

  resolve-cwd@3.0.0:
    dependencies:
      resolve-from: 5.0.0

  resolve-from@4.0.0: {}

  resolve-from@5.0.0: {}

  resolve-pkg-maps@1.0.0: {}

  resolve.exports@2.0.2: {}

  resolve@1.22.8:
    dependencies:
      is-core-module: 2.15.0
      path-parse: 1.0.7
      supports-preserve-symlinks-flag: 1.0.0

  reusify@1.0.4: {}

  rollup-plugin-bundle-size@1.0.3:
    dependencies:
      chalk: 1.1.3
      maxmin: 2.1.0

  rollup-plugin-postcss@4.0.2(postcss@8.4.40):
    dependencies:
      chalk: 4.1.2
      concat-with-sourcemaps: 1.1.0
      cssnano: 5.1.15(postcss@8.4.40)
      import-cwd: 3.0.0
      p-queue: 6.6.2
      pify: 5.0.0
      postcss: 8.4.40
      postcss-load-config: 3.1.4(postcss@8.4.40)
      postcss-modules: 4.3.1(postcss@8.4.40)
      promise.series: 0.2.0
      resolve: 1.22.8
      rollup-pluginutils: 2.8.2
      safe-identifier: 0.4.2
      style-inject: 0.3.0
    transitivePeerDependencies:
      - ts-node

  rollup-plugin-terser@7.0.2(rollup@2.79.1):
    dependencies:
      '@babel/code-frame': 7.24.7
      jest-worker: 26.6.2
      rollup: 2.79.1
      serialize-javascript: 4.0.0
      terser: 5.31.3

  rollup-plugin-typescript2@0.32.1(rollup@2.79.1)(typescript@4.9.5):
    dependencies:
      '@rollup/pluginutils': 4.2.1
      find-cache-dir: 3.3.2
      fs-extra: 10.1.0
      resolve: 1.22.8
      rollup: 2.79.1
      tslib: 2.6.3
      typescript: 4.9.5

  rollup-plugin-visualizer@5.12.0(rollup@2.79.1):
    dependencies:
      open: 8.4.2
      picomatch: 2.3.1
      source-map: 0.7.4
      yargs: 17.7.2
    optionalDependencies:
      rollup: 2.79.1

  rollup-pluginutils@2.8.2:
    dependencies:
      estree-walker: 0.6.1

  rollup@2.79.1:
    optionalDependencies:
      fsevents: 2.3.3

  rollup@4.21.0:
    dependencies:
      '@types/estree': 1.0.5
    optionalDependencies:
      '@rollup/rollup-android-arm-eabi': 4.21.0
      '@rollup/rollup-android-arm64': 4.21.0
      '@rollup/rollup-darwin-arm64': 4.21.0
      '@rollup/rollup-darwin-x64': 4.21.0
      '@rollup/rollup-linux-arm-gnueabihf': 4.21.0
      '@rollup/rollup-linux-arm-musleabihf': 4.21.0
      '@rollup/rollup-linux-arm64-gnu': 4.21.0
      '@rollup/rollup-linux-arm64-musl': 4.21.0
      '@rollup/rollup-linux-powerpc64le-gnu': 4.21.0
      '@rollup/rollup-linux-riscv64-gnu': 4.21.0
      '@rollup/rollup-linux-s390x-gnu': 4.21.0
      '@rollup/rollup-linux-x64-gnu': 4.21.0
      '@rollup/rollup-linux-x64-musl': 4.21.0
      '@rollup/rollup-win32-arm64-msvc': 4.21.0
      '@rollup/rollup-win32-ia32-msvc': 4.21.0
      '@rollup/rollup-win32-x64-msvc': 4.21.0
      fsevents: 2.3.3

  rollup@4.40.0:
    dependencies:
      '@types/estree': 1.0.7
    optionalDependencies:
      '@rollup/rollup-android-arm-eabi': 4.40.0
      '@rollup/rollup-android-arm64': 4.40.0
      '@rollup/rollup-darwin-arm64': 4.40.0
      '@rollup/rollup-darwin-x64': 4.40.0
      '@rollup/rollup-freebsd-arm64': 4.40.0
      '@rollup/rollup-freebsd-x64': 4.40.0
      '@rollup/rollup-linux-arm-gnueabihf': 4.40.0
      '@rollup/rollup-linux-arm-musleabihf': 4.40.0
      '@rollup/rollup-linux-arm64-gnu': 4.40.0
      '@rollup/rollup-linux-arm64-musl': 4.40.0
      '@rollup/rollup-linux-loongarch64-gnu': 4.40.0
      '@rollup/rollup-linux-powerpc64le-gnu': 4.40.0
      '@rollup/rollup-linux-riscv64-gnu': 4.40.0
      '@rollup/rollup-linux-riscv64-musl': 4.40.0
      '@rollup/rollup-linux-s390x-gnu': 4.40.0
      '@rollup/rollup-linux-x64-gnu': 4.40.0
      '@rollup/rollup-linux-x64-musl': 4.40.0
      '@rollup/rollup-win32-arm64-msvc': 4.40.0
      '@rollup/rollup-win32-ia32-msvc': 4.40.0
      '@rollup/rollup-win32-x64-msvc': 4.40.0
      fsevents: 2.3.3

  run-parallel@1.2.0:
    dependencies:
      queue-microtask: 1.2.3

  rxjs@7.8.2:
    dependencies:
      tslib: 2.8.1
    optional: true

  sade@1.8.1:
    dependencies:
      mri: 1.2.0

  safe-array-concat@1.1.2:
    dependencies:
      call-bind: 1.0.7
      get-intrinsic: 1.2.4
      has-symbols: 1.0.3
      isarray: 2.0.5

  safe-buffer@5.2.1: {}

  safe-identifier@0.4.2: {}

  safe-regex-test@1.0.3:
    dependencies:
      call-bind: 1.0.7
      es-errors: 1.3.0
      is-regex: 1.1.4

  scheduler@0.26.0: {}

  sdp-transform@2.15.0: {}

  sdp@3.2.1: {}

  semver@6.3.1: {}

  semver@7.7.2: {}

  serialize-javascript@4.0.0:
    dependencies:
      randombytes: 2.1.0

  set-function-length@1.2.2:
    dependencies:
      define-data-property: 1.1.4
      es-errors: 1.3.0
      function-bind: 1.1.2
      get-intrinsic: 1.2.4
      gopd: 1.0.1
      has-property-descriptors: 1.0.2

  set-function-name@2.0.2:
    dependencies:
      define-data-property: 1.1.4
      es-errors: 1.3.0
      functions-have-names: 1.2.3
      has-property-descriptors: 1.0.2

  shebang-command@2.0.0:
    dependencies:
      shebang-regex: 3.0.0

  shebang-regex@3.0.0: {}

  side-channel-list@1.0.0:
    dependencies:
      es-errors: 1.3.0
      object-inspect: 1.13.4

  side-channel-map@1.0.1:
    dependencies:
      call-bound: 1.0.4
      es-errors: 1.3.0
      get-intrinsic: 1.3.0
      object-inspect: 1.13.4

  side-channel-weakmap@1.0.2:
    dependencies:
      call-bound: 1.0.4
      es-errors: 1.3.0
      get-intrinsic: 1.3.0
      object-inspect: 1.13.4
      side-channel-map: 1.0.1

  side-channel@1.0.6:
    dependencies:
      call-bind: 1.0.7
      es-errors: 1.3.0
      get-intrinsic: 1.2.4
      object-inspect: 1.13.2

  side-channel@1.1.0:
    dependencies:
      es-errors: 1.3.0
      object-inspect: 1.13.4
      side-channel-list: 1.0.0
      side-channel-map: 1.0.1
      side-channel-weakmap: 1.0.2

  siginfo@2.0.0: {}

  signal-exit@3.0.7: {}

  signal-exit@4.1.0: {}

  simple-code-frame@1.3.0:
    dependencies:
      kolorist: 1.8.0

  simple-concat@1.0.1: {}

  simple-get@4.0.1:
    dependencies:
      decompress-response: 6.0.0
      once: 1.4.0
      simple-concat: 1.0.1

  sirv@3.0.0:
    dependencies:
      '@polka/url': 1.0.0-next.25
      mrmime: 2.0.0
      totalist: 3.0.1

  sirv@3.0.1:
    dependencies:
      '@polka/url': 1.0.0-next.25
      mrmime: 2.0.0
      totalist: 3.0.1

  sisteransi@1.0.5: {}

  slash@3.0.0: {}

  source-map-js@1.2.0: {}

  source-map-js@1.2.1: {}

  source-map-support@0.5.13:
    dependencies:
      buffer-from: 1.1.2
      source-map: 0.6.1

  source-map-support@0.5.21:
    dependencies:
      buffer-from: 1.1.2
      source-map: 0.6.1

  source-map@0.6.1: {}

  source-map@0.7.4: {}

  sourcemap-codec@1.4.8: {}

  sprintf-js@1.0.3: {}

  stable@0.1.8: {}

  stack-trace@1.0.0-pre2: {}

  stack-utils@2.0.6:
    dependencies:
      escape-string-regexp: 2.0.0

  stackback@0.0.2: {}

  statuses@2.0.1: {}

  std-env@3.8.0: {}

  std-env@3.9.0: {}

  strict-event-emitter@0.5.1: {}

  string-hash@1.1.3: {}

  string-length@4.0.2:
    dependencies:
      char-regex: 1.0.2
      strip-ansi: 6.0.1

  string-width@4.2.3:
    dependencies:
      emoji-regex: 8.0.0
      is-fullwidth-code-point: 3.0.0
      strip-ansi: 6.0.1

  string-width@5.1.2:
    dependencies:
      eastasianwidth: 0.2.0
      emoji-regex: 9.2.2
      strip-ansi: 7.1.0

  string.prototype.matchall@4.0.11:
    dependencies:
      call-bind: 1.0.7
      define-properties: 1.2.1
      es-abstract: 1.23.3
      es-errors: 1.3.0
      es-object-atoms: 1.0.0
      get-intrinsic: 1.2.4
      gopd: 1.0.1
      has-symbols: 1.0.3
      internal-slot: 1.0.7
      regexp.prototype.flags: 1.5.2
      set-function-name: 2.0.2
      side-channel: 1.0.6

  string.prototype.trim@1.2.9:
    dependencies:
      call-bind: 1.0.7
      define-properties: 1.2.1
      es-abstract: 1.23.3
      es-object-atoms: 1.0.0

  string.prototype.trimend@1.0.8:
    dependencies:
      call-bind: 1.0.7
      define-properties: 1.2.1
      es-object-atoms: 1.0.0

  string.prototype.trimstart@1.0.8:
    dependencies:
      call-bind: 1.0.7
      define-properties: 1.2.1
      es-object-atoms: 1.0.0

  string_decoder@1.3.0:
    dependencies:
      safe-buffer: 5.2.1

  strip-ansi@3.0.1:
    dependencies:
      ansi-regex: 2.1.1

  strip-ansi@6.0.1:
    dependencies:
      ansi-regex: 5.0.1

  strip-ansi@7.1.0:
    dependencies:
      ansi-regex: 6.1.0

  strip-bom@4.0.0: {}

  strip-final-newline@2.0.0: {}

  strip-json-comments@2.0.1: {}

  strip-json-comments@3.1.1: {}

  style-inject@0.3.0: {}

  stylehacks@5.1.1(postcss@8.4.40):
    dependencies:
      browserslist: 4.23.2
      postcss: 8.4.40
      postcss-selector-parser: 6.1.1

  sucrase@3.35.0:
    dependencies:
      '@jridgewell/gen-mapping': 0.3.5
      commander: 4.1.1
      glob: 10.4.5
      lines-and-columns: 1.2.4
      mz: 2.7.0
      pirates: 4.0.6
      ts-interface-checker: 0.1.13

  supports-color@2.0.0: {}

  supports-color@5.5.0:
    dependencies:
      has-flag: 3.0.0

  supports-color@7.2.0:
    dependencies:
      has-flag: 4.0.0

  supports-color@8.1.1:
    dependencies:
      has-flag: 4.0.0

  supports-preserve-symlinks-flag@1.0.0: {}

  svgo@2.8.0:
    dependencies:
      '@trysound/sax': 0.2.0
      commander: 7.2.0
      css-select: 4.3.0
      css-tree: 1.1.3
      csso: 4.2.0
      picocolors: 1.1.1
      stable: 0.1.8

  synckit@0.11.8:
    dependencies:
      '@pkgr/core': 0.2.7

  tailwindcss@3.4.17:
    dependencies:
      '@alloc/quick-lru': 5.2.0
      arg: 5.0.2
      chokidar: 3.6.0
      didyoumean: 1.2.2
      dlv: 1.1.3
      fast-glob: 3.3.3
      glob-parent: 6.0.2
      is-glob: 4.0.3
      jiti: 1.21.7
      lilconfig: 3.1.3
      micromatch: 4.0.8
      normalize-path: 3.0.0
      object-hash: 3.0.0
      picocolors: 1.1.1
      postcss: 8.5.3
      postcss-import: 15.1.0(postcss@8.5.3)
      postcss-js: 4.0.1(postcss@8.5.3)
      postcss-load-config: 4.0.2(postcss@8.5.3)
      postcss-nested: 6.2.0(postcss@8.5.3)
      postcss-selector-parser: 6.1.2
      resolve: 1.22.8
      sucrase: 3.35.0
    transitivePeerDependencies:
      - ts-node

  tar-fs@2.1.3:
    dependencies:
      chownr: 1.1.4
      mkdirp-classic: 0.5.3
      pump: 3.0.3
      tar-stream: 2.2.0

  tar-stream@2.2.0:
    dependencies:
      bl: 4.1.0
      end-of-stream: 1.4.5
      fs-constants: 1.0.0
      inherits: 2.0.4
      readable-stream: 3.6.2

  terser@5.31.3:
    dependencies:
      '@jridgewell/source-map': 0.3.6
      acorn: 8.12.1
      commander: 2.20.3
      source-map-support: 0.5.21

  test-exclude@6.0.0:
    dependencies:
      '@istanbuljs/schema': 0.1.3
      glob: 7.2.3
      minimatch: 3.1.2

  text-table@0.2.0: {}

  thenify-all@1.6.0:
    dependencies:
      thenify: 3.3.1

  thenify@3.3.1:
    dependencies:
      any-promise: 1.3.0

  tiny-glob@0.2.9:
    dependencies:
      globalyzer: 0.1.0
      globrex: 0.1.2

  tinybench@2.9.0: {}

  tinyexec@0.3.2: {}

  tinyglobby@0.2.13:
    dependencies:
      fdir: 6.4.4(picomatch@4.0.2)
      picomatch: 4.0.2

  tinypool@1.0.2: {}

  tinyrainbow@2.0.0: {}

  tinyspy@3.0.2: {}

  tmpl@1.0.5: {}

  to-fast-properties@2.0.0: {}

  to-regex-range@5.0.1:
    dependencies:
      is-number: 7.0.0

  totalist@3.0.1: {}

  tough-cookie@4.1.4:
    dependencies:
      psl: 1.9.0
      punycode: 2.3.1
      universalify: 0.2.0
      url-parse: 1.5.10

  tr46@0.0.3: {}

  ts-api-utils@1.4.3(typescript@5.5.4):
    dependencies:
      typescript: 5.5.4

  ts-debounce@4.0.0: {}

  ts-interface-checker@0.1.13: {}

<<<<<<< HEAD
  ts-jest@29.4.0(@babel/core@7.28.0)(@jest/transform@30.0.4)(@jest/types@30.0.1)(babel-jest@29.7.0(@babel/core@7.28.0))(jest-util@30.0.2)(jest@29.7.0(@types/node@20.14.12)(babel-plugin-macros@3.1.0))(typescript@5.5.4):
=======
  ts-jest@29.4.0(@babel/core@7.24.9)(@jest/transform@30.0.4)(@jest/types@30.0.1)(babel-jest@29.7.0(@babel/core@7.24.9))(jest-util@30.0.2)(jest@29.7.0(@types/node@20.14.12)(babel-plugin-macros@3.1.0))(typescript@5.5.4):
>>>>>>> f061ac92
    dependencies:
      bs-logger: 0.2.6
      ejs: 3.1.10
      fast-json-stable-stringify: 2.1.0
      jest: 29.7.0(@types/node@20.14.12)(babel-plugin-macros@3.1.0)
      json5: 2.2.3
      lodash.memoize: 4.1.2
      make-error: 1.3.6
      semver: 7.7.2
      type-fest: 4.41.0
      typescript: 5.5.4
      yargs-parser: 21.1.1
    optionalDependencies:
<<<<<<< HEAD
      '@babel/core': 7.28.0
      '@jest/transform': 30.0.4
      '@jest/types': 30.0.1
      babel-jest: 29.7.0(@babel/core@7.28.0)
=======
      '@babel/core': 7.24.9
      '@jest/transform': 30.0.4
      '@jest/types': 30.0.1
      babel-jest: 29.7.0(@babel/core@7.24.9)
>>>>>>> f061ac92
      jest-util: 30.0.2

  tslib@2.6.3: {}

  tslib@2.8.1: {}

  tsx@3.14.0:
    dependencies:
      esbuild: 0.18.20
      get-tsconfig: 4.10.1
      source-map-support: 0.5.21
    optionalDependencies:
      fsevents: 2.3.3

  tunnel-agent@0.6.0:
    dependencies:
      safe-buffer: 5.2.1

  type-check@0.4.0:
    dependencies:
      prelude-ls: 1.2.1

  type-detect@4.0.8: {}

  type-fest@0.21.3: {}

  type-fest@4.34.1: {}

  type-fest@4.41.0: {}

  typed-array-buffer@1.0.2:
    dependencies:
      call-bind: 1.0.7
      es-errors: 1.3.0
      is-typed-array: 1.1.13

  typed-array-byte-length@1.0.1:
    dependencies:
      call-bind: 1.0.7
      for-each: 0.3.3
      gopd: 1.0.1
      has-proto: 1.0.3
      is-typed-array: 1.1.13

  typed-array-byte-offset@1.0.2:
    dependencies:
      available-typed-arrays: 1.0.7
      call-bind: 1.0.7
      for-each: 0.3.3
      gopd: 1.0.1
      has-proto: 1.0.3
      is-typed-array: 1.1.13

  typed-array-length@1.0.6:
    dependencies:
      call-bind: 1.0.7
      for-each: 0.3.3
      gopd: 1.0.1
      has-proto: 1.0.3
      is-typed-array: 1.1.13
      possible-typed-array-names: 1.0.0

  typed-emitter@2.1.0:
    optionalDependencies:
      rxjs: 7.8.2

  typescript@4.9.5: {}

  typescript@5.5.4: {}

  unbox-primitive@1.0.2:
    dependencies:
      call-bind: 1.0.7
      has-bigints: 1.0.2
      has-symbols: 1.0.3
      which-boxed-primitive: 1.0.2

  undici-types@5.26.5: {}

  undici-types@6.19.8:
    optional: true

  unicode-canonical-property-names-ecmascript@2.0.0: {}

  unicode-match-property-ecmascript@2.0.0:
    dependencies:
      unicode-canonical-property-names-ecmascript: 2.0.0
      unicode-property-aliases-ecmascript: 2.1.0

  unicode-match-property-value-ecmascript@2.1.0: {}

  unicode-property-aliases-ecmascript@2.1.0: {}

  universalify@0.2.0: {}

  universalify@2.0.1: {}

  update-browserslist-db@1.1.0(browserslist@4.23.2):
    dependencies:
      browserslist: 4.23.2
      escalade: 3.1.2
      picocolors: 1.1.1

  update-browserslist-db@1.1.3(browserslist@4.25.1):
    dependencies:
      browserslist: 4.25.1
      escalade: 3.2.0
      picocolors: 1.1.1

  uri-js@4.4.1:
    dependencies:
      punycode: 2.3.1

  url-join@4.0.1: {}

  url-parse@1.5.10:
    dependencies:
      querystringify: 2.2.0
      requires-port: 1.0.0

  use-callback-ref@1.3.3(@types/react@18.3.3)(react@18.3.1):
    dependencies:
      react: 18.3.1
      tslib: 2.6.3
    optionalDependencies:
      '@types/react': 18.3.3

  use-sidecar@1.1.3(@types/react@18.3.3)(react@18.3.1):
    dependencies:
      detect-node-es: 1.1.0
      react: 18.3.1
      tslib: 2.6.3
    optionalDependencies:
      '@types/react': 18.3.3

  util-deprecate@1.0.2: {}

  v8-to-istanbul@9.3.0:
    dependencies:
      '@jridgewell/trace-mapping': 0.3.25
      '@types/istanbul-lib-coverage': 2.0.6
      convert-source-map: 2.0.0

  vite-node@3.0.5(@types/node@22.5.0)(jiti@1.21.7)(terser@5.31.3)(yaml@2.7.1):
    dependencies:
      cac: 6.7.14
      debug: 4.4.0
      es-module-lexer: 1.6.0
      pathe: 2.0.2
      vite: 6.3.2(@types/node@22.5.0)(jiti@1.21.7)(terser@5.31.3)(yaml@2.7.1)
    transitivePeerDependencies:
      - '@types/node'
      - jiti
      - less
      - lightningcss
      - sass
      - sass-embedded
      - stylus
      - sugarss
      - supports-color
      - terser
      - tsx
      - yaml

  vite-node@3.1.2(@types/node@22.5.0)(jiti@1.21.7)(terser@5.31.3)(yaml@2.7.1):
    dependencies:
      cac: 6.7.14
      debug: 4.4.0
      es-module-lexer: 1.6.0
      pathe: 2.0.3
      vite: 6.3.2(@types/node@22.5.0)(jiti@1.21.7)(terser@5.31.3)(yaml@2.7.1)
    transitivePeerDependencies:
      - '@types/node'
      - jiti
      - less
      - lightningcss
      - sass
      - sass-embedded
      - stylus
      - sugarss
      - supports-color
      - terser
      - tsx
      - yaml

  vite-prerender-plugin@0.5.10(vite@6.3.2(@types/node@22.5.0)(jiti@1.21.7)(terser@5.31.3)(yaml@2.7.1)):
    dependencies:
      kolorist: 1.8.0
      magic-string: 0.30.17
      node-html-parser: 6.1.13
      simple-code-frame: 1.3.0
      source-map: 0.7.4
      stack-trace: 1.0.0-pre2
      vite: 6.3.2(@types/node@22.5.0)(jiti@1.21.7)(terser@5.31.3)(yaml@2.7.1)

  vite@5.4.2(@types/node@22.5.0)(terser@5.31.3):
    dependencies:
      esbuild: 0.21.5
      postcss: 8.4.41
      rollup: 4.21.0
    optionalDependencies:
      '@types/node': 22.5.0
      fsevents: 2.3.3
      terser: 5.31.3

  vite@6.3.2(@types/node@22.5.0)(jiti@1.21.7)(terser@5.31.3)(yaml@2.7.1):
    dependencies:
      esbuild: 0.25.3
      fdir: 6.4.4(picomatch@4.0.2)
      picomatch: 4.0.2
      postcss: 8.5.3
      rollup: 4.40.0
      tinyglobby: 0.2.13
    optionalDependencies:
      '@types/node': 22.5.0
      fsevents: 2.3.3
      jiti: 1.21.7
      terser: 5.31.3
      yaml: 2.7.1

  vitest@3.0.5(@types/node@22.5.0)(@vitest/browser@3.0.5)(jiti@1.21.7)(msw@2.7.5(@types/node@22.5.0)(typescript@5.5.4))(terser@5.31.3)(yaml@2.7.1):
    dependencies:
      '@vitest/expect': 3.0.5
      '@vitest/mocker': 3.0.5(msw@2.7.5(@types/node@22.5.0)(typescript@5.5.4))(vite@5.4.2(@types/node@22.5.0)(terser@5.31.3))
      '@vitest/pretty-format': 3.0.5
      '@vitest/runner': 3.0.5
      '@vitest/snapshot': 3.0.5
      '@vitest/spy': 3.0.5
      '@vitest/utils': 3.0.5
      chai: 5.1.2
      debug: 4.4.0
      expect-type: 1.1.0
      magic-string: 0.30.17
      pathe: 2.0.2
      std-env: 3.8.0
      tinybench: 2.9.0
      tinyexec: 0.3.2
      tinypool: 1.0.2
      tinyrainbow: 2.0.0
      vite: 5.4.2(@types/node@22.5.0)(terser@5.31.3)
      vite-node: 3.0.5(@types/node@22.5.0)(jiti@1.21.7)(terser@5.31.3)(yaml@2.7.1)
      why-is-node-running: 2.3.0
    optionalDependencies:
      '@types/node': 22.5.0
      '@vitest/browser': 3.0.5(@types/node@22.5.0)(playwright@1.46.1)(typescript@5.5.4)(vite@5.4.2(@types/node@22.5.0)(terser@5.31.3))(vitest@3.0.5)
    transitivePeerDependencies:
      - jiti
      - less
      - lightningcss
      - msw
      - sass
      - sass-embedded
      - stylus
      - sugarss
      - supports-color
      - terser
      - tsx
      - yaml

  vitest@3.1.2(@types/node@22.5.0)(@vitest/browser@3.1.2)(jiti@1.21.7)(msw@2.7.5(@types/node@22.5.0)(typescript@5.5.4))(terser@5.31.3)(yaml@2.7.1):
    dependencies:
      '@vitest/expect': 3.1.2
      '@vitest/mocker': 3.1.2(msw@2.7.5(@types/node@22.5.0)(typescript@5.5.4))(vite@6.3.2(@types/node@22.5.0)(jiti@1.21.7)(terser@5.31.3)(yaml@2.7.1))
      '@vitest/pretty-format': 3.1.2
      '@vitest/runner': 3.1.2
      '@vitest/snapshot': 3.1.2
      '@vitest/spy': 3.1.2
      '@vitest/utils': 3.1.2
      chai: 5.2.0
      debug: 4.4.0
      expect-type: 1.2.1
      magic-string: 0.30.17
      pathe: 2.0.3
      std-env: 3.9.0
      tinybench: 2.9.0
      tinyexec: 0.3.2
      tinyglobby: 0.2.13
      tinypool: 1.0.2
      tinyrainbow: 2.0.0
      vite: 6.3.2(@types/node@22.5.0)(jiti@1.21.7)(terser@5.31.3)(yaml@2.7.1)
      vite-node: 3.1.2(@types/node@22.5.0)(jiti@1.21.7)(terser@5.31.3)(yaml@2.7.1)
      why-is-node-running: 2.3.0
    optionalDependencies:
      '@types/node': 22.5.0
      '@vitest/browser': 3.1.2(msw@2.7.5(@types/node@22.5.0)(typescript@5.5.4))(playwright@1.46.1)(vite@6.3.2(@types/node@22.5.0)(jiti@1.21.7)(terser@5.31.3)(yaml@2.7.1))(vitest@3.1.2)
    transitivePeerDependencies:
      - jiti
      - less
      - lightningcss
      - msw
      - sass
      - sass-embedded
      - stylus
      - sugarss
      - supports-color
      - terser
      - tsx
      - yaml

  walker@1.0.8:
    dependencies:
      makeerror: 1.0.12

  webidl-conversions@3.0.1: {}

  webrtc-adapter@9.0.3:
    dependencies:
      sdp: 3.2.1

  whatwg-url@5.0.0:
    dependencies:
      tr46: 0.0.3
      webidl-conversions: 3.0.1

  which-boxed-primitive@1.0.2:
    dependencies:
      is-bigint: 1.0.4
      is-boolean-object: 1.1.2
      is-number-object: 1.0.7
      is-string: 1.0.7
      is-symbol: 1.0.4

  which-typed-array@1.1.15:
    dependencies:
      available-typed-arrays: 1.0.7
      call-bind: 1.0.7
      for-each: 0.3.3
      gopd: 1.0.1
      has-tostringtag: 1.0.2

  which@2.0.2:
    dependencies:
      isexe: 2.0.0

  why-is-node-running@2.3.0:
    dependencies:
      siginfo: 2.0.0
      stackback: 0.0.2

  word-wrap@1.2.5: {}

  wrap-ansi@6.2.0:
    dependencies:
      ansi-styles: 4.3.0
      string-width: 4.2.3
      strip-ansi: 6.0.1

  wrap-ansi@7.0.0:
    dependencies:
      ansi-styles: 4.3.0
      string-width: 4.2.3
      strip-ansi: 6.0.1

  wrap-ansi@8.1.0:
    dependencies:
      ansi-styles: 6.2.1
      string-width: 5.1.2
      strip-ansi: 7.1.0

  wrappy@1.0.2: {}

  write-file-atomic@4.0.2:
    dependencies:
      imurmurhash: 0.1.4
      signal-exit: 3.0.7

  write-file-atomic@5.0.1:
    dependencies:
      imurmurhash: 0.1.4
      signal-exit: 4.1.0

  ws@8.18.0: {}

  ws@8.18.1: {}

  y18n@5.0.8: {}

  yallist@3.1.1: {}

  yaml@1.10.2: {}

  yaml@2.7.1: {}

  yargs-parser@21.1.1: {}

  yargs@17.7.2:
    dependencies:
      cliui: 8.0.1
      escalade: 3.1.2
      get-caller-file: 2.0.5
      require-directory: 2.1.1
      string-width: 4.2.3
      y18n: 5.0.8
      yargs-parser: 21.1.1

  yocto-queue@0.1.0: {}

  yoctocolors-cjs@2.1.2: {}<|MERGE_RESOLUTION|>--- conflicted
+++ resolved
@@ -75,12 +75,9 @@
       keytar:
         specifier: ^7.9.0
         version: 7.9.0
-<<<<<<< HEAD
       read:
         specifier: ^4.1.0
         version: 4.1.0
-=======
->>>>>>> f061ac92
     devDependencies:
       '@types/fs-extra':
         specifier: ^11.0.2
@@ -94,12 +91,9 @@
       '@types/node':
         specifier: ^20.8.0
         version: 20.14.12
-<<<<<<< HEAD
       '@types/read':
         specifier: ^0.0.32
         version: 0.0.32
-=======
->>>>>>> f061ac92
       '@typescript-eslint/eslint-plugin':
         specifier: ^7.0.0
         version: 7.18.0(@typescript-eslint/parser@7.18.0(eslint@9.8.0)(typescript@5.5.4))(eslint@9.8.0)(typescript@5.5.4)
@@ -117,11 +111,7 @@
         version: 3.3.3
       ts-jest:
         specifier: ^29.4.0
-<<<<<<< HEAD
         version: 29.4.0(@babel/core@7.28.0)(@jest/transform@30.0.4)(@jest/types@30.0.1)(babel-jest@29.7.0(@babel/core@7.28.0))(jest-util@30.0.2)(jest@29.7.0(@types/node@20.14.12)(babel-plugin-macros@3.1.0))(typescript@5.5.4)
-=======
-        version: 29.4.0(@babel/core@7.24.9)(@jest/transform@30.0.4)(@jest/types@30.0.1)(babel-jest@29.7.0(@babel/core@7.24.9))(jest-util@30.0.2)(jest@29.7.0(@types/node@20.14.12)(babel-plugin-macros@3.1.0))(typescript@5.5.4)
->>>>>>> f061ac92
       tsx:
         specifier: ^3.14.0
         version: 3.14.0
@@ -4836,13 +4826,10 @@
   read-cache@1.0.0:
     resolution: {integrity: sha512-Owdv/Ft7IjOgm/i0xvNDZ1LrRANRfew4b2prF3OWMQLxLfu3bS8FVhCsrSCMK4lR56Y9ya+AThoTpDCTxCmpRA==}
 
-<<<<<<< HEAD
   read@4.1.0:
     resolution: {integrity: sha512-uRfX6K+f+R8OOrYScaM3ixPY4erg69f8DN6pgTvMcA9iRc8iDhwrA4m3Yu8YYKsXJgVvum+m8PkRboZwwuLzYA==}
     engines: {node: ^18.17.0 || >=20.5.0}
 
-=======
->>>>>>> f061ac92
   readable-stream@3.6.2:
     resolution: {integrity: sha512-9u/sniCrY3D5WdsERHzHE4G2YCXqoG5FTHUiCC4SIbr6XcLZBY05ya9EKjYek9O5xOAwjGq+1JdGBAS7Q9ScoA==}
     engines: {node: '>= 6'}
@@ -8561,7 +8548,6 @@
       '@babel/plugin-syntax-optional-chaining': 7.8.3(@babel/core@7.24.9)
       '@babel/plugin-syntax-top-level-await': 7.14.5(@babel/core@7.24.9)
 
-<<<<<<< HEAD
   babel-preset-current-node-syntax@1.0.1(@babel/core@7.28.0):
     dependencies:
       '@babel/core': 7.28.0
@@ -8579,8 +8565,6 @@
       '@babel/plugin-syntax-top-level-await': 7.14.5(@babel/core@7.28.0)
     optional: true
 
-=======
->>>>>>> f061ac92
   babel-preset-current-node-syntax@1.1.0(@babel/core@7.28.0):
     dependencies:
       '@babel/core': 7.28.0
@@ -11125,13 +11109,10 @@
     dependencies:
       pify: 2.3.0
 
-<<<<<<< HEAD
   read@4.1.0:
     dependencies:
       mute-stream: 2.0.0
 
-=======
->>>>>>> f061ac92
   readable-stream@3.6.2:
     dependencies:
       inherits: 2.0.4
@@ -11725,11 +11706,8 @@
 
   ts-interface-checker@0.1.13: {}
 
-<<<<<<< HEAD
   ts-jest@29.4.0(@babel/core@7.28.0)(@jest/transform@30.0.4)(@jest/types@30.0.1)(babel-jest@29.7.0(@babel/core@7.28.0))(jest-util@30.0.2)(jest@29.7.0(@types/node@20.14.12)(babel-plugin-macros@3.1.0))(typescript@5.5.4):
-=======
-  ts-jest@29.4.0(@babel/core@7.24.9)(@jest/transform@30.0.4)(@jest/types@30.0.1)(babel-jest@29.7.0(@babel/core@7.24.9))(jest-util@30.0.2)(jest@29.7.0(@types/node@20.14.12)(babel-plugin-macros@3.1.0))(typescript@5.5.4):
->>>>>>> f061ac92
+
     dependencies:
       bs-logger: 0.2.6
       ejs: 3.1.10
@@ -11743,17 +11721,10 @@
       typescript: 5.5.4
       yargs-parser: 21.1.1
     optionalDependencies:
-<<<<<<< HEAD
       '@babel/core': 7.28.0
       '@jest/transform': 30.0.4
       '@jest/types': 30.0.1
       babel-jest: 29.7.0(@babel/core@7.28.0)
-=======
-      '@babel/core': 7.24.9
-      '@jest/transform': 30.0.4
-      '@jest/types': 30.0.1
-      babel-jest: 29.7.0(@babel/core@7.24.9)
->>>>>>> f061ac92
       jest-util: 30.0.2
 
   tslib@2.6.3: {}
